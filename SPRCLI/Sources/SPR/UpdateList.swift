--- conflicted
+++ resolved
@@ -59,12 +59,6 @@
 
     private var releaseURL: URL {
         get throws {
-<<<<<<< HEAD
-            return url
-                .appending(component: scope)
-                .appending(component: name)
-                .appending(component: version)
-=======
             guard let baseURL = URL(string: url) else {
                 throw Error("URL is invalid")
             }
@@ -72,7 +66,6 @@
                 .appendingPathComponent(scope)
                 .appendingPathComponent(name)
                 .appendingPathComponent(version)
->>>>>>> e45efb86
         }
     }
 }