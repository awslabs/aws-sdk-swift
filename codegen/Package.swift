// swift-tools-version:5.9

//
// Copyright Amazon.com Inc. or its affiliates.
// All Rights Reserved.
//
// SPDX-License-Identifier: Apache-2.0
//

import PackageDescription

// MARK: - Target dependencies

extension Target.Dependency {
    // aws-sdk-swift modules
    static var awsClientRuntime: Self { .product(name: "AWSClientRuntime", package: "aws-sdk-swift") }
    static var awsSDKCommon: Self { .product(name: "AWSSDKCommon", package: "aws-sdk-swift") }
    static var awsSDKEventStreamsAuth: Self { .product(name: "AWSSDKEventStreamsAuth", package: "aws-sdk-swift") }
    static var awsSDKHTTPAuth: Self { .product(name: "AWSSDKHTTPAuth", package: "aws-sdk-swift") }
    static var awsSDKIdentity: Self { .product(name: "AWSSDKIdentity", package: "aws-sdk-swift") }
    static var awsSDKChecksums: Self { .product(name: "AWSSDKChecksums", package: "aws-sdk-swift") }

    // smithy-swift modules
    static var clientRuntime: Self { .product(name: "ClientRuntime", package: "smithy-swift") }
    static var smithy: Self { .product(name: "Smithy", package: "smithy-swift") }
    static var smithyChecksumsAPI: Self { .product(name: "SmithyChecksumsAPI", package: "smithy-swift") }
    static var smithyChecksums: Self { .product(name: "SmithyChecksums", package: "smithy-swift") }
    static var smithyEventStreams: Self { .product(name: "SmithyEventStreams", package: "smithy-swift") }
    static var smithyEventStreamsAPI: Self { .product(name: "SmithyEventStreamsAPI", package: "smithy-swift") }
    static var smithyEventStreamsAuthAPI: Self { .product(name: "SmithyEventStreamsAuthAPI", package: "smithy-swift") }
    static var smithyHTTPAPI: Self { .product(name: "SmithyHTTPAPI", package: "smithy-swift") }
    static var smithyHTTPAuth: Self { .product(name: "SmithyHTTPAuth", package: "smithy-swift") }
    static var smithyIdentity: Self { .product(name: "SmithyIdentity", package: "smithy-swift") }
    static var smithyIdentityAPI: Self { .product(name: "SmithyIdentityAPI", package: "smithy-swift") }
    static var smithyRetries: Self { .product(name: "SmithyRetries", package: "smithy-swift") }
    static var smithyRetriesAPI: Self { .product(name: "SmithyRetriesAPI", package: "smithy-swift") }
    static var smithyWaitersAPI: Self { .product(name: "SmithyWaitersAPI", package: "smithy-swift") }
    static var smithyTestUtils: Self { .product(name: "SmithyTestUtil", package: "smithy-swift") }
    static var smithyStreams: Self { .product(name: "SmithyStreams", package: "smithy-swift") }
    static var smithyReadWrite: Self { .product(name: "SmithyReadWrite", package: "smithy-swift") }
    static var smithyJSON: Self { .product(name: "SmithyJSON", package: "smithy-swift") }
}

// MARK: - Base Package

let package = Package(
    name: "aws-sdk-swift-protocol-tests",
    platforms: [
        .macOS(.v12),
        .iOS(.v13),
        .tvOS(.v13),
        .watchOS(.v6)
    ],
    dependencies: [
        .package(path: "../../smithy-swift"),
        .package(path: "../../aws-sdk-swift"),
    ],
    targets: protocolTestTargets
)

private var protocolTestTargets: [Target] {

    struct ProtocolTest {
        let name: String
        let sourcePath: String
        let testPath: String?
        let buildOnly: Bool

        init(name: String, sourcePath: String, testPath: String? = nil, buildOnly: Bool = false) {
            self.name = name
            self.sourcePath = sourcePath
            self.testPath = testPath
            self.buildOnly = buildOnly
        }
    }

    let baseDir = "../codegen/protocol-test-codegen/build/smithyprojections/protocol-test-codegen"
    let baseDirLocal = "../codegen/protocol-test-codegen-local/build/smithyprojections/protocol-test-codegen-local"

    let protocolTests: [ProtocolTest] = [
        .init(name: "AWSRestJsonTestSDK", sourcePath: "\(baseDir)/aws-restjson"),
        .init(name: "AWSRestJsonValidationTestSDK", sourcePath: "\(baseDir)/aws-restjson-validation"),
        .init(name: "AWSJson1_0TestSDK", sourcePath: "\(baseDir)/aws-json-10"),
        .init(name: "AWSJson1_1TestSDK", sourcePath: "\(baseDir)/aws-json-11"),
        .init(name: "RestXmlTestSDK", sourcePath: "\(baseDir)/rest-xml"),
        .init(name: "RestXmlWithNamespaceTestSDK", sourcePath: "\(baseDir)/rest-xml-xmlns"),
        .init(name: "Ec2QueryTestSDK", sourcePath: "\(baseDir)/ec2-query"),
        .init(name: "AWSQueryTestSDK", sourcePath: "\(baseDir)/aws-query"),
        .init(name: "APIGatewayTestSDK", sourcePath: "\(baseDir)/apigateway"),
        .init(name: "GlacierTestSDK", sourcePath: "\(baseDir)/glacier"),
        .init(name: "MachineLearningTestSDK", sourcePath: "\(baseDir)/machinelearning"),
        .init(name: "S3TestSDK", sourcePath: "\(baseDir)/s3"),
        .init(name: "rest_json_extras", sourcePath: "\(baseDirLocal)/rest_json_extras"),
        .init(name: "AwsQueryExtras", sourcePath: "\(baseDirLocal)/AwsQueryExtras"),
        .init(name: "EventStream", sourcePath: "\(baseDirLocal)/EventStream", buildOnly: true),
        .init(name: "RPCEventStream", sourcePath: "\(baseDirLocal)/RPCEventStream", buildOnly: true),
        .init(name: "Waiters", sourcePath: "\(baseDirLocal)/Waiters", testPath: "../codegen/protocol-test-codegen-local/Tests"),
        .init(name: "StringArrayEndpointParam", sourcePath: "\(baseDirLocal)/StringArrayEndpointParam"),
        .init(name: "RPCV2CBORTestSDK", sourcePath: "\(baseDir)/smithy-rpcv2-cbor"),
<<<<<<< HEAD
        .init(name: "Performance", sourcePath: "\(baseDirLocal)/Performance", testPath: "../codegen/protocol-test-codegen-local/Tests"),
=======
        .init(name: "RPCV2CBORTestQueryCompatSDK", sourcePath: "\(baseDir)/smithy-rpcv2-cbor-query-compat"),
        .init(name: "RPCV2CBORTestNonQueryCompatSDK", sourcePath: "\(baseDir)/smithy-rpcv2-cbor-non-query-compat"),
        .init(name: "AWSJson1_0TestQueryCompatSDK", sourcePath: "\(baseDir)/aws-json-10-query-compat"),
>>>>>>> a5bca17d
    ]
    return protocolTests.flatMap { protocolTest in
        let target = Target.target(
            name: protocolTest.name,
            dependencies: [
                .clientRuntime,
                .awsClientRuntime,
                .smithyRetriesAPI,
                .smithyRetries,
                .smithy,
                .smithyIdentity,
                .smithyIdentityAPI,
                .smithyHTTPAPI,
                .smithyHTTPAuth,
                .smithyEventStreamsAPI,
                .smithyEventStreamsAuthAPI,
                .smithyEventStreams,
                .smithyChecksumsAPI,
                .smithyChecksums,
                .smithyWaitersAPI,
                .smithyReadWrite,
                .smithyJSON,
                .awsSDKCommon,
                .awsSDKIdentity,
                .awsSDKHTTPAuth,
                .awsSDKEventStreamsAuth,
                .awsSDKChecksums,

            ],
            path: "\(protocolTest.sourcePath)/swift-codegen/Sources/\(protocolTest.name)"
        )
        let testTarget = protocolTest.buildOnly ? nil : Target.testTarget(
            name: "\(protocolTest.name)Tests",
            dependencies: [
                .smithyTestUtils,
                .smithyStreams,
                .smithyWaitersAPI,
                .byNameItem(name: protocolTest.name, condition: nil)
            ],
            path: "\(protocolTest.testPath ?? protocolTest.sourcePath)/swift-codegen/Tests/\(protocolTest.name)Tests"
        )
        return [target, testTarget].compactMap { $0 }
    }
}<|MERGE_RESOLUTION|>--- conflicted
+++ resolved
@@ -97,13 +97,10 @@
         .init(name: "Waiters", sourcePath: "\(baseDirLocal)/Waiters", testPath: "../codegen/protocol-test-codegen-local/Tests"),
         .init(name: "StringArrayEndpointParam", sourcePath: "\(baseDirLocal)/StringArrayEndpointParam"),
         .init(name: "RPCV2CBORTestSDK", sourcePath: "\(baseDir)/smithy-rpcv2-cbor"),
-<<<<<<< HEAD
         .init(name: "Performance", sourcePath: "\(baseDirLocal)/Performance", testPath: "../codegen/protocol-test-codegen-local/Tests"),
-=======
         .init(name: "RPCV2CBORTestQueryCompatSDK", sourcePath: "\(baseDir)/smithy-rpcv2-cbor-query-compat"),
         .init(name: "RPCV2CBORTestNonQueryCompatSDK", sourcePath: "\(baseDir)/smithy-rpcv2-cbor-non-query-compat"),
         .init(name: "AWSJson1_0TestQueryCompatSDK", sourcePath: "\(baseDir)/aws-json-10-query-compat"),
->>>>>>> a5bca17d
     ]
     return protocolTests.flatMap { protocolTest in
         let target = Target.target(
