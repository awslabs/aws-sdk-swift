--- conflicted
+++ resolved
@@ -96,11 +96,8 @@
         .init(name: "RPCEventStream", sourcePath: "\(baseDirLocal)/RPCEventStream", buildOnly: true),
         .init(name: "Waiters", sourcePath: "\(baseDirLocal)/Waiters", testPath: "../codegen/protocol-test-codegen-local/Tests"),
         .init(name: "StringArrayEndpointParam", sourcePath: "\(baseDirLocal)/StringArrayEndpointParam"),
-<<<<<<< HEAD
+        .init(name: "RPCV2CBORTestSDK", sourcePath: "\(baseDir)/smithy-rpcv2-cbor"),
         .init(name: "Performance", sourcePath: "\(baseDirLocal)/Performance", testPath: "../codegen/protocol-test-codegen-local/Tests"),
-=======
-        .init(name: "RPCV2CBORTestSDK", sourcePath: "\(baseDir)/smithy-rpcv2-cbor")
->>>>>>> f0074fdc
     ]
     return protocolTests.flatMap { protocolTest in
         let target = Target.target(
