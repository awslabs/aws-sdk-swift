--- conflicted
+++ resolved
@@ -16,57 +16,9 @@
         val contents = TestUtils.getFileContents(context.manifest, "/Example/ChecksumTestsClient.swift")
         contents.shouldSyntacticSanityCheck()
         val expectedContents = """
-<<<<<<< HEAD
         operation.serializeStep.intercept(position: .after, middleware: ClientRuntime.FlexibleChecksumsRequestMiddleware<SomeOperationInput, SomeOperationOutput>(checksumAlgorithm: input.checksumAlgorithm?.rawValue))
 """
         contents.shouldContainOnlyOnce(expectedContents)
-=======
-extension ChecksumTestsClient {
-    /// Performs the `SomeOperation` operation on the `ChecksumTests` service.
-    ///
-    ///
-    /// - Parameter SomeOperationInput : [no documentation found]
-    ///
-    /// - Returns: `SomeOperationOutput` : [no documentation found]
-    public func someOperation(input: SomeOperationInput) async throws -> SomeOperationOutput {
-        let context = ClientRuntime.HttpContextBuilder()
-                      .withEncoder(value: encoder)
-                      .withDecoder(value: decoder)
-                      .withMethod(value: .post)
-                      .withServiceName(value: serviceName)
-                      .withOperation(value: "someOperation")
-                      .withIdempotencyTokenGenerator(value: config.idempotencyTokenGenerator)
-                      .withLogger(value: config.logger)
-                      .withPartitionID(value: config.partitionID)
-                      .withAuthSchemes(value: config.authSchemes ?? [])
-                      .withAuthSchemeResolver(value: config.authSchemeResolver)
-                      .withUnsignedPayloadTrait(value: false)
-                      .withSocketTimeout(value: config.httpClientConfiguration.socketTimeout)
-                      .withIdentityResolver(value: config.awsCredentialIdentityResolver, schemeID: "aws.auth#sigv4")
-                      .withIdentityResolver(value: config.awsCredentialIdentityResolver, schemeID: "aws.auth#sigv4a")
-                      .withRegion(value: config.region)
-                      .build()
-        var operation = ClientRuntime.OperationStack<SomeOperationInput, SomeOperationOutput>(id: "someOperation")
-        operation.initializeStep.intercept(position: .after, middleware: ClientRuntime.URLPathMiddleware<SomeOperationInput, SomeOperationOutput>(SomeOperationInput.urlPathProvider(_:)))
-        operation.initializeStep.intercept(position: .after, middleware: ClientRuntime.URLHostMiddleware<SomeOperationInput, SomeOperationOutput>())
-        operation.buildStep.intercept(position: .before, middleware: ClientRuntime.ContentMD5Middleware<SomeOperationInput, SomeOperationOutput>())
-        let endpointParams = EndpointParams()
-        operation.buildStep.intercept(position: .before, middleware: EndpointResolverMiddleware<SomeOperationOutput>(endpointResolver: config.endpointResolver, endpointParams: endpointParams))
-        operation.buildStep.intercept(position: .before, middleware: AWSClientRuntime.UserAgentMiddleware<SomeOperationInput, SomeOperationOutput>(metadata: AWSClientRuntime.AWSUserAgentMetadata.fromConfig(serviceID: serviceName, version: "1.0.0", config: config)))
-        operation.buildStep.intercept(position: .before, middleware: ClientRuntime.AuthSchemeMiddleware<SomeOperationOutput>())
-        operation.serializeStep.intercept(position: .after, middleware: ClientRuntime.HeaderMiddleware<SomeOperationInput, SomeOperationOutput>(SomeOperationInput.headerProvider(_:)))
-        operation.serializeStep.intercept(position: .after, middleware: ContentTypeMiddleware<SomeOperationInput, SomeOperationOutput>(contentType: "application/octet-stream"))
-        operation.serializeStep.intercept(position: .after, middleware: ClientRuntime.BlobBodyMiddleware<SomeOperationInput, SomeOperationOutput>(keyPath: \.content))
-        operation.serializeStep.intercept(position: .after, middleware: ClientRuntime.FlexibleChecksumsRequestMiddleware<SomeOperationInput, SomeOperationOutput>(checksumAlgorithm: input.checksumAlgorithm?.rawValue))
-        operation.finalizeStep.intercept(position: .before, middleware: ClientRuntime.ContentLengthMiddleware<SomeOperationInput, SomeOperationOutput>())
-        operation.finalizeStep.intercept(position: .after, middleware: ClientRuntime.RetryMiddleware<ClientRuntime.DefaultRetryStrategy, AWSClientRuntime.AWSRetryErrorInfoProvider, SomeOperationOutput>(options: config.retryStrategyOptions))
-        operation.finalizeStep.intercept(position: .before, middleware: ClientRuntime.SignerMiddleware<SomeOperationOutput>())
-        operation.deserializeStep.intercept(position: .after, middleware: ClientRuntime.DeserializeMiddleware<SomeOperationOutput>(responseClosure(decoder: decoder), responseErrorClosure(SomeOperationOutputError.self, decoder: decoder)))
-        operation.deserializeStep.intercept(position: .after, middleware: ClientRuntime.LoggerMiddleware<SomeOperationInput, SomeOperationOutput>(clientLogMode: config.clientLogMode))
-        operation.deserializeStep.intercept(position: .after, middleware: ClientRuntime.FlexibleChecksumsResponseMiddleware<SomeOperationInput, SomeOperationOutput>(validationMode: true))
-        let result = try await operation.handleMiddleware(context: context, input: input, next: client.getHandler())
-        return result
->>>>>>> 72fe4c05
     }
 
     @Test
@@ -75,7 +27,7 @@
         val contents = TestUtils.getFileContents(context.manifest, "/Example/ChecksumTestsClient.swift")
         contents.shouldSyntacticSanityCheck()
         val expectedContents = """
-        operation.deserializeStep.intercept(position: .after, middleware: ClientRuntime.FlexibleChecksumsResponseMiddleware<SomeOperationOutput>(validationMode: true))
+        operation.deserializeStep.intercept(position: .after, middleware: ClientRuntime.FlexibleChecksumsResponseMiddleware<SomeOperationInput, SomeOperationOutput>(validationMode: true))
 """
         contents.shouldContainOnlyOnce(expectedContents)
     }
