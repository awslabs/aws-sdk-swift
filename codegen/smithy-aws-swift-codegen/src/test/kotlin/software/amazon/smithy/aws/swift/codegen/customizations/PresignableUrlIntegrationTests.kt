--- conflicted
+++ resolved
@@ -13,8 +13,6 @@
 import software.amazon.smithy.swift.codegen.integration.ProtocolGenerator
 
 class PresignableUrlIntegrationTests {
-<<<<<<< HEAD
-=======
 
     @Test
     fun `codesign is configured correctly for Polly SynthesizeSpeech`() {
@@ -52,7 +50,6 @@
         contents.shouldContainOnlyOnce(expectedContents)
     }
 
->>>>>>> ed21c50d
     @Test
     fun `S3 PutObject operation stack contains the PutObjectPresignedURLMiddleware`() {
         val context = setupTests("presign-urls-s3.smithy", "com.amazonaws.s3#AmazonS3")
