/*
 * Copyright Amazon.com, Inc. or its affiliates. All Rights Reserved.
 * SPDX-License-Identifier: Apache-2.0.
 */

package software.amazon.smithy.aws.swift.codegen.awsquery

import io.kotest.matchers.string.shouldContainOnlyOnce
import org.junit.jupiter.api.Test
import software.amazon.smithy.aws.swift.codegen.TestContext
import software.amazon.smithy.aws.swift.codegen.TestUtils
import software.amazon.smithy.aws.swift.codegen.TestUtils.Companion.getFileContents
import software.amazon.smithy.aws.swift.codegen.protocols.awsquery.AWSQueryProtocolGenerator
import software.amazon.smithy.aws.swift.codegen.shouldSyntacticSanityCheck
import software.amazon.smithy.aws.traits.protocols.AwsQueryTrait

class AWSQueryOperationStackTest {
    @Test
    fun `operation stack has required middlewares`() {
        val context = setupTests("awsquery/query-empty-input-output.smithy", "aws.protocoltests.query#AwsQuery")
        val contents = getFileContents(context.manifest, "Sources/Example/QueryProtocolClient.swift")
        contents.shouldSyntacticSanityCheck()
        val expectedContents = """
        let builder = ClientRuntime.OrchestratorBuilder<NoInputAndOutputInput, NoInputAndOutputOutput, SmithyHTTPAPI.HTTPRequest, SmithyHTTPAPI.HTTPResponse>()
        config.interceptorProviders.forEach { provider in
            builder.interceptors.add(provider.create())
        }
        config.httpInterceptorProviders.forEach { (provider: any ClientRuntime.HttpInterceptorProvider) -> Void in
            let i: any ClientRuntime.HttpInterceptor<NoInputAndOutputInput, NoInputAndOutputOutput> = provider.create()
            builder.interceptors.add(i)
        }
        builder.interceptors.add(ClientRuntime.URLPathMiddleware<NoInputAndOutputInput, NoInputAndOutputOutput>(NoInputAndOutputInput.urlPathProvider(_:)))
        builder.interceptors.add(ClientRuntime.URLHostMiddleware<NoInputAndOutputInput, NoInputAndOutputOutput>())
        builder.interceptors.add(ClientRuntime.ContentLengthMiddleware<NoInputAndOutputInput, NoInputAndOutputOutput>())
        builder.deserialize(ClientRuntime.DeserializeMiddleware<NoInputAndOutputOutput>(NoInputAndOutputOutput.httpOutput(from:), NoInputAndOutputOutputError.httpError(from:)))
        builder.interceptors.add(ClientRuntime.LoggerMiddleware<NoInputAndOutputInput, NoInputAndOutputOutput>(clientLogMode: config.clientLogMode))
        builder.retryStrategy(SmithyRetries.DefaultRetryStrategy(options: config.retryStrategyOptions))
        builder.retryErrorInfoProvider(AWSClientRuntime.AWSRetryErrorInfoProvider.errorInfo(for:))
        builder.applySigner(ClientRuntime.SignerMiddleware<NoInputAndOutputOutput>())
        let endpointParams = EndpointParams()
        builder.applyEndpoint(AWSClientRuntime.EndpointResolverMiddleware<NoInputAndOutputOutput, EndpointParams>(endpointResolverBlock: { [config] in try config.endpointResolver.resolve(params: ${'$'}0) }, endpointParams: endpointParams))
<<<<<<< HEAD
        builder.interceptors.add(AWSClientRuntime.UserAgentMiddleware<NoInputAndOutputInput, NoInputAndOutputOutput>(metadata: AWSClientRuntime.AWSUserAgentMetadata.fromConfig(serviceID: serviceName, version: QueryProtocolClient.version, config: config)))
=======
        builder.interceptors.add(AWSClientRuntime.UserAgentMiddleware<NoInputAndOutputInput, NoInputAndOutputOutput>(serviceID: serviceName, version: "1.0.0", config: config))
>>>>>>> ec7cee49
        builder.serialize(ClientRuntime.BodyMiddleware<NoInputAndOutputInput, NoInputAndOutputOutput, SmithyFormURL.Writer>(rootNodeInfo: "", inputWritingClosure: NoInputAndOutputInput.write(value:to:)))
        builder.interceptors.add(ClientRuntime.ContentTypeMiddleware<NoInputAndOutputInput, NoInputAndOutputOutput>(contentType: "application/x-www-form-urlencoded"))
        builder.selectAuthScheme(ClientRuntime.AuthSchemeMiddleware<NoInputAndOutputOutput>())
        builder.interceptors.add(AWSClientRuntime.AmzSdkInvocationIdMiddleware<NoInputAndOutputInput, NoInputAndOutputOutput>())
        builder.interceptors.add(AWSClientRuntime.AmzSdkRequestMiddleware<NoInputAndOutputInput, NoInputAndOutputOutput>(maxRetries: config.retryStrategyOptions.maxRetriesBase))
        var metricsAttributes = Smithy.Attributes()
        metricsAttributes.set(key: ClientRuntime.OrchestratorMetricsAttributesKeys.service, value: "QueryProtocol")
        metricsAttributes.set(key: ClientRuntime.OrchestratorMetricsAttributesKeys.method, value: "NoInputAndOutput")
        let op = builder.attributes(context)
            .telemetry(ClientRuntime.OrchestratorTelemetry(
                telemetryProvider: config.telemetryProvider,
                metricsAttributes: metricsAttributes
            ))
            .executeRequest(client)
            .build()
"""
        contents.shouldContainOnlyOnce(expectedContents)
    }

    private fun setupTests(smithyFile: String, serviceShapeId: String): TestContext {
        val context = TestUtils.executeDirectedCodegen(smithyFile, serviceShapeId, AwsQueryTrait.ID)
        val generator = AWSQueryProtocolGenerator()
        generator.generateCodableConformanceForNestedTypes(context.ctx)
        generator.generateSerializers(context.ctx)
        context.ctx.delegator.flushWriters()
        return context
    }
}<|MERGE_RESOLUTION|>--- conflicted
+++ resolved
@@ -39,11 +39,7 @@
         builder.applySigner(ClientRuntime.SignerMiddleware<NoInputAndOutputOutput>())
         let endpointParams = EndpointParams()
         builder.applyEndpoint(AWSClientRuntime.EndpointResolverMiddleware<NoInputAndOutputOutput, EndpointParams>(endpointResolverBlock: { [config] in try config.endpointResolver.resolve(params: ${'$'}0) }, endpointParams: endpointParams))
-<<<<<<< HEAD
-        builder.interceptors.add(AWSClientRuntime.UserAgentMiddleware<NoInputAndOutputInput, NoInputAndOutputOutput>(metadata: AWSClientRuntime.AWSUserAgentMetadata.fromConfig(serviceID: serviceName, version: QueryProtocolClient.version, config: config)))
-=======
-        builder.interceptors.add(AWSClientRuntime.UserAgentMiddleware<NoInputAndOutputInput, NoInputAndOutputOutput>(serviceID: serviceName, version: "1.0.0", config: config))
->>>>>>> ec7cee49
+        builder.interceptors.add(AWSClientRuntime.UserAgentMiddleware<NoInputAndOutputInput, NoInputAndOutputOutput>(serviceID: serviceName, version: QueryProtocolClient.version, config: config))
         builder.serialize(ClientRuntime.BodyMiddleware<NoInputAndOutputInput, NoInputAndOutputOutput, SmithyFormURL.Writer>(rootNodeInfo: "", inputWritingClosure: NoInputAndOutputInput.write(value:to:)))
         builder.interceptors.add(ClientRuntime.ContentTypeMiddleware<NoInputAndOutputInput, NoInputAndOutputOutput>(contentType: "application/x-www-form-urlencoded"))
         builder.selectAuthScheme(ClientRuntime.AuthSchemeMiddleware<NoInputAndOutputOutput>())
@@ -55,7 +51,9 @@
         let op = builder.attributes(context)
             .telemetry(ClientRuntime.OrchestratorTelemetry(
                 telemetryProvider: config.telemetryProvider,
-                metricsAttributes: metricsAttributes
+                metricsAttributes: metricsAttributes,
+                meterScope: serviceName,
+                tracerScope: serviceName
             ))
             .executeRequest(client)
             .build()
