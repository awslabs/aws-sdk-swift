/*
 * Copyright Amazon.com, Inc. or its affiliates. All Rights Reserved.
 * SPDX-License-Identifier: Apache-2.0.
 */

package software.amazon.smithy.aws.swift.codegen.awsquery

import io.kotest.matchers.string.shouldContainOnlyOnce
import org.junit.jupiter.api.Test
import software.amazon.smithy.aws.swift.codegen.TestContext
import software.amazon.smithy.aws.swift.codegen.TestUtils
import software.amazon.smithy.aws.swift.codegen.TestUtils.Companion.getFileContents
import software.amazon.smithy.aws.swift.codegen.protocols.awsquery.AWSQueryProtocolGenerator
import software.amazon.smithy.aws.swift.codegen.shouldSyntacticSanityCheck
import software.amazon.smithy.aws.traits.protocols.AwsQueryTrait

class AWSQueryOperationStackTest {
    @Test
    fun `operation stack has required middlewares`() {
        val context = setupTests("awsquery/query-empty-input-output.smithy", "aws.protocoltests.query#AwsQuery")
        val contents = getFileContents(context.manifest, "/Example/QueryProtocolClient.swift")
        contents.shouldSyntacticSanityCheck()
        val expectedContents = """
<<<<<<< HEAD
=======
    public func noInputAndOutput(input: NoInputAndOutputInput) async throws -> NoInputAndOutputOutput {
        let context = ClientRuntime.HttpContextBuilder()
                      .withMethod(value: .post)
                      .withServiceName(value: serviceName)
                      .withOperation(value: "noInputAndOutput")
                      .withIdempotencyTokenGenerator(value: config.idempotencyTokenGenerator)
                      .withLogger(value: config.logger)
                      .withPartitionID(value: config.partitionID)
                      .withAuthSchemes(value: config.authSchemes ?? [])
                      .withAuthSchemeResolver(value: config.authSchemeResolver)
                      .withUnsignedPayloadTrait(value: false)
                      .withSocketTimeout(value: config.httpClientConfiguration.socketTimeout)
                      .withIdentityResolver(value: config.awsCredentialIdentityResolver, schemeID: "aws.auth#sigv4")
                      .withIdentityResolver(value: config.awsCredentialIdentityResolver, schemeID: "aws.auth#sigv4a")
                      .withRegion(value: config.region)
                      .build()
>>>>>>> 5489f28c
        var operation = ClientRuntime.OperationStack<NoInputAndOutputInput, NoInputAndOutputOutput>(id: "noInputAndOutput")
        operation.initializeStep.intercept(position: .after, middleware: ClientRuntime.URLPathMiddleware<NoInputAndOutputInput, NoInputAndOutputOutput>(NoInputAndOutputInput.urlPathProvider(_:)))
        operation.initializeStep.intercept(position: .after, middleware: ClientRuntime.URLHostMiddleware<NoInputAndOutputInput, NoInputAndOutputOutput>())
        let endpointParams = EndpointParams()
        operation.buildStep.intercept(position: .before, middleware: EndpointResolverMiddleware<NoInputAndOutputOutput>(endpointResolver: config.endpointResolver, endpointParams: endpointParams))
        operation.buildStep.intercept(position: .before, middleware: AWSClientRuntime.UserAgentMiddleware<NoInputAndOutputInput, NoInputAndOutputOutput>(metadata: AWSClientRuntime.AWSUserAgentMetadata.fromConfig(serviceID: serviceName, version: "1.0.0", config: config)))
        operation.buildStep.intercept(position: .before, middleware: ClientRuntime.AuthSchemeMiddleware<NoInputAndOutputOutput>())
        operation.serializeStep.intercept(position: .after, middleware: ClientRuntime.BodyMiddleware<NoInputAndOutputInput, NoInputAndOutputOutput, SmithyFormURL.Writer>(rootNodeInfo: "", inputWritingClosure: NoInputAndOutputInput.write(value:to:)))
        operation.serializeStep.intercept(position: .after, middleware: ContentTypeMiddleware<NoInputAndOutputInput, NoInputAndOutputOutput>(contentType: "application/x-www-form-urlencoded"))
        operation.finalizeStep.intercept(position: .before, middleware: ClientRuntime.ContentLengthMiddleware<NoInputAndOutputInput, NoInputAndOutputOutput>())
        operation.finalizeStep.intercept(position: .after, middleware: ClientRuntime.RetryMiddleware<SmithyRetries.DefaultRetryStrategy, AWSClientRuntime.AWSRetryErrorInfoProvider, NoInputAndOutputOutput>(options: config.retryStrategyOptions))
        operation.finalizeStep.intercept(position: .before, middleware: ClientRuntime.SignerMiddleware<NoInputAndOutputOutput>())
        operation.deserializeStep.intercept(position: .after, middleware: ClientRuntime.DeserializeMiddleware<NoInputAndOutputOutput>(NoInputAndOutputOutput.httpOutput(from:), NoInputAndOutputOutputError.httpError(from:)))
        operation.deserializeStep.intercept(position: .after, middleware: ClientRuntime.LoggerMiddleware<NoInputAndOutputInput, NoInputAndOutputOutput>(clientLogMode: config.clientLogMode))
"""
        contents.shouldContainOnlyOnce(expectedContents)
    }

    private fun setupTests(smithyFile: String, serviceShapeId: String): TestContext {
        val context = TestUtils.executeDirectedCodegen(smithyFile, serviceShapeId, AwsQueryTrait.ID)
        val generator = AWSQueryProtocolGenerator()
        generator.generateCodableConformanceForNestedTypes(context.ctx)
        generator.generateSerializers(context.ctx)
        context.ctx.delegator.flushWriters()
        return context
    }
}<|MERGE_RESOLUTION|>--- conflicted
+++ resolved
@@ -21,25 +21,6 @@
         val contents = getFileContents(context.manifest, "/Example/QueryProtocolClient.swift")
         contents.shouldSyntacticSanityCheck()
         val expectedContents = """
-<<<<<<< HEAD
-=======
-    public func noInputAndOutput(input: NoInputAndOutputInput) async throws -> NoInputAndOutputOutput {
-        let context = ClientRuntime.HttpContextBuilder()
-                      .withMethod(value: .post)
-                      .withServiceName(value: serviceName)
-                      .withOperation(value: "noInputAndOutput")
-                      .withIdempotencyTokenGenerator(value: config.idempotencyTokenGenerator)
-                      .withLogger(value: config.logger)
-                      .withPartitionID(value: config.partitionID)
-                      .withAuthSchemes(value: config.authSchemes ?? [])
-                      .withAuthSchemeResolver(value: config.authSchemeResolver)
-                      .withUnsignedPayloadTrait(value: false)
-                      .withSocketTimeout(value: config.httpClientConfiguration.socketTimeout)
-                      .withIdentityResolver(value: config.awsCredentialIdentityResolver, schemeID: "aws.auth#sigv4")
-                      .withIdentityResolver(value: config.awsCredentialIdentityResolver, schemeID: "aws.auth#sigv4a")
-                      .withRegion(value: config.region)
-                      .build()
->>>>>>> 5489f28c
         var operation = ClientRuntime.OperationStack<NoInputAndOutputInput, NoInputAndOutputOutput>(id: "noInputAndOutput")
         operation.initializeStep.intercept(position: .after, middleware: ClientRuntime.URLPathMiddleware<NoInputAndOutputInput, NoInputAndOutputOutput>(NoInputAndOutputInput.urlPathProvider(_:)))
         operation.initializeStep.intercept(position: .after, middleware: ClientRuntime.URLHostMiddleware<NoInputAndOutputInput, NoInputAndOutputOutput>())
