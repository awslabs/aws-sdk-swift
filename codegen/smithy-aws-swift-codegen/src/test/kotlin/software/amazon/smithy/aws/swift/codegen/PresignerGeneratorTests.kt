package software.amazon.smithy.aws.swift.codegen
import io.kotest.matchers.string.shouldContainOnlyOnce
import org.junit.jupiter.api.Test
import software.amazon.smithy.aws.swift.codegen.protocols.restjson.AWSRestJson1ProtocolGenerator
import software.amazon.smithy.aws.traits.protocols.RestJson1Trait
import software.amazon.smithy.swift.codegen.core.GenerationContext
import software.amazon.smithy.swift.codegen.integration.ProtocolGenerator
class PresignerGeneratorTests {
    @Test
    fun `001 presignable on getFooInput`() {
        val context = setupTests("awsrestjson1/presignable.smithy", "smithy.swift.traits#Example")
        val contents = TestUtils.getFileContents(context.manifest, "Sources/Example/models/GetFooInput+Presigner.swift")
        contents.shouldSyntacticSanityCheck()
        val expectedContents = """
extension GetFooInput {
    public func presign(config: ExampleClient.ExampleClientConfiguration, expiration: Foundation.TimeInterval) async throws -> SmithyHTTPAPI.HTTPRequest? {
        let serviceName = "example"
        let input = self
        let client: (SmithyHTTPAPI.HTTPRequest, Smithy.Context) async throws -> SmithyHTTPAPI.HTTPResponse = { (_, _) in
            throw Smithy.ClientError.unknownError("No HTTP client configured for presigned request")
        }
        let context = Smithy.ContextBuilder()
                      .withMethod(value: .get)
                      .withServiceName(value: serviceName)
                      .withOperation(value: "getFoo")
                      .withIdempotencyTokenGenerator(value: config.idempotencyTokenGenerator)
                      .withLogger(value: config.logger)
                      .withPartitionID(value: config.partitionID)
                      .withAuthSchemes(value: config.authSchemes ?? [])
                      .withAuthSchemeResolver(value: config.authSchemeResolver)
                      .withUnsignedPayloadTrait(value: false)
                      .withSocketTimeout(value: config.httpClientConfiguration.socketTimeout)
                      .withIdentityResolver(value: config.bearerTokenIdentityResolver, schemeID: "smithy.api#httpBearerAuth")
                      .withFlowType(value: .PRESIGN_REQUEST)
                      .withExpiration(value: expiration)
                      .withIdentityResolver(value: config.awsCredentialIdentityResolver, schemeID: "aws.auth#sigv4")
                      .withIdentityResolver(value: config.awsCredentialIdentityResolver, schemeID: "aws.auth#sigv4a")
                      .withRegion(value: config.region)
                      .withSigningName(value: "example-signing-name")
                      .withSigningRegion(value: config.signingRegion)
                      .build()
        let builder = ClientRuntime.OrchestratorBuilder<GetFooInput, GetFooOutput, SmithyHTTPAPI.HTTPRequest, SmithyHTTPAPI.HTTPResponse>()
        config.interceptorProviders.forEach { provider in
            builder.interceptors.add(provider.create())
        }
        config.httpInterceptorProviders.forEach { provider in
            builder.interceptors.add(provider.create())
        }
        builder.interceptors.add(ClientRuntime.URLPathMiddleware<GetFooInput, GetFooOutput>(GetFooInput.urlPathProvider(_:)))
        builder.interceptors.add(ClientRuntime.URLHostMiddleware<GetFooInput, GetFooOutput>())
        builder.deserialize(ClientRuntime.DeserializeMiddleware<GetFooOutput>(GetFooOutput.httpOutput(from:), GetFooOutputError.httpError(from:)))
        builder.interceptors.add(ClientRuntime.LoggerMiddleware<GetFooInput, GetFooOutput>(clientLogMode: config.clientLogMode))
        builder.retryStrategy(SmithyRetries.DefaultRetryStrategy(options: config.retryStrategyOptions))
        builder.retryErrorInfoProvider(AWSClientRuntime.AWSRetryErrorInfoProvider.errorInfo(for:))
        builder.applySigner(ClientRuntime.SignerMiddleware<GetFooOutput>())
<<<<<<< HEAD
        let endpointParamsBlock = { [config] (context: Smithy.Context) in
            EndpointParams()
        }
        builder.applyEndpoint(AWSClientRuntime.AWSEndpointResolverMiddleware<GetFooOutput, EndpointParams>(paramsBlock: endpointParamsBlock, resolverBlock: { [config] in try config.endpointResolver.resolve(params: ${'$'}0) }))
        builder.interceptors.add(AWSClientRuntime.UserAgentMiddleware<GetFooInput, GetFooOutput>(serviceID: serviceName, version: ExampleClient.version, config: config))
=======
        let endpointParams = EndpointParams()
        builder.applyEndpoint(AWSClientRuntime.EndpointResolverMiddleware<GetFooOutput, EndpointParams>(endpointResolverBlock: { [config] in try config.endpointResolver.resolve(params: ${'$'}0) }, endpointParams: endpointParams))
>>>>>>> 6aa9ebb9
        builder.selectAuthScheme(ClientRuntime.AuthSchemeMiddleware<GetFooOutput>())
        builder.interceptors.add(AWSClientRuntime.UserAgentMiddleware<GetFooInput, GetFooOutput>(serviceID: serviceName, version: ExampleClient.version, config: config))
        var metricsAttributes = Smithy.Attributes()
        metricsAttributes.set(key: ClientRuntime.OrchestratorMetricsAttributesKeys.service, value: "Example")
        metricsAttributes.set(key: ClientRuntime.OrchestratorMetricsAttributesKeys.method, value: "GetFoo")
        let op = builder.attributes(context)
            .telemetry(ClientRuntime.OrchestratorTelemetry(
                telemetryProvider: config.telemetryProvider,
                metricsAttributes: metricsAttributes,
                meterScope: serviceName,
                tracerScope: serviceName
            ))
            .executeRequest(client)
            .build()
        return try await op.presignRequest(input: input)
    }
}
"""
        contents.shouldContainOnlyOnce(expectedContents)
    }
    @Test
    fun `002 presignable on postFooInput`() {
        val context = setupTests("awsrestjson1/presignable.smithy", "smithy.swift.traits#Example")
        val contents = TestUtils.getFileContents(context.manifest, "Sources/Example/models/PostFooInput+Presigner.swift")
        contents.shouldSyntacticSanityCheck()
        val expectedContents = """
extension PostFooInput {
    public func presign(config: ExampleClient.ExampleClientConfiguration, expiration: Foundation.TimeInterval) async throws -> SmithyHTTPAPI.HTTPRequest? {
        let serviceName = "example"
        let input = self
        let client: (SmithyHTTPAPI.HTTPRequest, Smithy.Context) async throws -> SmithyHTTPAPI.HTTPResponse = { (_, _) in
            throw Smithy.ClientError.unknownError("No HTTP client configured for presigned request")
        }
        let context = Smithy.ContextBuilder()
                      .withMethod(value: .post)
                      .withServiceName(value: serviceName)
                      .withOperation(value: "postFoo")
                      .withIdempotencyTokenGenerator(value: config.idempotencyTokenGenerator)
                      .withLogger(value: config.logger)
                      .withPartitionID(value: config.partitionID)
                      .withAuthSchemes(value: config.authSchemes ?? [])
                      .withAuthSchemeResolver(value: config.authSchemeResolver)
                      .withUnsignedPayloadTrait(value: false)
                      .withSocketTimeout(value: config.httpClientConfiguration.socketTimeout)
                      .withIdentityResolver(value: config.bearerTokenIdentityResolver, schemeID: "smithy.api#httpBearerAuth")
                      .withFlowType(value: .PRESIGN_REQUEST)
                      .withExpiration(value: expiration)
                      .withIdentityResolver(value: config.awsCredentialIdentityResolver, schemeID: "aws.auth#sigv4")
                      .withIdentityResolver(value: config.awsCredentialIdentityResolver, schemeID: "aws.auth#sigv4a")
                      .withRegion(value: config.region)
                      .withSigningName(value: "example-signing-name")
                      .withSigningRegion(value: config.signingRegion)
                      .build()
        let builder = ClientRuntime.OrchestratorBuilder<PostFooInput, PostFooOutput, SmithyHTTPAPI.HTTPRequest, SmithyHTTPAPI.HTTPResponse>()
        config.interceptorProviders.forEach { provider in
            builder.interceptors.add(provider.create())
        }
        config.httpInterceptorProviders.forEach { provider in
            builder.interceptors.add(provider.create())
        }
        builder.interceptors.add(ClientRuntime.URLPathMiddleware<PostFooInput, PostFooOutput>(PostFooInput.urlPathProvider(_:)))
        builder.interceptors.add(ClientRuntime.URLHostMiddleware<PostFooInput, PostFooOutput>())
        builder.interceptors.add(ClientRuntime.ContentTypeMiddleware<PostFooInput, PostFooOutput>(contentType: "application/json"))
        builder.serialize(ClientRuntime.BodyMiddleware<PostFooInput, PostFooOutput, SmithyJSON.Writer>(rootNodeInfo: "", inputWritingClosure: PostFooInput.write(value:to:)))
        builder.interceptors.add(ClientRuntime.ContentLengthMiddleware<PostFooInput, PostFooOutput>())
        builder.deserialize(ClientRuntime.DeserializeMiddleware<PostFooOutput>(PostFooOutput.httpOutput(from:), PostFooOutputError.httpError(from:)))
        builder.interceptors.add(ClientRuntime.LoggerMiddleware<PostFooInput, PostFooOutput>(clientLogMode: config.clientLogMode))
        builder.retryStrategy(SmithyRetries.DefaultRetryStrategy(options: config.retryStrategyOptions))
        builder.retryErrorInfoProvider(AWSClientRuntime.AWSRetryErrorInfoProvider.errorInfo(for:))
        builder.applySigner(ClientRuntime.SignerMiddleware<PostFooOutput>())
<<<<<<< HEAD
        let endpointParamsBlock = { [config] (context: Smithy.Context) in
            EndpointParams()
        }
        builder.applyEndpoint(AWSClientRuntime.AWSEndpointResolverMiddleware<PostFooOutput, EndpointParams>(paramsBlock: endpointParamsBlock, resolverBlock: { [config] in try config.endpointResolver.resolve(params: ${'$'}0) }))
        builder.interceptors.add(AWSClientRuntime.UserAgentMiddleware<PostFooInput, PostFooOutput>(serviceID: serviceName, version: ExampleClient.version, config: config))
=======
        let endpointParams = EndpointParams()
        builder.applyEndpoint(AWSClientRuntime.EndpointResolverMiddleware<PostFooOutput, EndpointParams>(endpointResolverBlock: { [config] in try config.endpointResolver.resolve(params: ${'$'}0) }, endpointParams: endpointParams))
>>>>>>> 6aa9ebb9
        builder.selectAuthScheme(ClientRuntime.AuthSchemeMiddleware<PostFooOutput>())
        builder.interceptors.add(AWSClientRuntime.UserAgentMiddleware<PostFooInput, PostFooOutput>(serviceID: serviceName, version: ExampleClient.version, config: config))
        var metricsAttributes = Smithy.Attributes()
        metricsAttributes.set(key: ClientRuntime.OrchestratorMetricsAttributesKeys.service, value: "Example")
        metricsAttributes.set(key: ClientRuntime.OrchestratorMetricsAttributesKeys.method, value: "PostFoo")
        let op = builder.attributes(context)
            .telemetry(ClientRuntime.OrchestratorTelemetry(
                telemetryProvider: config.telemetryProvider,
                metricsAttributes: metricsAttributes,
                meterScope: serviceName,
                tracerScope: serviceName
            ))
            .executeRequest(client)
            .build()
        return try await op.presignRequest(input: input)
    }
}
"""
        contents.shouldContainOnlyOnce(expectedContents)
    }
    @Test
    fun `003 presignable on putFooInput`() {
        val context = setupTests("awsrestjson1/presignable.smithy", "smithy.swift.traits#Example")
        val contents = TestUtils.getFileContents(context.manifest, "Sources/Example/models/PutFooInput+Presigner.swift")
        contents.shouldSyntacticSanityCheck()
        val expectedContents = """
extension PutFooInput {
    public func presign(config: ExampleClient.ExampleClientConfiguration, expiration: Foundation.TimeInterval) async throws -> SmithyHTTPAPI.HTTPRequest? {
        let serviceName = "example"
        let input = self
        let client: (SmithyHTTPAPI.HTTPRequest, Smithy.Context) async throws -> SmithyHTTPAPI.HTTPResponse = { (_, _) in
            throw Smithy.ClientError.unknownError("No HTTP client configured for presigned request")
        }
        let context = Smithy.ContextBuilder()
                      .withMethod(value: .put)
                      .withServiceName(value: serviceName)
                      .withOperation(value: "putFoo")
                      .withIdempotencyTokenGenerator(value: config.idempotencyTokenGenerator)
                      .withLogger(value: config.logger)
                      .withPartitionID(value: config.partitionID)
                      .withAuthSchemes(value: config.authSchemes ?? [])
                      .withAuthSchemeResolver(value: config.authSchemeResolver)
                      .withUnsignedPayloadTrait(value: false)
                      .withSocketTimeout(value: config.httpClientConfiguration.socketTimeout)
                      .withIdentityResolver(value: config.bearerTokenIdentityResolver, schemeID: "smithy.api#httpBearerAuth")
                      .withFlowType(value: .PRESIGN_REQUEST)
                      .withExpiration(value: expiration)
                      .withIdentityResolver(value: config.awsCredentialIdentityResolver, schemeID: "aws.auth#sigv4")
                      .withIdentityResolver(value: config.awsCredentialIdentityResolver, schemeID: "aws.auth#sigv4a")
                      .withRegion(value: config.region)
                      .withSigningName(value: "example-signing-name")
                      .withSigningRegion(value: config.signingRegion)
                      .build()
        let builder = ClientRuntime.OrchestratorBuilder<PutFooInput, PutFooOutput, SmithyHTTPAPI.HTTPRequest, SmithyHTTPAPI.HTTPResponse>()
        config.interceptorProviders.forEach { provider in
            builder.interceptors.add(provider.create())
        }
        config.httpInterceptorProviders.forEach { provider in
            builder.interceptors.add(provider.create())
        }
        builder.interceptors.add(ClientRuntime.URLPathMiddleware<PutFooInput, PutFooOutput>(PutFooInput.urlPathProvider(_:)))
        builder.interceptors.add(ClientRuntime.URLHostMiddleware<PutFooInput, PutFooOutput>())
        builder.interceptors.add(ClientRuntime.ContentTypeMiddleware<PutFooInput, PutFooOutput>(contentType: "application/json"))
        builder.serialize(ClientRuntime.BodyMiddleware<PutFooInput, PutFooOutput, SmithyJSON.Writer>(rootNodeInfo: "", inputWritingClosure: PutFooInput.write(value:to:)))
        builder.interceptors.add(ClientRuntime.ContentLengthMiddleware<PutFooInput, PutFooOutput>())
        builder.deserialize(ClientRuntime.DeserializeMiddleware<PutFooOutput>(PutFooOutput.httpOutput(from:), PutFooOutputError.httpError(from:)))
        builder.interceptors.add(ClientRuntime.LoggerMiddleware<PutFooInput, PutFooOutput>(clientLogMode: config.clientLogMode))
        builder.retryStrategy(SmithyRetries.DefaultRetryStrategy(options: config.retryStrategyOptions))
        builder.retryErrorInfoProvider(AWSClientRuntime.AWSRetryErrorInfoProvider.errorInfo(for:))
        builder.applySigner(ClientRuntime.SignerMiddleware<PutFooOutput>())
<<<<<<< HEAD
        let endpointParamsBlock = { [config] (context: Smithy.Context) in
            EndpointParams()
        }
        builder.applyEndpoint(AWSClientRuntime.AWSEndpointResolverMiddleware<PutFooOutput, EndpointParams>(paramsBlock: endpointParamsBlock, resolverBlock: { [config] in try config.endpointResolver.resolve(params: ${'$'}0) }))
        builder.interceptors.add(AWSClientRuntime.UserAgentMiddleware<PutFooInput, PutFooOutput>(serviceID: serviceName, version: ExampleClient.version, config: config))
=======
        let endpointParams = EndpointParams()
        builder.applyEndpoint(AWSClientRuntime.EndpointResolverMiddleware<PutFooOutput, EndpointParams>(endpointResolverBlock: { [config] in try config.endpointResolver.resolve(params: ${'$'}0) }, endpointParams: endpointParams))
>>>>>>> 6aa9ebb9
        builder.selectAuthScheme(ClientRuntime.AuthSchemeMiddleware<PutFooOutput>())
        builder.interceptors.add(AWSClientRuntime.UserAgentMiddleware<PutFooInput, PutFooOutput>(serviceID: serviceName, version: ExampleClient.version, config: config))
        var metricsAttributes = Smithy.Attributes()
        metricsAttributes.set(key: ClientRuntime.OrchestratorMetricsAttributesKeys.service, value: "Example")
        metricsAttributes.set(key: ClientRuntime.OrchestratorMetricsAttributesKeys.method, value: "PutFoo")
        let op = builder.attributes(context)
            .telemetry(ClientRuntime.OrchestratorTelemetry(
                telemetryProvider: config.telemetryProvider,
                metricsAttributes: metricsAttributes,
                meterScope: serviceName,
                tracerScope: serviceName
            ))
            .executeRequest(client)
            .build()
        return try await op.presignRequest(input: input)
    }
}
"""
        contents.shouldContainOnlyOnce(expectedContents)
    }
    @Test
    fun `004 presignable on S3`() {
        val context = setupTests("presign-urls-s3.smithy", "com.amazonaws.s3#AmazonS3")
        val contents = TestUtils.getFileContents(context.manifest, "Sources/Example/models/PutObjectInput+Presigner.swift")
        contents.shouldSyntacticSanityCheck()
        val expectedContents = """
extension PutObjectInput {
    public func presign(config: S3Client.S3ClientConfiguration, expiration: Foundation.TimeInterval) async throws -> SmithyHTTPAPI.HTTPRequest? {
        let serviceName = "S3"
        let input = self
        let client: (SmithyHTTPAPI.HTTPRequest, Smithy.Context) async throws -> SmithyHTTPAPI.HTTPResponse = { (_, _) in
            throw Smithy.ClientError.unknownError("No HTTP client configured for presigned request")
        }
        let context = Smithy.ContextBuilder()
                      .withMethod(value: .put)
                      .withServiceName(value: serviceName)
                      .withOperation(value: "putObject")
                      .withIdempotencyTokenGenerator(value: config.idempotencyTokenGenerator)
                      .withLogger(value: config.logger)
                      .withPartitionID(value: config.partitionID)
                      .withAuthSchemes(value: config.authSchemes ?? [])
                      .withAuthSchemeResolver(value: config.authSchemeResolver)
                      .withUnsignedPayloadTrait(value: false)
                      .withSocketTimeout(value: config.httpClientConfiguration.socketTimeout)
                      .withIdentityResolver(value: config.bearerTokenIdentityResolver, schemeID: "smithy.api#httpBearerAuth")
                      .withFlowType(value: .PRESIGN_REQUEST)
                      .withExpiration(value: expiration)
                      .withIdentityResolver(value: config.awsCredentialIdentityResolver, schemeID: "aws.auth#sigv4")
                      .withIdentityResolver(value: config.awsCredentialIdentityResolver, schemeID: "aws.auth#sigv4a")
                      .withRegion(value: config.region)
                      .withSigningName(value: "s3")
                      .withSigningRegion(value: config.signingRegion)
                      .build()
        let builder = ClientRuntime.OrchestratorBuilder<PutObjectInput, PutObjectOutput, SmithyHTTPAPI.HTTPRequest, SmithyHTTPAPI.HTTPResponse>()
        config.interceptorProviders.forEach { provider in
            builder.interceptors.add(provider.create())
        }
        config.httpInterceptorProviders.forEach { provider in
            builder.interceptors.add(provider.create())
        }
        builder.interceptors.add(ClientRuntime.URLPathMiddleware<PutObjectInput, PutObjectOutput>(PutObjectInput.urlPathProvider(_:)))
        builder.interceptors.add(ClientRuntime.URLHostMiddleware<PutObjectInput, PutObjectOutput>())
        builder.interceptors.add(ClientRuntime.ContentTypeMiddleware<PutObjectInput, PutObjectOutput>(contentType: "application/json"))
        builder.serialize(ClientRuntime.BodyMiddleware<PutObjectInput, PutObjectOutput, SmithyXML.Writer>(rootNodeInfo: "PutObjectInput", inputWritingClosure: PutObjectInput.write(value:to:)))
        builder.interceptors.add(ClientRuntime.ContentLengthMiddleware<PutObjectInput, PutObjectOutput>())
        builder.deserialize(ClientRuntime.DeserializeMiddleware<PutObjectOutput>(PutObjectOutput.httpOutput(from:), PutObjectOutputError.httpError(from:)))
        builder.interceptors.add(ClientRuntime.LoggerMiddleware<PutObjectInput, PutObjectOutput>(clientLogMode: config.clientLogMode))
        builder.retryStrategy(SmithyRetries.DefaultRetryStrategy(options: config.retryStrategyOptions))
        builder.retryErrorInfoProvider(AWSClientRuntime.AWSRetryErrorInfoProvider.errorInfo(for:))
        builder.applySigner(ClientRuntime.SignerMiddleware<PutObjectOutput>())
<<<<<<< HEAD
        let endpointParamsBlock = { [config] (context: Smithy.Context) in
            EndpointParams()
        }
        context.set(key: Smithy.AttributeKey<EndpointParams>(name: "EndpointParams"), value: endpointParamsBlock(context))
        builder.applyEndpoint(AWSClientRuntime.AWSEndpointResolverMiddleware<PutObjectOutput, EndpointParams>(paramsBlock: endpointParamsBlock, resolverBlock: { [config] in try config.endpointResolver.resolve(params: ${'$'}0) }))
        builder.interceptors.add(AWSClientRuntime.UserAgentMiddleware<PutObjectInput, PutObjectOutput>(serviceID: serviceName, version: S3Client.version, config: config))
=======
        let endpointParams = EndpointParams()
        context.set(key: Smithy.AttributeKey<EndpointParams>(name: "EndpointParams"), value: endpointParams)
        builder.applyEndpoint(AWSClientRuntime.EndpointResolverMiddleware<PutObjectOutput, EndpointParams>(endpointResolverBlock: { [config] in try config.endpointResolver.resolve(params: ${'$'}0) }, endpointParams: endpointParams))
>>>>>>> 6aa9ebb9
        builder.selectAuthScheme(ClientRuntime.AuthSchemeMiddleware<PutObjectOutput>())
        builder.interceptors.add(AWSClientRuntime.UserAgentMiddleware<PutObjectInput, PutObjectOutput>(serviceID: serviceName, version: S3Client.version, config: config))
        var metricsAttributes = Smithy.Attributes()
        metricsAttributes.set(key: ClientRuntime.OrchestratorMetricsAttributesKeys.service, value: "S3")
        metricsAttributes.set(key: ClientRuntime.OrchestratorMetricsAttributesKeys.method, value: "PutObject")
        let op = builder.attributes(context)
            .telemetry(ClientRuntime.OrchestratorTelemetry(
                telemetryProvider: config.telemetryProvider,
                metricsAttributes: metricsAttributes,
                meterScope: serviceName,
                tracerScope: serviceName
            ))
            .executeRequest(client)
            .build()
        return try await op.presignRequest(input: input)
    }
}
"""
        contents.shouldContainOnlyOnce(expectedContents)
    }
    private fun setupTests(smithyFile: String, serviceShapeId: String): TestContext {
        val context = TestUtils.executeDirectedCodegen(smithyFile, serviceShapeId, RestJson1Trait.ID)
        val presigner = PresignerGenerator()
        val generator = AWSRestJson1ProtocolGenerator()
        val codegenContext = GenerationContext(context.ctx.model, context.ctx.symbolProvider, context.ctx.settings, context.manifest, generator)
        val protocolGenerationContext = ProtocolGenerator.GenerationContext(context.ctx.settings, context.ctx.model, context.ctx.service, context.ctx.symbolProvider, listOf(), RestJson1Trait.ID, context.ctx.delegator)
        codegenContext.protocolGenerator?.initializeMiddleware(context.ctx)
        presigner.writeAdditionalFiles(codegenContext, protocolGenerationContext, context.ctx.delegator)
        context.ctx.delegator.flushWriters()
        return context
    }
}<|MERGE_RESOLUTION|>--- conflicted
+++ resolved
@@ -53,16 +53,10 @@
         builder.retryStrategy(SmithyRetries.DefaultRetryStrategy(options: config.retryStrategyOptions))
         builder.retryErrorInfoProvider(AWSClientRuntime.AWSRetryErrorInfoProvider.errorInfo(for:))
         builder.applySigner(ClientRuntime.SignerMiddleware<GetFooOutput>())
-<<<<<<< HEAD
         let endpointParamsBlock = { [config] (context: Smithy.Context) in
             EndpointParams()
         }
         builder.applyEndpoint(AWSClientRuntime.AWSEndpointResolverMiddleware<GetFooOutput, EndpointParams>(paramsBlock: endpointParamsBlock, resolverBlock: { [config] in try config.endpointResolver.resolve(params: ${'$'}0) }))
-        builder.interceptors.add(AWSClientRuntime.UserAgentMiddleware<GetFooInput, GetFooOutput>(serviceID: serviceName, version: ExampleClient.version, config: config))
-=======
-        let endpointParams = EndpointParams()
-        builder.applyEndpoint(AWSClientRuntime.EndpointResolverMiddleware<GetFooOutput, EndpointParams>(endpointResolverBlock: { [config] in try config.endpointResolver.resolve(params: ${'$'}0) }, endpointParams: endpointParams))
->>>>>>> 6aa9ebb9
         builder.selectAuthScheme(ClientRuntime.AuthSchemeMiddleware<GetFooOutput>())
         builder.interceptors.add(AWSClientRuntime.UserAgentMiddleware<GetFooInput, GetFooOutput>(serviceID: serviceName, version: ExampleClient.version, config: config))
         var metricsAttributes = Smithy.Attributes()
@@ -133,16 +127,10 @@
         builder.retryStrategy(SmithyRetries.DefaultRetryStrategy(options: config.retryStrategyOptions))
         builder.retryErrorInfoProvider(AWSClientRuntime.AWSRetryErrorInfoProvider.errorInfo(for:))
         builder.applySigner(ClientRuntime.SignerMiddleware<PostFooOutput>())
-<<<<<<< HEAD
         let endpointParamsBlock = { [config] (context: Smithy.Context) in
             EndpointParams()
         }
         builder.applyEndpoint(AWSClientRuntime.AWSEndpointResolverMiddleware<PostFooOutput, EndpointParams>(paramsBlock: endpointParamsBlock, resolverBlock: { [config] in try config.endpointResolver.resolve(params: ${'$'}0) }))
-        builder.interceptors.add(AWSClientRuntime.UserAgentMiddleware<PostFooInput, PostFooOutput>(serviceID: serviceName, version: ExampleClient.version, config: config))
-=======
-        let endpointParams = EndpointParams()
-        builder.applyEndpoint(AWSClientRuntime.EndpointResolverMiddleware<PostFooOutput, EndpointParams>(endpointResolverBlock: { [config] in try config.endpointResolver.resolve(params: ${'$'}0) }, endpointParams: endpointParams))
->>>>>>> 6aa9ebb9
         builder.selectAuthScheme(ClientRuntime.AuthSchemeMiddleware<PostFooOutput>())
         builder.interceptors.add(AWSClientRuntime.UserAgentMiddleware<PostFooInput, PostFooOutput>(serviceID: serviceName, version: ExampleClient.version, config: config))
         var metricsAttributes = Smithy.Attributes()
@@ -213,16 +201,10 @@
         builder.retryStrategy(SmithyRetries.DefaultRetryStrategy(options: config.retryStrategyOptions))
         builder.retryErrorInfoProvider(AWSClientRuntime.AWSRetryErrorInfoProvider.errorInfo(for:))
         builder.applySigner(ClientRuntime.SignerMiddleware<PutFooOutput>())
-<<<<<<< HEAD
         let endpointParamsBlock = { [config] (context: Smithy.Context) in
             EndpointParams()
         }
         builder.applyEndpoint(AWSClientRuntime.AWSEndpointResolverMiddleware<PutFooOutput, EndpointParams>(paramsBlock: endpointParamsBlock, resolverBlock: { [config] in try config.endpointResolver.resolve(params: ${'$'}0) }))
-        builder.interceptors.add(AWSClientRuntime.UserAgentMiddleware<PutFooInput, PutFooOutput>(serviceID: serviceName, version: ExampleClient.version, config: config))
-=======
-        let endpointParams = EndpointParams()
-        builder.applyEndpoint(AWSClientRuntime.EndpointResolverMiddleware<PutFooOutput, EndpointParams>(endpointResolverBlock: { [config] in try config.endpointResolver.resolve(params: ${'$'}0) }, endpointParams: endpointParams))
->>>>>>> 6aa9ebb9
         builder.selectAuthScheme(ClientRuntime.AuthSchemeMiddleware<PutFooOutput>())
         builder.interceptors.add(AWSClientRuntime.UserAgentMiddleware<PutFooInput, PutFooOutput>(serviceID: serviceName, version: ExampleClient.version, config: config))
         var metricsAttributes = Smithy.Attributes()
@@ -293,18 +275,11 @@
         builder.retryStrategy(SmithyRetries.DefaultRetryStrategy(options: config.retryStrategyOptions))
         builder.retryErrorInfoProvider(AWSClientRuntime.AWSRetryErrorInfoProvider.errorInfo(for:))
         builder.applySigner(ClientRuntime.SignerMiddleware<PutObjectOutput>())
-<<<<<<< HEAD
         let endpointParamsBlock = { [config] (context: Smithy.Context) in
             EndpointParams()
         }
         context.set(key: Smithy.AttributeKey<EndpointParams>(name: "EndpointParams"), value: endpointParamsBlock(context))
         builder.applyEndpoint(AWSClientRuntime.AWSEndpointResolverMiddleware<PutObjectOutput, EndpointParams>(paramsBlock: endpointParamsBlock, resolverBlock: { [config] in try config.endpointResolver.resolve(params: ${'$'}0) }))
-        builder.interceptors.add(AWSClientRuntime.UserAgentMiddleware<PutObjectInput, PutObjectOutput>(serviceID: serviceName, version: S3Client.version, config: config))
-=======
-        let endpointParams = EndpointParams()
-        context.set(key: Smithy.AttributeKey<EndpointParams>(name: "EndpointParams"), value: endpointParams)
-        builder.applyEndpoint(AWSClientRuntime.EndpointResolverMiddleware<PutObjectOutput, EndpointParams>(endpointResolverBlock: { [config] in try config.endpointResolver.resolve(params: ${'$'}0) }, endpointParams: endpointParams))
->>>>>>> 6aa9ebb9
         builder.selectAuthScheme(ClientRuntime.AuthSchemeMiddleware<PutObjectOutput>())
         builder.interceptors.add(AWSClientRuntime.UserAgentMiddleware<PutObjectInput, PutObjectOutput>(serviceID: serviceName, version: S3Client.version, config: config))
         var metricsAttributes = Smithy.Attributes()
