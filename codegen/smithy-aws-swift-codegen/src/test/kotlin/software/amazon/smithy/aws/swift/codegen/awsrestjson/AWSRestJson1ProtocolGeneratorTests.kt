/*
 * Copyright Amazon.com, Inc. or its affiliates. All Rights Reserved.
 * SPDX-License-Identifier: Apache-2.0.
 */

package software.amazon.smithy.aws.swift.codegen.awsrestjson

import io.kotest.matchers.string.shouldContainOnlyOnce
import org.junit.jupiter.api.Test
import software.amazon.smithy.aws.swift.codegen.TestContext
import software.amazon.smithy.aws.swift.codegen.TestUtils.Companion.executeDirectedCodegen
import software.amazon.smithy.aws.swift.codegen.TestUtils.Companion.getClientFileContents
import software.amazon.smithy.aws.swift.codegen.TestUtils.Companion.getModelFileContents
import software.amazon.smithy.aws.swift.codegen.protocols.restjson.AWSRestJson1ProtocolGenerator
import software.amazon.smithy.aws.swift.codegen.shouldSyntacticSanityCheck
import software.amazon.smithy.aws.traits.protocols.RestJson1Trait

class RestJsonProtocolGeneratorTests {

    @Test
    fun `define coding keys for unbound document payload members`() {
        val context = setupTests("http-binding-protocol-generator-test.smithy", "com.test#Example")
        val contents = getModelFileContents("Sources/Example", "SmokeTestInput+Write.swift", context.manifest)
        contents.shouldSyntacticSanityCheck()
        val expectedContents = """
extension SmokeTestInput {

    static func write(value: SmokeTestInput?, to writer: SmithyJSON.Writer) throws {
        guard let value else { return }
        try writer["payload1"].write(value.payload1)
        try writer["payload2"].write(value.payload2)
        try writer["payload3"].write(value.payload3, with: ExampleClientTypes.Nested.write(value:to:))
    }
}
"""
        contents.shouldContainOnlyOnce(expectedContents)
    }

    @Test
    fun `define coding keys for payload member`() {
        val context = setupTests("http-binding-protocol-generator-test.smithy", "com.test#Example")
        val contents = getModelFileContents("Sources/Example", "ExplicitBlobInput+Write.swift", context.manifest)
        contents.shouldSyntacticSanityCheck()
        val expectedContents = """
extension ExplicitBlobInput {

    static func write(value: ExplicitBlobInput?, to writer: SmithyJSON.Writer) throws {
        guard let value else { return }
        try writer["payload1"].write(value.payload1)
    }
}
"""
        contents.shouldContainOnlyOnce(expectedContents)
    }

    @Test
    fun `generated client has proper configuration`() {
        val context = setupTests("http-binding-protocol-generator-test.smithy", "com.test#Example")
        val contents = getClientFileContents("Sources/Example", "ExampleClient.swift", context.manifest)
        contents.shouldSyntacticSanityCheck()
        val expectedContents = """
public class ExampleClient: ClientRuntime.Client {
    public static let clientName = "ExampleClient"
    public static let version = "1.0.0"
    let client: ClientRuntime.SdkHttpClient
    let config: ExampleClient.ExampleClientConfiguration
    let serviceName = "Example"

    public required init(config: ExampleClient.ExampleClientConfiguration) {
        client = ClientRuntime.SdkHttpClient(engine: config.httpClientEngine, config: config.httpClientConfiguration)
        self.config = config
    }

    public convenience init(region: Swift.String) throws {
        let config = try ExampleClient.ExampleClientConfiguration(region: region)
        self.init(config: config)
    }

    public convenience required init() async throws {
        let config = try await ExampleClient.ExampleClientConfiguration()
        self.init(config: config)
    }
}

extension ExampleClient {

    public class ExampleClientConfiguration: AWSClientRuntime.AWSDefaultClientConfiguration & AWSClientRuntime.AWSRegionClientConfiguration & ClientRuntime.DefaultClientConfiguration & ClientRuntime.DefaultHttpClientConfiguration {
        public var useFIPS: Swift.Bool?
        public var useDualStack: Swift.Bool?
        public var appID: Swift.String?
        public var awsCredentialIdentityResolver: any SmithyIdentity.AWSCredentialIdentityResolver
        public var awsRetryMode: AWSClientRuntime.AWSRetryMode
        public var maxAttempts: Swift.Int?
<<<<<<< HEAD
        public var requestChecksumCalculation: AWSSDKChecksums.AWSChecksumCalculationMode
        public var responseChecksumValidation: AWSSDKChecksums.AWSChecksumCalculationMode
=======
        public var ignoreConfiguredEndpointURLs: Swift.Bool?
>>>>>>> 6e7a899e
        public var region: Swift.String?
        public var signingRegion: Swift.String?
        public var endpointResolver: EndpointResolver
        public var telemetryProvider: ClientRuntime.TelemetryProvider
        public var retryStrategyOptions: SmithyRetriesAPI.RetryStrategyOptions
        public var clientLogMode: ClientRuntime.ClientLogMode
        public var endpoint: Swift.String?
        public var idempotencyTokenGenerator: ClientRuntime.IdempotencyTokenGenerator
        public var httpClientEngine: SmithyHTTPAPI.HTTPClient
        public var httpClientConfiguration: ClientRuntime.HttpClientConfiguration
        public var authSchemes: SmithyHTTPAuthAPI.AuthSchemes?
        public var authSchemeResolver: SmithyHTTPAuthAPI.AuthSchemeResolver
        public var bearerTokenIdentityResolver: any SmithyIdentity.BearerTokenIdentityResolver
        public private(set) var interceptorProviders: [ClientRuntime.InterceptorProvider]
        public private(set) var httpInterceptorProviders: [ClientRuntime.HttpInterceptorProvider]
        internal let logger: Smithy.LogAgent

        private init(
            _ useFIPS: Swift.Bool?,
            _ useDualStack: Swift.Bool?,
            _ appID: Swift.String?,
            _ awsCredentialIdentityResolver: any SmithyIdentity.AWSCredentialIdentityResolver,
            _ awsRetryMode: AWSClientRuntime.AWSRetryMode,
            _ maxAttempts: Swift.Int?,
<<<<<<< HEAD
            _ requestChecksumCalculation: AWSSDKChecksums.AWSChecksumCalculationMode,
            _ responseChecksumValidation: AWSSDKChecksums.AWSChecksumCalculationMode,
=======
            _ ignoreConfiguredEndpointURLs: Swift.Bool?,
>>>>>>> 6e7a899e
            _ region: Swift.String?,
            _ signingRegion: Swift.String?,
            _ endpointResolver: EndpointResolver,
            _ telemetryProvider: ClientRuntime.TelemetryProvider,
            _ retryStrategyOptions: SmithyRetriesAPI.RetryStrategyOptions,
            _ clientLogMode: ClientRuntime.ClientLogMode,
            _ endpoint: Swift.String?,
            _ idempotencyTokenGenerator: ClientRuntime.IdempotencyTokenGenerator,
            _ httpClientEngine: SmithyHTTPAPI.HTTPClient,
            _ httpClientConfiguration: ClientRuntime.HttpClientConfiguration,
            _ authSchemes: SmithyHTTPAuthAPI.AuthSchemes?,
            _ authSchemeResolver: SmithyHTTPAuthAPI.AuthSchemeResolver,
            _ bearerTokenIdentityResolver: any SmithyIdentity.BearerTokenIdentityResolver,
            _ interceptorProviders: [ClientRuntime.InterceptorProvider],
            _ httpInterceptorProviders: [ClientRuntime.HttpInterceptorProvider]
        ) {
            self.useFIPS = useFIPS
            self.useDualStack = useDualStack
            self.appID = appID
            self.awsCredentialIdentityResolver = awsCredentialIdentityResolver
            self.awsRetryMode = awsRetryMode
            self.maxAttempts = maxAttempts
<<<<<<< HEAD
            self.requestChecksumCalculation = requestChecksumCalculation
            self.responseChecksumValidation = responseChecksumValidation
=======
            self.ignoreConfiguredEndpointURLs = ignoreConfiguredEndpointURLs
>>>>>>> 6e7a899e
            self.region = region
            self.signingRegion = signingRegion
            self.endpointResolver = endpointResolver
            self.telemetryProvider = telemetryProvider
            self.retryStrategyOptions = retryStrategyOptions
            self.clientLogMode = clientLogMode
            self.endpoint = endpoint
            self.idempotencyTokenGenerator = idempotencyTokenGenerator
            self.httpClientEngine = httpClientEngine
            self.httpClientConfiguration = httpClientConfiguration
            self.authSchemes = authSchemes
            self.authSchemeResolver = authSchemeResolver
            self.bearerTokenIdentityResolver = bearerTokenIdentityResolver
            self.interceptorProviders = interceptorProviders
            self.httpInterceptorProviders = httpInterceptorProviders
            self.logger = telemetryProvider.loggerProvider.getLogger(name: ExampleClient.clientName)
        }

        public convenience init(
            useFIPS: Swift.Bool? = nil,
            useDualStack: Swift.Bool? = nil,
            appID: Swift.String? = nil,
            awsCredentialIdentityResolver: (any SmithyIdentity.AWSCredentialIdentityResolver)? = nil,
            awsRetryMode: AWSClientRuntime.AWSRetryMode? = nil,
            maxAttempts: Swift.Int? = nil,
<<<<<<< HEAD
            requestChecksumCalculation: AWSSDKChecksums.AWSChecksumCalculationMode? = nil,
            responseChecksumValidation: AWSSDKChecksums.AWSChecksumCalculationMode? = nil,
=======
            ignoreConfiguredEndpointURLs: Swift.Bool? = nil,
>>>>>>> 6e7a899e
            region: Swift.String? = nil,
            signingRegion: Swift.String? = nil,
            endpointResolver: EndpointResolver? = nil,
            telemetryProvider: ClientRuntime.TelemetryProvider? = nil,
            retryStrategyOptions: SmithyRetriesAPI.RetryStrategyOptions? = nil,
            clientLogMode: ClientRuntime.ClientLogMode? = nil,
            endpoint: Swift.String? = nil,
            idempotencyTokenGenerator: ClientRuntime.IdempotencyTokenGenerator? = nil,
            httpClientEngine: SmithyHTTPAPI.HTTPClient? = nil,
            httpClientConfiguration: ClientRuntime.HttpClientConfiguration? = nil,
            authSchemes: SmithyHTTPAuthAPI.AuthSchemes? = nil,
            authSchemeResolver: SmithyHTTPAuthAPI.AuthSchemeResolver? = nil,
            bearerTokenIdentityResolver: (any SmithyIdentity.BearerTokenIdentityResolver)? = nil,
            interceptorProviders: [ClientRuntime.InterceptorProvider]? = nil,
            httpInterceptorProviders: [ClientRuntime.HttpInterceptorProvider]? = nil
        ) throws {
            self.init(
                useFIPS,
                useDualStack,
                try appID ?? AWSClientRuntime.AWSClientConfigDefaultsProvider.appID(),
                try awsCredentialIdentityResolver ?? AWSClientRuntime.AWSClientConfigDefaultsProvider.awsCredentialIdentityResolver(awsCredentialIdentityResolver),
                try awsRetryMode ?? AWSClientRuntime.AWSClientConfigDefaultsProvider.retryMode(),
                maxAttempts,
<<<<<<< HEAD
                try requestChecksumCalculation ?? AWSClientRuntime.AWSClientConfigDefaultsProvider.requestChecksumCalculation(requestChecksumCalculation),
                try responseChecksumValidation ?? AWSClientRuntime.AWSClientConfigDefaultsProvider.responseChecksumValidation(responseChecksumValidation),
=======
                ignoreConfiguredEndpointURLs,
>>>>>>> 6e7a899e
                region,
                signingRegion,
                try endpointResolver ?? DefaultEndpointResolver(),
                telemetryProvider ?? ClientRuntime.DefaultTelemetry.provider,
                try retryStrategyOptions ?? AWSClientConfigDefaultsProvider.retryStrategyOptions(awsRetryMode, maxAttempts),
                clientLogMode ?? AWSClientConfigDefaultsProvider.clientLogMode(),
                endpoint,
                idempotencyTokenGenerator ?? AWSClientConfigDefaultsProvider.idempotencyTokenGenerator(),
                httpClientEngine ?? AWSClientConfigDefaultsProvider.httpClientEngine(),
                httpClientConfiguration ?? AWSClientConfigDefaultsProvider.httpClientConfiguration(),
                authSchemes ?? [AWSSDKHTTPAuth.SigV4AuthScheme()],
                authSchemeResolver ?? DefaultExampleAuthSchemeResolver(),
                bearerTokenIdentityResolver ?? SmithyIdentity.StaticBearerTokenIdentityResolver(token: SmithyIdentity.BearerTokenIdentity(token: "")),
                interceptorProviders ?? [],
                httpInterceptorProviders ?? []
            )
        }

        public convenience init(
            useFIPS: Swift.Bool? = nil,
            useDualStack: Swift.Bool? = nil,
            appID: Swift.String? = nil,
            awsCredentialIdentityResolver: (any SmithyIdentity.AWSCredentialIdentityResolver)? = nil,
            awsRetryMode: AWSClientRuntime.AWSRetryMode? = nil,
            maxAttempts: Swift.Int? = nil,
<<<<<<< HEAD
            requestChecksumCalculation: AWSSDKChecksums.AWSChecksumCalculationMode? = nil,
            responseChecksumValidation: AWSSDKChecksums.AWSChecksumCalculationMode? = nil,
=======
            ignoreConfiguredEndpointURLs: Swift.Bool? = nil,
>>>>>>> 6e7a899e
            region: Swift.String? = nil,
            signingRegion: Swift.String? = nil,
            endpointResolver: EndpointResolver? = nil,
            telemetryProvider: ClientRuntime.TelemetryProvider? = nil,
            retryStrategyOptions: SmithyRetriesAPI.RetryStrategyOptions? = nil,
            clientLogMode: ClientRuntime.ClientLogMode? = nil,
            endpoint: Swift.String? = nil,
            idempotencyTokenGenerator: ClientRuntime.IdempotencyTokenGenerator? = nil,
            httpClientEngine: SmithyHTTPAPI.HTTPClient? = nil,
            httpClientConfiguration: ClientRuntime.HttpClientConfiguration? = nil,
            authSchemes: SmithyHTTPAuthAPI.AuthSchemes? = nil,
            authSchemeResolver: SmithyHTTPAuthAPI.AuthSchemeResolver? = nil,
            bearerTokenIdentityResolver: (any SmithyIdentity.BearerTokenIdentityResolver)? = nil,
            interceptorProviders: [ClientRuntime.InterceptorProvider]? = nil,
            httpInterceptorProviders: [ClientRuntime.HttpInterceptorProvider]? = nil
        ) async throws {
            self.init(
                useFIPS,
                useDualStack,
                try appID ?? AWSClientRuntime.AWSClientConfigDefaultsProvider.appID(),
                try awsCredentialIdentityResolver ?? AWSClientRuntime.AWSClientConfigDefaultsProvider.awsCredentialIdentityResolver(awsCredentialIdentityResolver),
                try awsRetryMode ?? AWSClientRuntime.AWSClientConfigDefaultsProvider.retryMode(),
                maxAttempts,
<<<<<<< HEAD
                try requestChecksumCalculation ?? AWSClientRuntime.AWSClientConfigDefaultsProvider.requestChecksumCalculation(requestChecksumCalculation),
                try responseChecksumValidation ?? AWSClientRuntime.AWSClientConfigDefaultsProvider.responseChecksumValidation(responseChecksumValidation),
=======
                ignoreConfiguredEndpointURLs,
>>>>>>> 6e7a899e
                try await AWSClientRuntime.AWSClientConfigDefaultsProvider.region(region),
                try await AWSClientRuntime.AWSClientConfigDefaultsProvider.region(region),
                try endpointResolver ?? DefaultEndpointResolver(),
                telemetryProvider ?? ClientRuntime.DefaultTelemetry.provider,
                try retryStrategyOptions ?? AWSClientConfigDefaultsProvider.retryStrategyOptions(awsRetryMode, maxAttempts),
                clientLogMode ?? AWSClientConfigDefaultsProvider.clientLogMode(),
                endpoint,
                idempotencyTokenGenerator ?? AWSClientConfigDefaultsProvider.idempotencyTokenGenerator(),
                httpClientEngine ?? AWSClientConfigDefaultsProvider.httpClientEngine(),
                httpClientConfiguration ?? AWSClientConfigDefaultsProvider.httpClientConfiguration(),
                authSchemes ?? [AWSSDKHTTPAuth.SigV4AuthScheme()],
                authSchemeResolver ?? DefaultExampleAuthSchemeResolver(),
                bearerTokenIdentityResolver ?? SmithyIdentity.StaticBearerTokenIdentityResolver(token: SmithyIdentity.BearerTokenIdentity(token: "")),
                interceptorProviders ?? [],
                httpInterceptorProviders ?? []
            )
        }

        public convenience required init() async throws {
            try await self.init(
                useFIPS: nil,
                useDualStack: nil,
                appID: nil,
                awsCredentialIdentityResolver: nil,
                awsRetryMode: nil,
                maxAttempts: nil,
<<<<<<< HEAD
                requestChecksumCalculation: nil,
                responseChecksumValidation: nil,
=======
                ignoreConfiguredEndpointURLs: nil,
>>>>>>> 6e7a899e
                region: nil,
                signingRegion: nil,
                endpointResolver: nil,
                telemetryProvider: nil,
                retryStrategyOptions: nil,
                clientLogMode: nil,
                endpoint: nil,
                idempotencyTokenGenerator: nil,
                httpClientEngine: nil,
                httpClientConfiguration: nil,
                authSchemes: nil,
                authSchemeResolver: nil,
                bearerTokenIdentityResolver: nil,
                interceptorProviders: nil,
                httpInterceptorProviders: nil
            )
        }

        public convenience init(region: Swift.String) throws {
            self.init(
                nil,
                nil,
                try AWSClientRuntime.AWSClientConfigDefaultsProvider.appID(),
                try AWSClientConfigDefaultsProvider.awsCredentialIdentityResolver(),
                try AWSClientRuntime.AWSClientConfigDefaultsProvider.retryMode(),
                nil,
<<<<<<< HEAD
                try AWSClientConfigDefaultsProvider.requestChecksumCalculation(),
                try AWSClientConfigDefaultsProvider.responseChecksumValidation(),
=======
                nil,
>>>>>>> 6e7a899e
                region,
                region,
                try DefaultEndpointResolver(),
                ClientRuntime.DefaultTelemetry.provider,
                try AWSClientConfigDefaultsProvider.retryStrategyOptions(),
                AWSClientConfigDefaultsProvider.clientLogMode(),
                nil,
                AWSClientConfigDefaultsProvider.idempotencyTokenGenerator(),
                AWSClientConfigDefaultsProvider.httpClientEngine(),
                AWSClientConfigDefaultsProvider.httpClientConfiguration(),
                [AWSSDKHTTPAuth.SigV4AuthScheme()],
                DefaultExampleAuthSchemeResolver(),
                SmithyIdentity.StaticBearerTokenIdentityResolver(token: SmithyIdentity.BearerTokenIdentity(token: "")),
                [],
                []
            )
        }

        public var partitionID: String? {
            return "\(ExampleClient.clientName) - \(region ?? "")"
        }

        public func addInterceptorProvider(_ provider: ClientRuntime.InterceptorProvider) {
            self.interceptorProviders.append(provider)
        }

        public func addInterceptorProvider(_ provider: ClientRuntime.HttpInterceptorProvider) {
            self.httpInterceptorProviders.append(provider)
        }

    }

    public static func builder() -> ClientRuntime.ClientBuilder<ExampleClient> {
        return ClientRuntime.ClientBuilder<ExampleClient>(defaultPlugins: [
            ClientRuntime.DefaultClientPlugin(),
            AWSClientRuntime.DefaultAWSClientPlugin(clientName: self.clientName),
            DefaultAWSAuthSchemePlugin()
        ])
    }
}
"""
        contents.shouldContainOnlyOnce(expectedContents)
    }
    private fun setupTests(smithyFile: String, serviceShapeId: String): TestContext {
        val context = executeDirectedCodegen(smithyFile, serviceShapeId, RestJson1Trait.ID)

        val generator = AWSRestJson1ProtocolGenerator()
        generator.generateProtocolUnitTests(context.ctx)
        context.ctx.delegator.flushWriters()
        return context
    }
}<|MERGE_RESOLUTION|>--- conflicted
+++ resolved
@@ -91,12 +91,9 @@
         public var awsCredentialIdentityResolver: any SmithyIdentity.AWSCredentialIdentityResolver
         public var awsRetryMode: AWSClientRuntime.AWSRetryMode
         public var maxAttempts: Swift.Int?
-<<<<<<< HEAD
         public var requestChecksumCalculation: AWSSDKChecksums.AWSChecksumCalculationMode
         public var responseChecksumValidation: AWSSDKChecksums.AWSChecksumCalculationMode
-=======
         public var ignoreConfiguredEndpointURLs: Swift.Bool?
->>>>>>> 6e7a899e
         public var region: Swift.String?
         public var signingRegion: Swift.String?
         public var endpointResolver: EndpointResolver
@@ -121,12 +118,9 @@
             _ awsCredentialIdentityResolver: any SmithyIdentity.AWSCredentialIdentityResolver,
             _ awsRetryMode: AWSClientRuntime.AWSRetryMode,
             _ maxAttempts: Swift.Int?,
-<<<<<<< HEAD
             _ requestChecksumCalculation: AWSSDKChecksums.AWSChecksumCalculationMode,
             _ responseChecksumValidation: AWSSDKChecksums.AWSChecksumCalculationMode,
-=======
             _ ignoreConfiguredEndpointURLs: Swift.Bool?,
->>>>>>> 6e7a899e
             _ region: Swift.String?,
             _ signingRegion: Swift.String?,
             _ endpointResolver: EndpointResolver,
@@ -149,12 +143,9 @@
             self.awsCredentialIdentityResolver = awsCredentialIdentityResolver
             self.awsRetryMode = awsRetryMode
             self.maxAttempts = maxAttempts
-<<<<<<< HEAD
             self.requestChecksumCalculation = requestChecksumCalculation
             self.responseChecksumValidation = responseChecksumValidation
-=======
             self.ignoreConfiguredEndpointURLs = ignoreConfiguredEndpointURLs
->>>>>>> 6e7a899e
             self.region = region
             self.signingRegion = signingRegion
             self.endpointResolver = endpointResolver
@@ -180,12 +171,9 @@
             awsCredentialIdentityResolver: (any SmithyIdentity.AWSCredentialIdentityResolver)? = nil,
             awsRetryMode: AWSClientRuntime.AWSRetryMode? = nil,
             maxAttempts: Swift.Int? = nil,
-<<<<<<< HEAD
             requestChecksumCalculation: AWSSDKChecksums.AWSChecksumCalculationMode? = nil,
             responseChecksumValidation: AWSSDKChecksums.AWSChecksumCalculationMode? = nil,
-=======
             ignoreConfiguredEndpointURLs: Swift.Bool? = nil,
->>>>>>> 6e7a899e
             region: Swift.String? = nil,
             signingRegion: Swift.String? = nil,
             endpointResolver: EndpointResolver? = nil,
@@ -209,12 +197,9 @@
                 try awsCredentialIdentityResolver ?? AWSClientRuntime.AWSClientConfigDefaultsProvider.awsCredentialIdentityResolver(awsCredentialIdentityResolver),
                 try awsRetryMode ?? AWSClientRuntime.AWSClientConfigDefaultsProvider.retryMode(),
                 maxAttempts,
-<<<<<<< HEAD
                 try requestChecksumCalculation ?? AWSClientRuntime.AWSClientConfigDefaultsProvider.requestChecksumCalculation(requestChecksumCalculation),
                 try responseChecksumValidation ?? AWSClientRuntime.AWSClientConfigDefaultsProvider.responseChecksumValidation(responseChecksumValidation),
-=======
                 ignoreConfiguredEndpointURLs,
->>>>>>> 6e7a899e
                 region,
                 signingRegion,
                 try endpointResolver ?? DefaultEndpointResolver(),
@@ -240,12 +225,9 @@
             awsCredentialIdentityResolver: (any SmithyIdentity.AWSCredentialIdentityResolver)? = nil,
             awsRetryMode: AWSClientRuntime.AWSRetryMode? = nil,
             maxAttempts: Swift.Int? = nil,
-<<<<<<< HEAD
             requestChecksumCalculation: AWSSDKChecksums.AWSChecksumCalculationMode? = nil,
             responseChecksumValidation: AWSSDKChecksums.AWSChecksumCalculationMode? = nil,
-=======
             ignoreConfiguredEndpointURLs: Swift.Bool? = nil,
->>>>>>> 6e7a899e
             region: Swift.String? = nil,
             signingRegion: Swift.String? = nil,
             endpointResolver: EndpointResolver? = nil,
@@ -269,12 +251,9 @@
                 try awsCredentialIdentityResolver ?? AWSClientRuntime.AWSClientConfigDefaultsProvider.awsCredentialIdentityResolver(awsCredentialIdentityResolver),
                 try awsRetryMode ?? AWSClientRuntime.AWSClientConfigDefaultsProvider.retryMode(),
                 maxAttempts,
-<<<<<<< HEAD
                 try requestChecksumCalculation ?? AWSClientRuntime.AWSClientConfigDefaultsProvider.requestChecksumCalculation(requestChecksumCalculation),
                 try responseChecksumValidation ?? AWSClientRuntime.AWSClientConfigDefaultsProvider.responseChecksumValidation(responseChecksumValidation),
-=======
                 ignoreConfiguredEndpointURLs,
->>>>>>> 6e7a899e
                 try await AWSClientRuntime.AWSClientConfigDefaultsProvider.region(region),
                 try await AWSClientRuntime.AWSClientConfigDefaultsProvider.region(region),
                 try endpointResolver ?? DefaultEndpointResolver(),
@@ -301,12 +280,9 @@
                 awsCredentialIdentityResolver: nil,
                 awsRetryMode: nil,
                 maxAttempts: nil,
-<<<<<<< HEAD
                 requestChecksumCalculation: nil,
                 responseChecksumValidation: nil,
-=======
                 ignoreConfiguredEndpointURLs: nil,
->>>>>>> 6e7a899e
                 region: nil,
                 signingRegion: nil,
                 endpointResolver: nil,
@@ -333,12 +309,9 @@
                 try AWSClientConfigDefaultsProvider.awsCredentialIdentityResolver(),
                 try AWSClientRuntime.AWSClientConfigDefaultsProvider.retryMode(),
                 nil,
-<<<<<<< HEAD
                 try AWSClientConfigDefaultsProvider.requestChecksumCalculation(),
                 try AWSClientConfigDefaultsProvider.responseChecksumValidation(),
-=======
-                nil,
->>>>>>> 6e7a899e
+                nil,
                 region,
                 region,
                 try DefaultEndpointResolver(),
