package software.amazon.smithy.aws.swift.codegen

import io.kotest.matchers.string.shouldContainOnlyOnce
import org.junit.jupiter.api.Test
import software.amazon.smithy.aws.swift.codegen.TestContextGenerator.Companion.getFileContents
import software.amazon.smithy.aws.swift.codegen.restjson.AWSRestJson1ProtocolGenerator
import software.amazon.smithy.aws.traits.protocols.RestJson1Trait

class EventStreamTests {
    @Test
    fun `test MessageMarshallable`() {
        val context = setupTests("eventstream.smithy", "aws.protocoltests.restjson#TestService")
        val contents = getFileContents(context.manifest, "/Example/models/TestStream+MessageMarshallable.swift")
        val expected = """
extension EventStreamTestClientTypes.TestStream: ClientRuntime.MessageMarshallable {
    public func marshall(encoder: ClientRuntime.RequestEncoder) throws -> ClientRuntime.EventStream.Message {
        var headers: [ClientRuntime.EventStream.Header] = [.init(name: ":message-type", value: .string("event"))]
        var payload: ClientRuntime.Data? = nil
        switch self {
        case .messagewithblob(let value):
            headers.append(.init(name: ":event-type", value: .string("MessageWithBlob")))
            headers.append(.init(name: ":content-type", value: .string("application/octet-stream")))
            payload = value.data
        case .messagewithstring(let value):
            headers.append(.init(name: ":event-type", value: .string("MessageWithString")))
            headers.append(.init(name: ":content-type", value: .string("text/plain")))
            payload = value.data?.data(using: .utf8)
        case .messagewithstruct(let value):
            headers.append(.init(name: ":event-type", value: .string("MessageWithStruct")))
            headers.append(.init(name: ":content-type", value: .string("application/json")))
            payload = try encoder.encode(value)
        case .messagewithunion(let value):
            headers.append(.init(name: ":event-type", value: .string("MessageWithUnion")))
            headers.append(.init(name: ":content-type", value: .string("application/json")))
            payload = try encoder.encode(value)
        case .messagewithheaders(let value):
            headers.append(.init(name: ":event-type", value: .string("MessageWithHeaders")))
            if let headerValue = value.blob {
                headers.append(.init(name: "blob", value: .byteArray(headerValue)))
            }
            if let headerValue = value.boolean {
                headers.append(.init(name: "boolean", value: .bool(headerValue)))
            }
            if let headerValue = value.byte {
                headers.append(.init(name: "byte", value: .byte(headerValue)))
            }
            if let headerValue = value.int {
                headers.append(.init(name: "int", value: .int32(Int32(headerValue))))
            }
            if let headerValue = value.long {
                headers.append(.init(name: "long", value: .int64(Int64(headerValue))))
            }
            if let headerValue = value.short {
                headers.append(.init(name: "short", value: .int16(headerValue)))
            }
            if let headerValue = value.string {
                headers.append(.init(name: "string", value: .string(headerValue)))
            }
            if let headerValue = value.timestamp {
                headers.append(.init(name: "timestamp", value: .timestamp(headerValue)))
            }
        case .messagewithheaderandpayload(let value):
            headers.append(.init(name: ":event-type", value: .string("MessageWithHeaderAndPayload")))
            if let headerValue = value.header {
                headers.append(.init(name: "header", value: .string(headerValue)))
            }
            headers.append(.init(name: ":content-type", value: .string("application/octet-stream")))
            payload = value.payload
        case .messagewithnoheaderpayloadtraits(let value):
            headers.append(.init(name: ":event-type", value: .string("MessageWithNoHeaderPayloadTraits")))
            headers.append(.init(name: ":content-type", value: .string("application/json")))
            payload = try ClientRuntime.JSONReadWrite.documentWritingClosure(encoder: encoder)(value, JSONReadWrite.writingClosure())
        case .messagewithunboundpayloadtraits(let value):
            headers.append(.init(name: ":event-type", value: .string("MessageWithUnboundPayloadTraits")))
            if let headerValue = value.header {
                headers.append(.init(name: "header", value: .string(headerValue)))
            }
            headers.append(.init(name: ":content-type", value: .string("application/json")))
            payload = try ClientRuntime.JSONReadWrite.documentWritingClosure(encoder: encoder)(value, JSONReadWrite.writingClosure())
        case .sdkUnknown(_):
            throw ClientRuntime.ClientError.unknownError("cannot serialize the unknown event type!")
        }
        return ClientRuntime.EventStream.Message(headers: headers, payload: payload ?? .init())
    }
}
        """.trimIndent()
        contents.shouldContainOnlyOnce(expected)
    }

    @Test
    fun `test MessageUnmarshallable`() {
        val context = setupTests("eventstream.smithy", "aws.protocoltests.restjson#TestService")
        val contents = getFileContents(context.manifest, "/Example/models/TestStream+MessageUnmarshallable.swift")
        val expected = """
extension EventStreamTestClientTypes.TestStream: ClientRuntime.MessageUnmarshallable {
    public init(message: ClientRuntime.EventStream.Message, decoder: ClientRuntime.ResponseDecoder) throws {
        switch try message.type() {
        case .event(let params):
            switch params.eventType {
            case "MessageWithBlob":
                var event = EventStreamTestClientTypes.MessageWithBlob()
                event.data = message.payload
                self = .messagewithblob(event)
            case "MessageWithString":
                var event = EventStreamTestClientTypes.MessageWithString()
                event.data = String(data: message.payload, encoding: .utf8)
                self = .messagewithstring(event)
            case "MessageWithStruct":
                var event = EventStreamTestClientTypes.MessageWithStruct()
                event.someStruct = .init(try decoder.decode(responseBody: message.payload))
                self = .messagewithstruct(event)
            case "MessageWithUnion":
                var event = EventStreamTestClientTypes.MessageWithUnion()
                event.someUnion = .init(try decoder.decode(responseBody: message.payload))
                self = .messagewithunion(event)
            case "MessageWithHeaders":
                var event = EventStreamTestClientTypes.MessageWithHeaders()
                if case let .byteArray(value) = message.headers.value(name: "blob") {
                    event.blob = value
                }
                if case let .bool(value) = message.headers.value(name: "boolean") {
                    event.boolean = value
                }
                if case let .byte(value) = message.headers.value(name: "byte") {
                    event.byte = value
                }
                if case let .int32(value) = message.headers.value(name: "int") {
                    event.int = Int(value)
                }
                if case let .int64(value) = message.headers.value(name: "long") {
                    event.long = Int(value)
                }
                if case let .int16(value) = message.headers.value(name: "short") {
                    event.short = value
                }
                if case let .string(value) = message.headers.value(name: "string") {
                    event.string = value
                }
                if case let .timestamp(value) = message.headers.value(name: "timestamp") {
                    event.timestamp = value
                }
                self = .messagewithheaders(event)
            case "MessageWithHeaderAndPayload":
                var event = EventStreamTestClientTypes.MessageWithHeaderAndPayload()
                if case let .string(value) = message.headers.value(name: "header") {
                    event.header = value
                }
                event.payload = message.payload
                self = .messagewithheaderandpayload(event)
            case "MessageWithNoHeaderPayloadTraits":
                self = .messagewithnoheaderpayloadtraits(try decoder.decode(responseBody: message.payload))
            case "MessageWithUnboundPayloadTraits":
                var event = EventStreamTestClientTypes.MessageWithUnboundPayloadTraits()
                if case let .string(value) = message.headers.value(name: "header") {
                    event.header = value
                }
                event.unboundString = try decoder.decode(responseBody: message.payload)
                self = .messagewithunboundpayloadtraits(event)
            default:
                self = .sdkUnknown("error processing event stream, unrecognized event: \(params.eventType)")
            }
        case .exception(let params):
            let makeError: (ClientRuntime.EventStream.Message, ClientRuntime.EventStream.MessageType.ExceptionParams) throws -> Swift.Error = { message, params in
                switch params.exceptionType {
                case "SomeError":
                    return try decoder.decode(responseBody: message.payload) as SomeError
                default:
                    let httpResponse = HttpResponse(body: .data(message.payload), statusCode: .ok)
                    return AWSClientRuntime.UnknownAWSHTTPServiceError(httpResponse: httpResponse, message: "error processing event stream, unrecognized ':exceptionType': \(params.exceptionType); contentType: \(params.contentType ?? "nil")", requestID: nil, typeName: nil)
                }
            }
            let error = try makeError(message, params)
            throw error
        case .error(let params):
            let httpResponse = HttpResponse(body: .data(message.payload), statusCode: .ok)
            throw AWSClientRuntime.UnknownAWSHTTPServiceError(httpResponse: httpResponse, message: "error processing event stream, unrecognized ':errorType': \(params.errorCode); message: \(params.message ?? "nil")", requestID: nil, typeName: nil)
        case .unknown(messageType: let messageType):
            throw ClientRuntime.ClientError.unknownError("unrecognized event stream message ':message-type': \(messageType)")
        }
    }
}
        """.trimIndent()
        contents.shouldContainOnlyOnce(expected)
    }

    @Test
    fun `operation stack`() {
        val context = setupTests("eventstream.smithy", "aws.protocoltests.restjson#TestService")
        val contents = getFileContents(context.manifest, "/Example/EventStreamTestClient.swift")
        var expected = """
<<<<<<< HEAD
    public func testStreamOp(input: TestStreamOpInput) async throws -> TestStreamOpOutput
    {
=======
    public func testStreamOp(input: TestStreamOpInput) async throws -> TestStreamOpOutput {
>>>>>>> 63f87f62
        let context = ClientRuntime.HttpContextBuilder()
                      .withEncoder(value: encoder)
                      .withDecoder(value: decoder)
                      .withMethod(value: .post)
                      .withServiceName(value: serviceName)
                      .withOperation(value: "testStreamOp")
                      .withIdempotencyTokenGenerator(value: config.idempotencyTokenGenerator)
                      .withLogger(value: config.logger)
                      .withPartitionID(value: config.partitionID)
                      .withAuthSchemes(value: config.authSchemes!)
                      .withAuthSchemeResolver(value: config.serviceSpecific.authSchemeResolver)
                      .withUnsignedPayloadTrait(value: false)
                      .withCredentialsProvider(value: config.credentialsProvider)
                      .withIdentityResolver(value: config.credentialsProvider, type: IdentityKind.aws)
                      .withRegion(value: config.region)
                      .withSigningName(value: "event-stream-test")
                      .withSigningRegion(value: config.signingRegion)
                      .build()
        try context.setupBidirectionalStreaming()
        var operation = ClientRuntime.OperationStack<TestStreamOpInput, TestStreamOpOutput>(id: "testStreamOp")
        operation.initializeStep.intercept(position: .after, middleware: ClientRuntime.URLPathMiddleware<TestStreamOpInput, TestStreamOpOutput>(TestStreamOpInput.urlPathProvider(_:)))
        operation.initializeStep.intercept(position: .after, middleware: ClientRuntime.URLHostMiddleware<TestStreamOpInput, TestStreamOpOutput>())
        let endpointParams = EndpointParams()
        operation.buildStep.intercept(position: .before, middleware: EndpointResolverMiddleware<TestStreamOpOutput>(endpointResolver: config.serviceSpecific.endpointResolver, endpointParams: endpointParams))
        operation.buildStep.intercept(position: .before, middleware: AWSClientRuntime.UserAgentMiddleware(metadata: AWSClientRuntime.AWSUserAgentMetadata.fromConfig(serviceID: serviceName, version: "1.0.0", config: config)))
        operation.buildStep.intercept(position: .before, middleware: ClientRuntime.AuthSchemeMiddleware<TestStreamOpOutput, TestStreamOpOutputError>())
        operation.serializeStep.intercept(position: .after, middleware: ContentTypeMiddleware<TestStreamOpInput, TestStreamOpOutput>(contentType: "application/json"))
        operation.serializeStep.intercept(position: .after, middleware: ClientRuntime.EventStreamBodyMiddleware<TestStreamOpInput, TestStreamOpOutput, EventStreamTestClientTypes.TestStream>(keyPath: \.value, defaultBody: "{}"))
        operation.finalizeStep.intercept(position: .before, middleware: ClientRuntime.ContentLengthMiddleware())
        operation.finalizeStep.intercept(position: .after, middleware: ClientRuntime.RetryMiddleware<ClientRuntime.DefaultRetryStrategy, AWSClientRuntime.AWSRetryErrorInfoProvider, TestStreamOpOutput>(options: config.retryStrategyOptions))
<<<<<<< HEAD
        operation.finalizeStep.intercept(position: .before, middleware: ClientRuntime.SignerMiddleware<TestStreamOpOutput, TestStreamOpOutputError>())
=======
        let sigv4Config = AWSClientRuntime.SigV4Config(unsignedBody: false, signingAlgorithm: .sigv4)
        operation.finalizeStep.intercept(position: .before, middleware: AWSClientRuntime.SigV4Middleware<TestStreamOpOutput>(config: sigv4Config))
>>>>>>> 63f87f62
        operation.deserializeStep.intercept(position: .after, middleware: ClientRuntime.DeserializeMiddleware<TestStreamOpOutput>(responseClosure(decoder: decoder), responseErrorClosure(TestStreamOpOutputError.self, decoder: decoder)))
        operation.deserializeStep.intercept(position: .after, middleware: ClientRuntime.LoggerMiddleware<TestStreamOpOutput>(clientLogMode: config.clientLogMode))
        let result = try await operation.handleMiddleware(context: context, input: input, next: client.getHandler())
        return result
    }
"""
        contents.shouldContainOnlyOnce(expected)
    }

    private fun setupTests(smithyFile: String, serviceShapeId: String): TestContext {
        val context = TestContextGenerator.initContextFrom(smithyFile, serviceShapeId, RestJson1Trait.ID)

        val generator = AWSRestJson1ProtocolGenerator()
        generator.generateProtocolUnitTests(context.ctx)
        context.ctx.delegator.flushWriters()
        return context
    }
}<|MERGE_RESOLUTION|>--- conflicted
+++ resolved
@@ -188,12 +188,7 @@
         val context = setupTests("eventstream.smithy", "aws.protocoltests.restjson#TestService")
         val contents = getFileContents(context.manifest, "/Example/EventStreamTestClient.swift")
         var expected = """
-<<<<<<< HEAD
-    public func testStreamOp(input: TestStreamOpInput) async throws -> TestStreamOpOutput
-    {
-=======
     public func testStreamOp(input: TestStreamOpInput) async throws -> TestStreamOpOutput {
->>>>>>> 63f87f62
         let context = ClientRuntime.HttpContextBuilder()
                       .withEncoder(value: encoder)
                       .withDecoder(value: decoder)
@@ -224,12 +219,7 @@
         operation.serializeStep.intercept(position: .after, middleware: ClientRuntime.EventStreamBodyMiddleware<TestStreamOpInput, TestStreamOpOutput, EventStreamTestClientTypes.TestStream>(keyPath: \.value, defaultBody: "{}"))
         operation.finalizeStep.intercept(position: .before, middleware: ClientRuntime.ContentLengthMiddleware())
         operation.finalizeStep.intercept(position: .after, middleware: ClientRuntime.RetryMiddleware<ClientRuntime.DefaultRetryStrategy, AWSClientRuntime.AWSRetryErrorInfoProvider, TestStreamOpOutput>(options: config.retryStrategyOptions))
-<<<<<<< HEAD
         operation.finalizeStep.intercept(position: .before, middleware: ClientRuntime.SignerMiddleware<TestStreamOpOutput, TestStreamOpOutputError>())
-=======
-        let sigv4Config = AWSClientRuntime.SigV4Config(unsignedBody: false, signingAlgorithm: .sigv4)
-        operation.finalizeStep.intercept(position: .before, middleware: AWSClientRuntime.SigV4Middleware<TestStreamOpOutput>(config: sigv4Config))
->>>>>>> 63f87f62
         operation.deserializeStep.intercept(position: .after, middleware: ClientRuntime.DeserializeMiddleware<TestStreamOpOutput>(responseClosure(decoder: decoder), responseErrorClosure(TestStreamOpOutputError.self, decoder: decoder)))
         operation.deserializeStep.intercept(position: .after, middleware: ClientRuntime.LoggerMiddleware<TestStreamOpOutput>(clientLogMode: config.clientLogMode))
         let result = try await operation.handleMiddleware(context: context, input: input, next: client.getHandler())
