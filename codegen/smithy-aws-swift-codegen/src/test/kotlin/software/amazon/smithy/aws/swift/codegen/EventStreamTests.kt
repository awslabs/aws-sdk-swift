package software.amazon.smithy.aws.swift.codegen

import io.kotest.matchers.string.shouldContainOnlyOnce
import org.junit.jupiter.api.Test
import software.amazon.smithy.aws.swift.codegen.TestUtils.Companion.getFileContents
import software.amazon.smithy.aws.swift.codegen.protocols.restjson.AWSRestJson1ProtocolGenerator
import software.amazon.smithy.aws.traits.protocols.RestJson1Trait

class EventStreamTests {
    @Test
    fun `test MessageMarshallable`() {
        val context = setupTests("eventstream.smithy", "aws.protocoltests.restjson#TestService")
        val contents = getFileContents(context.manifest, "/Example/models/TestStream+MessageMarshallable.swift")
        val expected = """
extension EventStreamTestClientTypes.TestStream {
    static var marshal: ClientRuntime.MarshalClosure<EventStreamTestClientTypes.TestStream> {
        { (self) in
            var headers: [ClientRuntime.EventStream.Header] = [.init(name: ":message-type", value: .string("event"))]
            var payload: ClientRuntime.Data? = nil
            switch self {
            case .messagewithblob(let value):
                headers.append(.init(name: ":event-type", value: .string("MessageWithBlob")))
                headers.append(.init(name: ":content-type", value: .string("application/octet-stream")))
                payload = value.data
            case .messagewithstring(let value):
                headers.append(.init(name: ":event-type", value: .string("MessageWithString")))
                headers.append(.init(name: ":content-type", value: .string("text/plain")))
                payload = value.data?.data(using: .utf8)
            case .messagewithstruct(let value):
                headers.append(.init(name: ":event-type", value: .string("MessageWithStruct")))
                headers.append(.init(name: ":content-type", value: .string("application/json")))
                payload = try SmithyJSON.Writer.write(value.someStruct, rootNodeInfo: "", with: EventStreamTestClientTypes.TestStruct.write(value:to:))
            case .messagewithunion(let value):
                headers.append(.init(name: ":event-type", value: .string("MessageWithUnion")))
                headers.append(.init(name: ":content-type", value: .string("application/json")))
                payload = try SmithyJSON.Writer.write(value.someUnion, rootNodeInfo: "", with: EventStreamTestClientTypes.TestUnion.write(value:to:))
            case .messagewithheaders(let value):
                headers.append(.init(name: ":event-type", value: .string("MessageWithHeaders")))
                if let headerValue = value.blob {
                    headers.append(.init(name: "blob", value: .byteArray(headerValue)))
                }
                if let headerValue = value.boolean {
                    headers.append(.init(name: "boolean", value: .bool(headerValue)))
                }
                if let headerValue = value.byte {
                    headers.append(.init(name: "byte", value: .byte(headerValue)))
                }
                if let headerValue = value.int {
                    headers.append(.init(name: "int", value: .int32(Int32(headerValue))))
                }
                if let headerValue = value.long {
                    headers.append(.init(name: "long", value: .int64(Int64(headerValue))))
                }
                if let headerValue = value.short {
                    headers.append(.init(name: "short", value: .int16(headerValue)))
                }
                if let headerValue = value.string {
                    headers.append(.init(name: "string", value: .string(headerValue)))
                }
                if let headerValue = value.timestamp {
                    headers.append(.init(name: "timestamp", value: .timestamp(headerValue)))
                }
            case .messagewithheaderandpayload(let value):
                headers.append(.init(name: ":event-type", value: .string("MessageWithHeaderAndPayload")))
                if let headerValue = value.header {
                    headers.append(.init(name: "header", value: .string(headerValue)))
                }
                headers.append(.init(name: ":content-type", value: .string("application/octet-stream")))
                payload = value.payload
            case .messagewithnoheaderpayloadtraits(let value):
                headers.append(.init(name: ":event-type", value: .string("MessageWithNoHeaderPayloadTraits")))
                headers.append(.init(name: ":content-type", value: .string("application/json")))
                let writer = SmithyJSON.Writer(nodeInfo: "")
                try writer["someInt"].write(value.someInt, with: Swift.Int.write(value:to:))
                try writer["someString"].write(value.someString, with: Swift.String.write(value:to:))
                payload = try writer.data()
            case .messagewithunboundpayloadtraits(let value):
                headers.append(.init(name: ":event-type", value: .string("MessageWithUnboundPayloadTraits")))
                if let headerValue = value.header {
                    headers.append(.init(name: "header", value: .string(headerValue)))
                }
                headers.append(.init(name: ":content-type", value: .string("application/json")))
                let writer = SmithyJSON.Writer(nodeInfo: "")
                try writer["unboundString"].write(value.unboundString, with: Swift.String.write(value:to:))
                payload = try writer.data()
            case .sdkUnknown(_):
                throw ClientRuntime.ClientError.unknownError("cannot serialize the unknown event type!")
            }
            return ClientRuntime.EventStream.Message(headers: headers, payload: payload ?? .init())
        }
    }
}
"""
        contents.shouldContainOnlyOnce(expected)
    }

    @Test
    fun `test MessageUnmarshallable`() {
        val context = setupTests("eventstream.smithy", "aws.protocoltests.restjson#TestService")
        val contents = getFileContents(context.manifest, "/Example/models/TestStream+MessageUnmarshallable.swift")
        val expected = """
extension EventStreamTestClientTypes.TestStream {
    static var unmarshal: ClientRuntime.UnmarshalClosure<EventStreamTestClientTypes.TestStream> {
        { message in
            switch try message.type() {
            case .event(let params):
                switch params.eventType {
                case "MessageWithBlob":
                    var event = EventStreamTestClientTypes.MessageWithBlob()
                    event.data = message.payload
                    return .messagewithblob(event)
                case "MessageWithString":
                    var event = EventStreamTestClientTypes.MessageWithString()
                    event.data = String(data: message.payload, encoding: .utf8)
                    return .messagewithstring(event)
                case "MessageWithStruct":
                    var event = EventStreamTestClientTypes.MessageWithStruct()
                    let value = try SmithyJSON.Reader.readFrom(message.payload, with: EventStreamTestClientTypes.TestStruct.read(from:))
                    event.someStruct = value
                    return .messagewithstruct(event)
                case "MessageWithUnion":
                    var event = EventStreamTestClientTypes.MessageWithUnion()
                    let value = try SmithyJSON.Reader.readFrom(message.payload, with: EventStreamTestClientTypes.TestUnion.read(from:))
                    event.someUnion = value
                    return .messagewithunion(event)
                case "MessageWithHeaders":
                    var event = EventStreamTestClientTypes.MessageWithHeaders()
                    if case .byteArray(let value) = message.headers.value(name: "blob") {
                        event.blob = value
                    }
                    if case .bool(let value) = message.headers.value(name: "boolean") {
                        event.boolean = value
                    }
                    if case .byte(let value) = message.headers.value(name: "byte") {
                        event.byte = value
                    }
                    if case .int32(let value) = message.headers.value(name: "int") {
                        event.int = Int(value)
                    }
                    if case .int64(let value) = message.headers.value(name: "long") {
                        event.long = Int(value)
                    }
                    if case .int16(let value) = message.headers.value(name: "short") {
                        event.short = value
                    }
                    if case .string(let value) = message.headers.value(name: "string") {
                        event.string = value
                    }
                    if case .timestamp(let value) = message.headers.value(name: "timestamp") {
                        event.timestamp = value
                    }
                    return .messagewithheaders(event)
                case "MessageWithHeaderAndPayload":
                    var event = EventStreamTestClientTypes.MessageWithHeaderAndPayload()
                    if case .string(let value) = message.headers.value(name: "header") {
                        event.header = value
                    }
                    event.payload = message.payload
                    return .messagewithheaderandpayload(event)
                case "MessageWithNoHeaderPayloadTraits":
                    let value = try SmithyJSON.Reader.readFrom(message.payload, with: EventStreamTestClientTypes.MessageWithNoHeaderPayloadTraits.read(from:))
                    return .messagewithnoheaderpayloadtraits(value)
                case "MessageWithUnboundPayloadTraits":
                    var event = EventStreamTestClientTypes.MessageWithUnboundPayloadTraits()
                    if case .string(let value) = message.headers.value(name: "header") {
                        event.header = value
                    }
                    let value = try SmithyJSON.Reader.readFrom(message.payload, with: Swift.String.read(from:))
                    event.unboundString = value
                    return .messagewithunboundpayloadtraits(event)
                default:
                    return .sdkUnknown("error processing event stream, unrecognized event: \(params.eventType)")
                }
            case .exception(let params):
                let makeError: (ClientRuntime.EventStream.Message, ClientRuntime.EventStream.MessageType.ExceptionParams) throws -> Swift.Error = { message, params in
                    switch params.exceptionType {
                    case "SomeError":
                        let value = try SmithyJSON.Reader.readFrom(message.payload, with: SomeError.read(from:))
                        return value
                    default:
                        let httpResponse = HttpResponse(body: .data(message.payload), statusCode: .ok)
                        return AWSClientRuntime.UnknownAWSHTTPServiceError(httpResponse: httpResponse, message: "error processing event stream, unrecognized ':exceptionType': \(params.exceptionType); contentType: \(params.contentType ?? "nil")", requestID: nil, typeName: nil)
                    }
                }
                let error = try makeError(message, params)
                throw error
            case .error(let params):
                let httpResponse = HttpResponse(body: .data(message.payload), statusCode: .ok)
                throw AWSClientRuntime.UnknownAWSHTTPServiceError(httpResponse: httpResponse, message: "error processing event stream, unrecognized ':errorType': \(params.errorCode); message: \(params.message ?? "nil")", requestID: nil, typeName: nil)
            case .unknown(messageType: let messageType):
                throw ClientRuntime.ClientError.unknownError("unrecognized event stream message ':message-type': \(messageType)")
            }
        }
    }
}
"""
        contents.shouldContainOnlyOnce(expected)
    }

    @Test
    fun `operation stack`() {
        val context = setupTests("eventstream.smithy", "aws.protocoltests.restjson#TestService")
        val contents = getFileContents(context.manifest, "/Example/EventStreamTestClient.swift")
        var expected = """
<<<<<<< HEAD
=======
    public func testStreamOp(input: TestStreamOpInput) async throws -> TestStreamOpOutput {
        let context = ClientRuntime.HttpContextBuilder()
                      .withMethod(value: .post)
                      .withServiceName(value: serviceName)
                      .withOperation(value: "testStreamOp")
                      .withIdempotencyTokenGenerator(value: config.idempotencyTokenGenerator)
                      .withLogger(value: config.logger)
                      .withPartitionID(value: config.partitionID)
                      .withAuthSchemes(value: config.authSchemes ?? [])
                      .withAuthSchemeResolver(value: config.authSchemeResolver)
                      .withUnsignedPayloadTrait(value: false)
                      .withSocketTimeout(value: config.httpClientConfiguration.socketTimeout)
                      .withIdentityResolver(value: config.awsCredentialIdentityResolver, schemeID: "aws.auth#sigv4")
                      .withIdentityResolver(value: config.awsCredentialIdentityResolver, schemeID: "aws.auth#sigv4a")
                      .withRegion(value: config.region)
                      .withSigningName(value: "event-stream-test")
                      .withSigningRegion(value: config.signingRegion)
                      .build()
        try context.setupBidirectionalStreaming()
>>>>>>> 5489f28c
        var operation = ClientRuntime.OperationStack<TestStreamOpInput, TestStreamOpOutput>(id: "testStreamOp")
        operation.initializeStep.intercept(position: .after, middleware: ClientRuntime.URLPathMiddleware<TestStreamOpInput, TestStreamOpOutput>(TestStreamOpInput.urlPathProvider(_:)))
        operation.initializeStep.intercept(position: .after, middleware: ClientRuntime.URLHostMiddleware<TestStreamOpInput, TestStreamOpOutput>())
        let endpointParams = EndpointParams()
        operation.buildStep.intercept(position: .before, middleware: EndpointResolverMiddleware<TestStreamOpOutput>(endpointResolver: config.endpointResolver, endpointParams: endpointParams))
        operation.buildStep.intercept(position: .before, middleware: AWSClientRuntime.UserAgentMiddleware<TestStreamOpInput, TestStreamOpOutput>(metadata: AWSClientRuntime.AWSUserAgentMetadata.fromConfig(serviceID: serviceName, version: "1.0.0", config: config)))
        operation.buildStep.intercept(position: .before, middleware: ClientRuntime.AuthSchemeMiddleware<TestStreamOpOutput>())
        operation.serializeStep.intercept(position: .after, middleware: ContentTypeMiddleware<TestStreamOpInput, TestStreamOpOutput>(contentType: "application/json"))
        operation.serializeStep.intercept(position: .after, middleware: ClientRuntime.EventStreamBodyMiddleware<TestStreamOpInput, TestStreamOpOutput, EventStreamTestClientTypes.TestStream>(keyPath: \.value, defaultBody: "{}", marshalClosure: EventStreamTestClientTypes.TestStream.marshal))
        operation.finalizeStep.intercept(position: .before, middleware: ClientRuntime.ContentLengthMiddleware<TestStreamOpInput, TestStreamOpOutput>())
        operation.finalizeStep.intercept(position: .after, middleware: ClientRuntime.RetryMiddleware<SmithyRetries.DefaultRetryStrategy, AWSClientRuntime.AWSRetryErrorInfoProvider, TestStreamOpOutput>(options: config.retryStrategyOptions))
        operation.finalizeStep.intercept(position: .before, middleware: ClientRuntime.SignerMiddleware<TestStreamOpOutput>())
        operation.deserializeStep.intercept(position: .after, middleware: ClientRuntime.DeserializeMiddleware<TestStreamOpOutput>(TestStreamOpOutput.httpOutput(from:), TestStreamOpOutputError.httpError(from:)))
        operation.deserializeStep.intercept(position: .after, middleware: ClientRuntime.LoggerMiddleware<TestStreamOpInput, TestStreamOpOutput>(clientLogMode: config.clientLogMode))
"""
        contents.shouldContainOnlyOnce(expected)
    }

    private fun setupTests(smithyFile: String, serviceShapeId: String): TestContext {
        val context = TestUtils.executeDirectedCodegen(smithyFile, serviceShapeId, RestJson1Trait.ID)
        val generator = AWSRestJson1ProtocolGenerator()
        generator.generateProtocolUnitTests(context.ctx)
        context.ctx.delegator.flushWriters()
        return context
    }
}<|MERGE_RESOLUTION|>--- conflicted
+++ resolved
@@ -202,28 +202,6 @@
         val context = setupTests("eventstream.smithy", "aws.protocoltests.restjson#TestService")
         val contents = getFileContents(context.manifest, "/Example/EventStreamTestClient.swift")
         var expected = """
-<<<<<<< HEAD
-=======
-    public func testStreamOp(input: TestStreamOpInput) async throws -> TestStreamOpOutput {
-        let context = ClientRuntime.HttpContextBuilder()
-                      .withMethod(value: .post)
-                      .withServiceName(value: serviceName)
-                      .withOperation(value: "testStreamOp")
-                      .withIdempotencyTokenGenerator(value: config.idempotencyTokenGenerator)
-                      .withLogger(value: config.logger)
-                      .withPartitionID(value: config.partitionID)
-                      .withAuthSchemes(value: config.authSchemes ?? [])
-                      .withAuthSchemeResolver(value: config.authSchemeResolver)
-                      .withUnsignedPayloadTrait(value: false)
-                      .withSocketTimeout(value: config.httpClientConfiguration.socketTimeout)
-                      .withIdentityResolver(value: config.awsCredentialIdentityResolver, schemeID: "aws.auth#sigv4")
-                      .withIdentityResolver(value: config.awsCredentialIdentityResolver, schemeID: "aws.auth#sigv4a")
-                      .withRegion(value: config.region)
-                      .withSigningName(value: "event-stream-test")
-                      .withSigningRegion(value: config.signingRegion)
-                      .build()
-        try context.setupBidirectionalStreaming()
->>>>>>> 5489f28c
         var operation = ClientRuntime.OperationStack<TestStreamOpInput, TestStreamOpOutput>(id: "testStreamOp")
         operation.initializeStep.intercept(position: .after, middleware: ClientRuntime.URLPathMiddleware<TestStreamOpInput, TestStreamOpOutput>(TestStreamOpInput.urlPathProvider(_:)))
         operation.initializeStep.intercept(position: .after, middleware: ClientRuntime.URLHostMiddleware<TestStreamOpInput, TestStreamOpOutput>())
