--- conflicted
+++ resolved
@@ -210,11 +210,7 @@
                       .build()
         try context.setupBidirectionalStreaming()
         var operation = ClientRuntime.OperationStack<TestStreamOpInput, TestStreamOpOutput>(id: "testStreamOp")
-<<<<<<< HEAD
-        operation.initializeStep.intercept(position: .after, middleware: ClientRuntime.URLPathMiddleware<TestStreamOpInput, TestStreamOpOutput>())
-=======
         operation.initializeStep.intercept(position: .after, middleware: ClientRuntime.URLPathMiddleware<TestStreamOpInput, TestStreamOpOutput>(TestStreamOpInput.urlPathProvider(_:)))
->>>>>>> f9be5afa
         operation.initializeStep.intercept(position: .after, middleware: ClientRuntime.URLHostMiddleware<TestStreamOpInput, TestStreamOpOutput>())
         let endpointParams = EndpointParams()
         operation.buildStep.intercept(position: .before, middleware: EndpointResolverMiddleware<TestStreamOpOutput>(endpointResolver: config.serviceSpecific.endpointResolver, endpointParams: endpointParams))
@@ -224,12 +220,7 @@
         operation.serializeStep.intercept(position: .after, middleware: ClientRuntime.EventStreamBodyMiddleware<TestStreamOpInput, TestStreamOpOutput, EventStreamTestClientTypes.TestStream>(keyPath: \.value, defaultBody: "{}"))
         operation.finalizeStep.intercept(position: .before, middleware: ClientRuntime.ContentLengthMiddleware())
         operation.finalizeStep.intercept(position: .after, middleware: ClientRuntime.RetryMiddleware<ClientRuntime.DefaultRetryStrategy, AWSClientRuntime.AWSRetryErrorInfoProvider, TestStreamOpOutput>(options: config.retryStrategyOptions))
-<<<<<<< HEAD
         operation.finalizeStep.intercept(position: .before, middleware: ClientRuntime.SignerMiddleware<TestStreamOpOutput, TestStreamOpOutputError>())
-=======
-        let sigv4Config = AWSClientRuntime.SigV4Config(unsignedBody: false, signingAlgorithm: .sigv4)
-        operation.finalizeStep.intercept(position: .before, middleware: AWSClientRuntime.SigV4Middleware<TestStreamOpOutput>(config: sigv4Config))
->>>>>>> f9be5afa
         operation.deserializeStep.intercept(position: .after, middleware: ClientRuntime.DeserializeMiddleware<TestStreamOpOutput>(responseClosure(decoder: decoder), responseErrorClosure(TestStreamOpOutputError.self, decoder: decoder)))
         operation.deserializeStep.intercept(position: .after, middleware: ClientRuntime.LoggerMiddleware<TestStreamOpOutput>(clientLogMode: config.clientLogMode))
         let result = try await operation.handleMiddleware(context: context, input: input, next: client.getHandler())
