--- conflicted
+++ resolved
@@ -25,91 +25,6 @@
         MiddlewareGenerator(writer, middleware).generate()
         val contents = writer.toString()
         val expected = """
-<<<<<<< HEAD
-            public struct EndpointResolverMiddleware<OperationStackOutput: ClientRuntime.HttpResponseBinding, OperationStackError: ClientRuntime.HttpResponseErrorBinding>: ClientRuntime.Middleware {
-                public let id: Swift.String = "EndpointResolverMiddleware"
-            
-                let endpointResolver: EndpointResolver
-            
-                let endpointParams: EndpointParams
-            
-                let authSchemeResolver: AWSClientRuntime.AuthSchemeResolver
-            
-                public init(endpointResolver: EndpointResolver, endpointParams: EndpointParams, authSchemeResolver: AWSClientRuntime.AuthSchemeResolver = AWSClientRuntime.DefaultAuthSchemeResolver()) {
-                    self.endpointResolver = endpointResolver
-                    self.endpointParams = endpointParams
-                    self.authSchemeResolver = authSchemeResolver
-                }
-            
-                public func handle<H>(context: Context,
-                              input: ClientRuntime.SdkHttpRequestBuilder,
-                              next: H) async throws -> ClientRuntime.OperationOutput<OperationStackOutput>
-                where H: Handler,
-                Self.MInput == H.Input,
-                Self.MOutput == H.Output,
-                Self.Context == H.Context
-                {
-                    let endpoint = try endpointResolver.resolve(params: endpointParams)
-            
-                    var signingName: String? = nil
-                    var signingRegion: String? = nil
-                    var signingAlgorithm: String? = nil
-                    if let authSchemes = endpoint.authSchemes() {
-                        let schemes = try authSchemes.map { try AuthScheme(from: ${'$'}0) }
-                        let authScheme = try authSchemeResolver.resolve(authSchemes: schemes)
-                        signingAlgorithm = authScheme.name
-                        switch authScheme {
-                        case .sigV4(let param):
-                            signingName = param.signingName
-                            signingRegion = param.signingRegion
-                        case .sigV4A(let param):
-                            signingName = param.signingName
-                            signingRegion = param.signingRegionSet?.first
-                        case .none:
-                            break
-                        }
-                    }
-            
-                    let awsEndpoint = AWSEndpoint(endpoint: endpoint, signingName: signingName, signingRegion: signingRegion)
-            
-                    var host = ""
-                    if let hostOverride = context.getHost() {
-                        host = hostOverride
-                    } else {
-                        host = "\(context.getHostPrefix() ?? "")\(awsEndpoint.endpoint.host)"
-                    }
-            
-                    if let protocolType = awsEndpoint.endpoint.protocolType {
-                        input.withProtocol(protocolType)
-                    }
-            
-                    if let signingRegion = signingRegion {
-                        context.attributes.set(key: AttributeKeys.signingRegion, value: signingRegion)
-                    }
-                    if let signingName = signingName {
-                        context.attributes.set(key: AttributeKeys.signingName, value: signingName)
-                    }
-                    if let signingAlgorithm = signingAlgorithm {
-                        context.attributes.set(key: AttributeKeys.signingAlgorithm, value: AWSSigningAlgorithm(rawValue: signingAlgorithm))
-                    }
-            
-                    if let headers = endpoint.headers {
-                        input.withHeaders(headers)
-                    }
-            
-                    input.withMethod(context.getMethod())
-                        .withHost(host)
-                        .withPort(awsEndpoint.endpoint.port)
-                        .withPath(awsEndpoint.endpoint.path.appendingPathComponent(context.getPath()))
-                        .withHeader(name: "Host", value: host)
-            
-                    return try await next.handle(context: context, input: input)
-                }
-            
-                public typealias MInput = ClientRuntime.SdkHttpRequestBuilder
-                public typealias MOutput = ClientRuntime.OperationOutput<OperationStackOutput>
-                public typealias Context = ClientRuntime.HttpContext
-=======
 public struct EndpointResolverMiddleware<OperationStackOutput>: ClientRuntime.Middleware {
     public let id: Swift.String = "EndpointResolverMiddleware"
 
@@ -151,7 +66,6 @@
                 signingRegion = param.signingRegionSet?.first
             case .none:
                 break
->>>>>>> ed21c50d
             }
         }
 
