--- conflicted
+++ resolved
@@ -109,11 +109,7 @@
             writer.write("context.attributes.set(key: AttributeKeys.signingName, value: signingName)")
         }
         writer.openBlock("if let signingAlgorithm = signingAlgorithm {", "}") {
-<<<<<<< HEAD
-            writer.write("context.attributes.set(key: AttributeKeys.signingAlgorithm, value: signingAlgorithm)")
-=======
             writer.write("context.attributes.set(key: AttributeKeys.signingAlgorithm, value: AWSSigningAlgorithm(rawValue: signingAlgorithm))")
->>>>>>> 2bbf506a
         }.write("")
 
         writer.openBlock("if let headers = endpoint.headers {", "}") {
