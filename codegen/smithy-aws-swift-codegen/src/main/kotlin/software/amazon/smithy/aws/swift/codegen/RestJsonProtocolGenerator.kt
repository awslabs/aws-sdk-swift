/*
 * Copyright Amazon.com, Inc. or its affiliates. All Rights Reserved.
 *
 * Licensed under the Apache License, Version 2.0 (the "License").
 * You may not use this file except in compliance with the License.
 * A copy of the License is located at
 *
 *  http://aws.amazon.com/apache2.0
 *
 * or in the "license" file accompanying this file. This file is distributed
 * on an "AS IS" BASIS, WITHOUT WARRANTIES OR CONDITIONS OF ANY KIND, either
 * express or implied. See the License for the specific language governing
 * permissions and limitations under the License.
 */
package software.amazon.smithy.aws.swift.codegen

import software.amazon.smithy.codegen.core.Symbol
import software.amazon.smithy.model.knowledge.HttpBinding
import software.amazon.smithy.model.knowledge.HttpBindingIndex
import software.amazon.smithy.model.knowledge.OperationIndex
import software.amazon.smithy.model.neighbor.RelationshipType
import software.amazon.smithy.model.neighbor.Walker
import software.amazon.smithy.model.shapes.*
import software.amazon.smithy.model.traits.JsonNameTrait
import software.amazon.smithy.model.traits.TimestampFormatTrait
import software.amazon.smithy.swift.codegen.ServiceGenerator
<<<<<<< HEAD
import software.amazon.smithy.swift.codegen.integration.HttpBindingProtocolGenerator
import software.amazon.smithy.swift.codegen.integration.HttpFeature
import software.amazon.smithy.swift.codegen.integration.HttpRequestEncoder
import software.amazon.smithy.swift.codegen.integration.HttpResponseDecoder
import software.amazon.smithy.swift.codegen.integration.ProtocolGenerator
=======
import software.amazon.smithy.swift.codegen.integration.*
>>>>>>> fe66a340

/**
 * Shared base protocol generator for all AWS JSON protocol variants
 */
abstract class RestJsonProtocolGenerator : HttpBindingProtocolGenerator() {
    override val defaultTimestampFormat: TimestampFormatTrait.Format = TimestampFormatTrait.Format.EPOCH_SECONDS

    override fun generateProtocolUnitTests(ctx: ProtocolGenerator.GenerationContext) {
        val ignoredTests = setOf(
                "RestJsonListsSerializeNull", // TODO - sparse lists not supported - this test needs removed
                "RestJsonSerializesNullMapValues", // TODO - sparse maps not supported - this test needs removed
                // FIXME - document type not fully supported yet
                "InlineDocumentInput",
                "InlineDocumentAsPayloadInput",
                "InlineDocumentOutput",
                "InlineDocumentAsPayloadInputOutput"
        )

        val requestTestBuilder = HttpProtocolUnitTestRequestGenerator.Builder()

        // TODO:: add response generator too
        HttpProtocolTestGenerator(
                ctx,
                requestTestBuilder,
                ignoredTests
        ).generateProtocolTests()
    }

    override fun generateSerializers(ctx: ProtocolGenerator.GenerationContext) {
        // Generate extension on input requests to implement Encodable protocol
        val inputShapesWithHttpBindings:MutableSet<ShapeId> = mutableSetOf()
        for (operation in getHttpBindingOperations(ctx)) {
            if (operation.input.isPresent) {
                val inputShapeId = operation.input.get()
                if (inputShapesWithHttpBindings.contains(inputShapeId)) {
                    // The input shape is referenced by more than one operation
                    continue
                }
                renderInputRequestConformanceToEncodable(ctx, operation)
                inputShapesWithHttpBindings.add(inputShapeId)
            }
        }
        // This only considers the structures referenced from any input request structure for any operation
        renderConformanceToCodableForReferencedStructures(ctx)
        super.generateSerializers(ctx)
    }

    override fun getHttpFeatures(ctx: ProtocolGenerator.GenerationContext): List<HttpFeature> {
        val features = super.getHttpFeatures(ctx).toMutableList()
        val requestEncoderOptions = mutableMapOf<String, String>()
<<<<<<< HEAD
        val responseDecoderOptions = mutableMapOf<String, String>()
       // requestEncoderOptions.put("dateEncodingStrategy", getDateEncodingStrategy(TimestampFormatTrait.Format.EPOCH_SECONDS))
        features.add(JSONRequestEncoder(requestEncoderOptions))
        features.add(JSONResponseDecoder(responseDecoderOptions))
=======
        val jsonFeatures = listOf(JSONRequestEncoder(requestEncoderOptions))
        features.addAll(jsonFeatures)
>>>>>>> fe66a340
        return features
    }

    private fun getDateEncodingStrategy(timestampFormat: TimestampFormatTrait.Format): String {
        return when (timestampFormat) {
            TimestampFormatTrait.Format.DATE_TIME -> ".formatted(DateFormatter.iso8601DateFormatterWithFractionalSeconds)"
            TimestampFormatTrait.Format.HTTP_DATE -> ".formatted(DateFormatter.rfc5322DateFormatter)"
            // TODO:: handle this case
            TimestampFormatTrait.Format.EPOCH_SECONDS -> ""
            else -> ""
        }
    }

    private fun renderInputRequestConformanceToEncodable(ctx: ProtocolGenerator.GenerationContext, op: OperationShape) {
        if (op.input.isEmpty()) {
            return
        }
        val inputShape = ctx.model.expectShape(op.input.get())
        val opIndex = ctx.model.getKnowledge(OperationIndex::class.java)
        val inputShapeName = ServiceGenerator.getOperationInputShapeName(ctx.symbolProvider, opIndex, op)
        val requestPayloadMemberCodingKeys = getCodingKeysForPayloadMembers(ctx, op)
        val rootNamespace = ctx.settings.moduleName
        val encodeSymbol = Symbol.builder()
            .definitionFile("./${rootNamespace}/models/${inputShapeName}+Encodable.swift")
            .name(inputShapeName)
            .build()
        ctx.delegator.useShapeWriter(encodeSymbol) { writer ->
            writer.openBlock("extension ${inputShapeName}: Encodable {", "}") {
                if (requestPayloadMemberCodingKeys.isNotEmpty()) {
                    writer.openBlock("private enum CodingKeys: String, CodingKey {", "}") {
                        writer.write("case ${requestPayloadMemberCodingKeys.joinToString(separator = ", ")}")
                    }
                }
            }
            writer.write("")
        }
    }

    private fun renderConformanceToCodableForReferencedStructures(ctx: ProtocolGenerator.GenerationContext) {
        val structuresNeedingCodableConformance = resolveStructuresNeedingCodableConformance(ctx)
        for (structureShape in structuresNeedingCodableConformance) {
            // conforming to Codable and Coding Keys enum are rendered as separate extensions
            renderDefaultConformanceToProtocolForStructure(ctx, structureShape, "Encodable")
            renderCodingKeysForStructure(ctx, structureShape)
        }
    }

    // render empty conformance to Codable for Structure as an Extension
    private fun renderDefaultConformanceToProtocolForStructure(ctx: ProtocolGenerator.GenerationContext, structureShape: Shape, protocolName: String) {
        val structSymbol: Symbol = ctx.symbolProvider.toSymbol(structureShape)
        ctx.delegator.useShapeWriter(structureShape) { writer ->
            writer.write("extension ${structSymbol.name}: $protocolName {}")
            writer.write("")
        }
    }

    private fun renderCodingKeysForStructure(ctx: ProtocolGenerator.GenerationContext, structureShape: StructureShape) {
        val structSymbol: Symbol = ctx.symbolProvider.toSymbol(structureShape)
        val membersSortedByName: List<MemberShape> = structureShape.allMembers.values.sortedBy { ctx.symbolProvider.toMemberName(it) }
        val hasJSONNameTrait = membersSortedByName.any { it.hasTrait(JsonNameTrait::class.java) }
        if (hasJSONNameTrait) {
            val codingKeysEnumCases = mutableListOf<String>()
            for (member in membersSortedByName) {
                val memberName = ctx.symbolProvider.toMemberName(member)
                if (member.hasTrait(JsonNameTrait::class.java)) {
                    codingKeysEnumCases.add(constructEnumCaseForMemberWithJSONName(ctx, member))
                } else {
                    codingKeysEnumCases.add(memberName)
                }
            }

            ctx.delegator.useShapeWriter(structureShape) { writer ->
                writer.openBlock("extension ${structSymbol.name} {", "}") {
                    writer.openBlock("private enum CodingKeys: String, CodingKey {", "}") {
                        writer.write("case ${codingKeysEnumCases.joinToString(separator = ", ")}")
                    }
                }
                writer.write("")
            }
        }
    }

    private fun constructEnumCaseForMemberWithJSONName(ctx: ProtocolGenerator.GenerationContext, memberShape: MemberShape): String {
        val memberName = ctx.symbolProvider.toMemberName(memberShape)
        return "$memberName = \"${memberShape.getTrait(JsonNameTrait::class.java).get().value}\""
    }

    private fun getCodingKeysForPayloadMembers(ctx: ProtocolGenerator.GenerationContext,
                                               op: OperationShape): MutableSet<String> {
        val requestPayloadMemberCodingKeys = mutableSetOf<String>()
        val bindingIndex = ctx.model.getKnowledge(HttpBindingIndex::class.java)
        val requestBindings = bindingIndex.getRequestBindings(op)
        val httpPayloadBinding = requestBindings.values.firstOrNull { it.location == HttpBinding.Location.PAYLOAD }

        /* Unbound document members that should be serialized into the document format for the protocol.
         */
        val documentMemberBindings = requestBindings.values
                .filter { it.location == HttpBinding.Location.DOCUMENT }
                .sortedBy { it.memberName }
        if (httpPayloadBinding != null) {
            val memberShape = httpPayloadBinding.member
            if (memberShape.hasTrait(JsonNameTrait::class.java)) {
                requestPayloadMemberCodingKeys.add(constructEnumCaseForMemberWithJSONName(ctx, memberShape))
            } else {
                requestPayloadMemberCodingKeys.add(memberShape.memberName)
            }
        } else if (documentMemberBindings.isNotEmpty()) {
            val documentMemberShapes = documentMemberBindings.map { it.member }
            val documentMemberShapesSortedByName: List<MemberShape> = documentMemberShapes.sortedBy { ctx.symbolProvider.toMemberName(it) }
            if (documentMemberShapesSortedByName.isNotEmpty()) {
                for (memberShape in documentMemberShapesSortedByName) {
                    if (memberShape.hasTrait(JsonNameTrait::class.java)) {
                        requestPayloadMemberCodingKeys.add(constructEnumCaseForMemberWithJSONName(ctx, memberShape))
                    } else {
                        requestPayloadMemberCodingKeys.add(memberShape.memberName)
                    }
                }
            }
        }
        return requestPayloadMemberCodingKeys
    }

    /**
     * Find and return the set of shapes that are not operation inputs but need `Codable` conformance.
     * Operation inputs conform to `Encodable`, everything else conforms to `Codable`.
     *
     * @return The set of shapes that require a `Codable` conformance and possibly custom coding keys.
     */
    private fun resolveStructuresNeedingCodableConformance(ctx: ProtocolGenerator.GenerationContext): Set<StructureShape> {
        // all top level operation inputs conform to Encodable
        // any structure shape that shows up as a nested member (direct or indirect) conforms to Codable
        val topLevelMembers = getHttpBindingOperations(ctx)
                .filter { it.input.isPresent }
                .flatMap {
                    val inputShape = ctx.model.expectShape(it.input.get())
                    inputShape. members()
                }
                .map { ctx.model.expectShape(it.target) }
                .filter { it.isStructureShape || it is CollectionShape || it.isMapShape }
                .toSet()

        val resolved = mutableSetOf<StructureShape>()
        val walker = Walker(ctx.model)

        // walk all operation inputs that are of type struct and find all other
        // structs in the graph from that shape
        topLevelMembers.forEach { shape ->
            walker.iterateShapes(shape) { relationship ->
                when (relationship.relationshipType) {
                    RelationshipType.MEMBER_TARGET,
                    RelationshipType.STRUCTURE_MEMBER,
                    RelationshipType.LIST_MEMBER,
                    RelationshipType.SET_MEMBER,
                    RelationshipType.MAP_VALUE -> true
                    else -> false
                }
            }.forEach { walkedShape ->
                if (walkedShape.type == ShapeType.STRUCTURE) {
                    resolved.add(walkedShape as StructureShape)
                }
            }
        }
        return resolved
    }
}


class JSONRequestEncoder(private val requestEncoderOptions: MutableMap<String, String> = mutableMapOf()) : HttpRequestEncoder("JSONEncoder", requestEncoderOptions) {}
class JSONResponseDecoder(private val responseDecoderOptions: MutableMap<String, String> = mutableMapOf()) : HttpResponseDecoder("JSONDecoder", responseDecoderOptions) {}<|MERGE_RESOLUTION|>--- conflicted
+++ resolved
@@ -24,15 +24,12 @@
 import software.amazon.smithy.model.traits.JsonNameTrait
 import software.amazon.smithy.model.traits.TimestampFormatTrait
 import software.amazon.smithy.swift.codegen.ServiceGenerator
-<<<<<<< HEAD
 import software.amazon.smithy.swift.codegen.integration.HttpBindingProtocolGenerator
 import software.amazon.smithy.swift.codegen.integration.HttpFeature
 import software.amazon.smithy.swift.codegen.integration.HttpRequestEncoder
 import software.amazon.smithy.swift.codegen.integration.HttpResponseDecoder
 import software.amazon.smithy.swift.codegen.integration.ProtocolGenerator
-=======
-import software.amazon.smithy.swift.codegen.integration.*
->>>>>>> fe66a340
+
 
 /**
  * Shared base protocol generator for all AWS JSON protocol variants
@@ -83,15 +80,9 @@
     override fun getHttpFeatures(ctx: ProtocolGenerator.GenerationContext): List<HttpFeature> {
         val features = super.getHttpFeatures(ctx).toMutableList()
         val requestEncoderOptions = mutableMapOf<String, String>()
-<<<<<<< HEAD
         val responseDecoderOptions = mutableMapOf<String, String>()
-       // requestEncoderOptions.put("dateEncodingStrategy", getDateEncodingStrategy(TimestampFormatTrait.Format.EPOCH_SECONDS))
         features.add(JSONRequestEncoder(requestEncoderOptions))
         features.add(JSONResponseDecoder(responseDecoderOptions))
-=======
-        val jsonFeatures = listOf(JSONRequestEncoder(requestEncoderOptions))
-        features.addAll(jsonFeatures)
->>>>>>> fe66a340
         return features
     }
 
