/*
 * Copyright Amazon.com, Inc. or its affiliates. All Rights Reserved.
 * SPDX-License-Identifier: Apache-2.0.
 */

package software.amazon.smithy.aws.swift.codegen.protocols.awsjson

import software.amazon.smithy.aws.swift.codegen.AWSHTTPBindingProtocolGenerator
import software.amazon.smithy.aws.swift.codegen.middleware.AWSXAmzTargetMiddleware
import software.amazon.smithy.aws.traits.protocols.AwsJson1_0Trait
import software.amazon.smithy.model.shapes.MemberShape
import software.amazon.smithy.model.shapes.OperationShape
import software.amazon.smithy.model.shapes.Shape
import software.amazon.smithy.model.shapes.ShapeId
import software.amazon.smithy.swift.codegen.integration.HttpBindingResolver
import software.amazon.smithy.swift.codegen.integration.ProtocolGenerator
import software.amazon.smithy.swift.codegen.integration.isEventStreaming
import software.amazon.smithy.swift.codegen.integration.middlewares.ContentTypeMiddleware
import software.amazon.smithy.swift.codegen.integration.middlewares.OperationInputBodyMiddleware
import software.amazon.smithy.swift.codegen.model.targetOrSelf

@Suppress("ktlint:standard:class-naming")
class AWSJSON1_0ProtocolGenerator : AWSHTTPBindingProtocolGenerator(AWSJSONCustomizations()) {
    override val defaultContentType = "application/x-amz-json-1.0"
    override val protocol: ShapeId = AwsJson1_0Trait.ID
    override val shouldRenderEncodableConformance: Boolean = true
<<<<<<< HEAD
    override val protocolTestsToIgnore = setOf(
        "SDKAppliedContentEncoding_awsJson1_0",
        "SDKAppendsGzipAndIgnoresHttpProvidedEncoding_awsJson1_0",
    )
    override fun getProtocolHttpBindingResolver(ctx: ProtocolGenerator.GenerationContext, defaultContentType: String):
        HttpBindingResolver = AWSJSONHttpBindingResolver(ctx, defaultContentType)

    override fun addProtocolSpecificMiddleware(ctx: ProtocolGenerator.GenerationContext, operation: OperationShape) {
=======
    override val protocolTestsToIgnore =
        setOf(
            "SDKAppliedContentEncoding_awsJson1_0",
            "SDKAppendsGzipAndIgnoresHttpProvidedEncoding_awsJson1_0",
            "AwsJson10ClientPopulatesDefaultValuesInInput", // TODO: broken in Smithy 1.53.0
            "AwsJson10ClientPopulatesDefaultsValuesWhenMissingInResponse", // TODO: broken in Smithy 1.53.0
        )

    override fun getProtocolHttpBindingResolver(
        ctx: ProtocolGenerator.GenerationContext,
        defaultContentType: String,
    ): HttpBindingResolver = AWSJSONHttpBindingResolver(ctx, defaultContentType)

    override fun addProtocolSpecificMiddleware(
        ctx: ProtocolGenerator.GenerationContext,
        operation: OperationShape,
    ) {
>>>>>>> 79256a99
        super.addProtocolSpecificMiddleware(ctx, operation)

        operationMiddleware.appendMiddleware(operation, AWSXAmzTargetMiddleware(ctx.model, ctx.symbolProvider, ctx.service))
        // Original instance of OperationInputBodyMiddleware checks if there is an HTTP Body, but for AWSJson protocols
        // we always need to have an InputBodyMiddleware
        operationMiddleware.removeMiddleware(operation, "OperationInputBodyMiddleware")
        operationMiddleware.appendMiddleware(operation, OperationInputBodyMiddleware(ctx.model, ctx.symbolProvider, true))

        val resolver = getProtocolHttpBindingResolver(ctx, defaultContentType)
        operationMiddleware.removeMiddleware(operation, "ContentTypeMiddleware")
        operationMiddleware.appendMiddleware(
            operation,
            ContentTypeMiddleware(ctx.model, ctx.symbolProvider, resolver.determineRequestContentType(operation), true),
        )
    }

    override fun httpBodyMembers(
        ctx: ProtocolGenerator.GenerationContext,
        shape: Shape,
    ): List<MemberShape> =
        shape
            .members()
            // For RPC protocols that support event streaming, we need to send initial request
            // with streaming member excluded during encoding the input struct.
            .filter { !it.targetOrSelf(ctx.model).isEventStreaming }
            .toList()
}<|MERGE_RESOLUTION|>--- conflicted
+++ resolved
@@ -24,22 +24,10 @@
     override val defaultContentType = "application/x-amz-json-1.0"
     override val protocol: ShapeId = AwsJson1_0Trait.ID
     override val shouldRenderEncodableConformance: Boolean = true
-<<<<<<< HEAD
-    override val protocolTestsToIgnore = setOf(
-        "SDKAppliedContentEncoding_awsJson1_0",
-        "SDKAppendsGzipAndIgnoresHttpProvidedEncoding_awsJson1_0",
-    )
-    override fun getProtocolHttpBindingResolver(ctx: ProtocolGenerator.GenerationContext, defaultContentType: String):
-        HttpBindingResolver = AWSJSONHttpBindingResolver(ctx, defaultContentType)
-
-    override fun addProtocolSpecificMiddleware(ctx: ProtocolGenerator.GenerationContext, operation: OperationShape) {
-=======
     override val protocolTestsToIgnore =
         setOf(
             "SDKAppliedContentEncoding_awsJson1_0",
             "SDKAppendsGzipAndIgnoresHttpProvidedEncoding_awsJson1_0",
-            "AwsJson10ClientPopulatesDefaultValuesInInput", // TODO: broken in Smithy 1.53.0
-            "AwsJson10ClientPopulatesDefaultsValuesWhenMissingInResponse", // TODO: broken in Smithy 1.53.0
         )
 
     override fun getProtocolHttpBindingResolver(
@@ -51,7 +39,6 @@
         ctx: ProtocolGenerator.GenerationContext,
         operation: OperationShape,
     ) {
->>>>>>> 79256a99
         super.addProtocolSpecificMiddleware(ctx, operation)
 
         operationMiddleware.appendMiddleware(operation, AWSXAmzTargetMiddleware(ctx.model, ctx.symbolProvider, ctx.service))
