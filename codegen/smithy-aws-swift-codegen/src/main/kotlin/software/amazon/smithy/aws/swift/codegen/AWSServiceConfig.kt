--- conflicted
+++ resolved
@@ -25,69 +25,8 @@
 class AWSServiceConfig(writer: SwiftWriter, val ctx: ProtocolGenerator.GenerationContext) :
     ServiceConfig(writer, ctx.symbolProvider.toSymbol(ctx.service).name, ctx.service.sdkId) {
 
-<<<<<<< HEAD
-    override fun renderInitializers(serviceSymbol: Symbol) {
-        val serviceConfigs = serviceConfigProperties()
-        writer.openBlock("extension \$L {", "}", clientName) {
-            writer.write("public typealias \$LConfiguration = AWSClientConfiguration<ServiceSpecificConfiguration>", clientName)
-            writer.write("")
-            writer.openBlock("public struct ServiceSpecificConfiguration: AWSServiceSpecificConfiguration {", "}") {
-                writer.write("public typealias AWSServiceEndpointResolver = EndpointResolver")
-                writer.write("public typealias AWSAuthSchemeResolver = ${serviceName.clientName()}AuthSchemeResolver")
-                writer.write("")
-                writer.write("public var serviceName: String { \$S }", serviceName)
-                writer.write("public var clientName: String { \$S }", clientName)
-                serviceConfigs.forEach { config ->
-                    writer.write("public var \$L: ${config.propFormatter}", config.memberName, config.type)
-                }
-                writer.write("")
-                writer.openBlock(
-                    "public init(endpointResolver: EndpointResolver? = nil, " +
-                        "authSchemeResolver: ${serviceName.clientName()}AuthSchemeResolver? = nil) throws {",
-                    "}"
-                ) {
-                    writer.write("self.endpointResolver = try endpointResolver ?? DefaultEndpointResolver()")
-                    writer.write("self.authSchemeResolver = authSchemeResolver ?? Default${ctx.service.sdkId.clientName()}AuthSchemeResolver()")
-                }
-            }
-        }
-    }
-
-    override fun otherRuntimeConfigProperties(): List<ConfigField> {
-        return listOf(
-            ConfigField(ENDPOINT_CONFIG_NAME, SwiftTypes.String, "\$T"),
-            ConfigField(
-                CREDENTIALS_PROVIDER_CONFIG_NAME,
-                AWSClientRuntimeTypes.Core.CredentialsProviding,
-                documentation = "The credentials provider to use to authenticate requests."
-            ),
-            ConfigField(REGION_CONFIG_NAME, SwiftTypes.String, "\$T"),
-            ConfigField(
-                SIGNING_REGION_CONFIG_NAME, SwiftTypes.String, "\$T", "The region to sign requests in. (Required)"
-            ),
-            ConfigField(
-                REGION_RESOLVER,
-                AWSClientRuntimeTypes.Core.RegionResolver,
-                "\$T",
-                documentation = "The region resolver uses an array of region providers to resolve the region."
-            ),
-            ConfigField(
-                FRAMEWORK_METADATA,
-                AWSClientRuntimeTypes.Core.FrameworkMetadata,
-                propFormatter = "\$T",
-                documentation = "Contains information to inject lib/ into user-agent"
-            ),
-            ConfigField(USE_FIPS_CONFIG_NAME, SwiftTypes.Bool, "\$T"),
-            ConfigField(USE_DUAL_STACK_CONFIG_NAME, SwiftTypes.Bool, "\$T"),
-        ).sortedBy { it.memberName }
-    }
-
-    override fun serviceConfigProperties(): List<ConfigField> {
-        val configs = mutableListOf<ConfigField>()
-=======
     override fun serviceSpecificConfigProperties(): List<ConfigField> {
         var configs = mutableListOf<ConfigField>()
->>>>>>> 7bc88d07
 
         // service specific EndpointResolver
         configs.add(ConfigField(ENDPOINT_RESOLVER, AWSServiceTypes.EndpointResolver, "\$N", "Endpoint resolver"))
