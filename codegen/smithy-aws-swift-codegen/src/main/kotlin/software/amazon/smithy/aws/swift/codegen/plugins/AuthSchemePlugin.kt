--- conflicted
+++ resolved
@@ -57,7 +57,6 @@
             }
             writer.write("")
             writer.openBlock(
-<<<<<<< HEAD
                 "public func configureClient(clientConfiguration: inout \$L) throws {",
                 "}",
                 serviceConfig.typeName,
@@ -73,25 +72,6 @@
                 }
                 writer.openBlock("if self.bearerTokenIdentityResolver != nil {", "}") {
                     writer.write("clientConfiguration.bearerTokenIdentityResolver = self.bearerTokenIdentityResolver!")
-=======
-                "public func configureClient(clientConfiguration: \$N) throws {",
-                "}",
-                ClientRuntimeTypes.Core.ClientConfiguration,
-            ) {
-                writer.openBlock("if let config = clientConfiguration as? ${serviceConfig.typeName} {", "}") {
-                    writer.openBlock("if (self.authSchemes != nil) {", "}") {
-                        writer.write("config.authSchemes = self.authSchemes")
-                    }
-                    writer.openBlock("if (self.authSchemeResolver != nil) {", "}") {
-                        writer.write("config.authSchemeResolver = self.authSchemeResolver!")
-                    }
-                    writer.openBlock("if (self.awsCredentialIdentityResolver != nil) {", "}") {
-                        writer.write("config.awsCredentialIdentityResolver = self.awsCredentialIdentityResolver!")
-                    }
-                    writer.openBlock("if (self.bearerTokenIdentityResolver != nil) {", "}") {
-                        writer.write("config.bearerTokenIdentityResolver = self.bearerTokenIdentityResolver!")
-                    }
->>>>>>> 84181c75
                 }
             }
         }
