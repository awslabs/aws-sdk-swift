--- conflicted
+++ resolved
@@ -31,8 +31,7 @@
                 SwiftTypes.Protocols.Sendable,
             ) {
                 writer.write("package init() {}")
-<<<<<<< HEAD
-
+                writer.write("")
                 writer.openBlock(
                     "package func assumeRoleWithCreds(creds: \$N, roleARN: String, roleSessionName: String, durationSeconds: \$N) async throws -> \$N {",
                     "}",
@@ -65,10 +64,7 @@
                             "expiration: creds.expiration, sessionToken: creds.sessionToken)",
                     )
                 }
-
-=======
                 writer.write("")
->>>>>>> b3045037
                 writer.openBlock(
                     "package func getCredentialsWithWebIdentity(region: String, roleARN: String, " +
                         "roleSessionName: String, webIdentityToken: String) async throws -> \$N {",
