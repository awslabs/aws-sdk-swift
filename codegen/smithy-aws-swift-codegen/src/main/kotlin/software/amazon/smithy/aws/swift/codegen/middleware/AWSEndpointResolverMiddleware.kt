--- conflicted
+++ resolved
@@ -34,9 +34,9 @@
                     attributes: Smithy.Context) async throws -> SdkHttpRequest
                 {
                     let builder = request.toBuilder()
-                    
+
                     let endpoint = try endpointResolver.resolve(params: endpointParams)
-                    
+
                     var signingName: String? = nil
                     var signingRegion: String? = nil
                     var signingAlgorithm: String? = nil
@@ -55,50 +55,39 @@
                             break
                         }
                     }
-                    
+
                     let awsEndpoint = AWSEndpoint(endpoint: endpoint, signingName: signingName, signingRegion: signingRegion)
-                    
+
                     var host = ""
                     if let hostOverride = attributes.host {
                         host = hostOverride
                     } else {
                         host = "\(attributes.hostPrefix ?? "")\(awsEndpoint.endpoint.host)"
                     }
-                    
+
                     if let protocolType = awsEndpoint.endpoint.protocolType {
                         builder.withProtocol(protocolType)
                     }
-                    
+
                     if let signingRegion = signingRegion {
                         attributes.signingRegion = signingRegion
                         attributes.selectedAuthScheme = selectedAuthScheme?.getCopyWithUpdatedSigningProperty(key: SigningPropertyKeys.signingRegion, value: signingRegion)
                     }
-                    
+
                     if let signingName = signingName {
                        attributes.signingName = signingName
                        attributes.selectedAuthScheme = selectedAuthScheme?.getCopyWithUpdatedSigningProperty(key: SigningPropertyKeys.signingName, value: signingName)
                     }
-                    
+
                     if let signingAlgorithm = signingAlgorithm {
                         attributes.signingAlgorithm = SigningAlgorithm(rawValue: signingAlgorithm)
                     }
-                    
-<<<<<<< HEAD
-                    if let headers = endpoint.headers {
-                        builder.withHeaders(headers)
-                    }
-                    
+
                     return builder.withMethod(attributes.method)
                         .withHost(host)
                         .withPort(awsEndpoint.endpoint.port)
                         .withPath(awsEndpoint.endpoint.path.appendingPathComponent(attributes.path))
-=======
-                    return builder.withMethod(attributes.getMethod())
-                        .withHost(host)
-                        .withPort(awsEndpoint.endpoint.port)
-                        .withPath(awsEndpoint.endpoint.path.appendingPathComponent(attributes.getPath()))
                         .withHeaders(endpoint.headers)
->>>>>>> 1e8e4c13
                         .withHeader(name: "Host", value: host)
                         .build()
                 }
