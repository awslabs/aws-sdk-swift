--- conflicted
+++ resolved
@@ -43,31 +43,11 @@
             }
         presignOperations.forEach { presignableOperation ->
             val op = ctx.model.expectShape<OperationShape>(presignableOperation.operationId)
-<<<<<<< HEAD
-            val inputType = op.input.get().name
-            delegator.useFileWriter("${ctx.settings.moduleName}/models/$inputType+Presigner.swift") { writer ->
-                val serviceConfig = AWSServiceConfig(writer, protoCtx)
-                renderPresigner(writer, ctx, delegator, op, inputType, serviceConfig)
-=======
             val inputType = op.input.get().getName()
             val outputType = op.output.get().getName()
             delegator.useFileWriter("${ctx.settings.moduleName}/models/$inputType+Presigner.swift") { writer ->
                 var serviceConfig = AWSServiceConfig(writer, protoCtx)
                 renderPresigner(writer, ctx, delegator, op, inputType, outputType, serviceConfig)
-            }
-            // Expose presign-request as a method for service client object
-            val symbol = protoCtx.symbolProvider.toSymbol(protoCtx.service)
-            protoCtx.delegator.useFileWriter("./${ctx.settings.moduleName}/${symbol.name}.swift") { writer ->
-                renderPresignAPIInServiceClient(writer, symbol.name, op, inputType)
-            }
-        }
-        // Import FoundationeNetworking statement with preprocessor commands
-        if (presignOperations.isNotEmpty()) {
-            val symbol = protoCtx.symbolProvider.toSymbol(protoCtx.service)
-            protoCtx.delegator.useFileWriter("./${ctx.settings.moduleName}/${symbol.name}.swift") { writer ->
-                // In Linux, Foundation.URLRequest is moved to FoundationNetworking.
-                writer.addImport(packageName = "FoundationNetworking", importOnlyIfCanImport = true)
->>>>>>> ed21c50d
             }
             // Expose presign-request as a method for service client object
             val symbol = protoCtx.symbolProvider.toSymbol(protoCtx.service)
@@ -124,11 +104,7 @@
                     operationMiddleware,
                     operationStackName
                 )
-<<<<<<< HEAD
-                generator.render(op, PRESIGN_REQUEST) { writer, _ ->
-=======
-                generator.render(serviceShape, op) { writer, _ ->
->>>>>>> ed21c50d
+                generator.render(serviceShape, op, PRESIGN_REQUEST) { writer, _ ->
                     writer.write("return nil")
                 }
                 val requestBuilderName = "presignedRequestBuilder"
@@ -180,27 +156,6 @@
             write("/// - Parameter expiration: The duration (in seconds) the presigned request will be valid for.")
             write("///")
             write("/// - Returns: `URLRequest`: The presigned request for ${op.toUpperCamelCase()} operation.")
-<<<<<<< HEAD
-=======
-        }
-    }
-
-    private fun resolveOperationMiddleware(protocolGenerator: ProtocolGenerator, op: OperationShape, ctx: CodegenContext): OperationMiddleware {
-        val operationMiddlewareCopy = protocolGenerator.operationMiddleware.clone()
-        operationMiddlewareCopy.removeMiddleware(op, MiddlewareStep.FINALIZESTEP, "AWSSigningMiddleware")
-        val service = ctx.model.expectShape<ServiceShape>(ctx.settings.service)
-        val operation = ctx.model.expectShape<OperationShape>(op.id)
-        if (AWSSigningMiddleware.hasSigV4AuthScheme(ctx.model, service, operation)) {
-            val params = AWSSigningParams(
-                service,
-                op,
-                useSignatureTypeQueryString = false,
-                forceUnsignedBody = false,
-                useExpiration = true,
-                signingAlgorithm = SigningAlgorithm.SigV4
-            )
-            operationMiddlewareCopy.appendMiddleware(op, AWSSigningMiddleware(ctx.model, ctx.symbolProvider, params))
->>>>>>> ed21c50d
         }
     }
 }