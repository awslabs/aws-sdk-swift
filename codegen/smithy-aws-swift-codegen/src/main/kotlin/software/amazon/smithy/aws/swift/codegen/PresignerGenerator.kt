/*
 * Copyright Amazon.com, Inc. or its affiliates. All Rights Reserved.
 * SPDX-License-Identifier: Apache-2.0.
 */

package software.amazon.smithy.aws.swift.codegen

import software.amazon.smithy.aws.swift.codegen.model.traits.Presignable
import software.amazon.smithy.aws.swift.codegen.swiftmodules.AWSClientRuntimeTypes.Core.AWSClientConfiguration
import software.amazon.smithy.model.shapes.OperationShape
import software.amazon.smithy.model.shapes.ServiceShape
import software.amazon.smithy.swift.codegen.FoundationTypes
import software.amazon.smithy.swift.codegen.SwiftDeclaration
import software.amazon.smithy.swift.codegen.SwiftDelegator
import software.amazon.smithy.swift.codegen.SwiftDependency
import software.amazon.smithy.swift.codegen.SwiftWriter
import software.amazon.smithy.swift.codegen.core.SwiftCodegenContext
import software.amazon.smithy.swift.codegen.core.toProtocolGenerationContext
import software.amazon.smithy.swift.codegen.integration.ProtocolGenerator
import software.amazon.smithy.swift.codegen.integration.SwiftIntegration
import software.amazon.smithy.swift.codegen.middleware.MiddlewareExecutionGenerator
import software.amazon.smithy.swift.codegen.middleware.MiddlewareExecutionGenerator.Companion.ContextAttributeCodegenFlowType.PRESIGN_REQUEST
import software.amazon.smithy.swift.codegen.model.expectShape
import software.amazon.smithy.swift.codegen.model.toUpperCamelCase
import software.amazon.smithy.swift.codegen.swiftmodules.ClientRuntimeTypes.Middleware.NoopHandler
import software.amazon.smithy.swift.codegen.swiftmodules.SmithyHTTPAPITypes
import software.amazon.smithy.swift.codegen.swiftmodules.SmithyTypes

data class PresignableOperation(
    val serviceId: String,
    val operationId: String,
)

class PresignerGenerator : SwiftIntegration {
    override fun writeAdditionalFiles(ctx: SwiftCodegenContext, protoCtx: ProtocolGenerator.GenerationContext, delegator: SwiftDelegator) {
        val service = ctx.model.expectShape<ServiceShape>(ctx.settings.service)

        if (!SigV4Utils.isSupportedAuthentication(ctx.model, service)) return
        val presignOperations = service.allOperations
            .map { ctx.model.expectShape<OperationShape>(it) }
            .filter { operationShape -> operationShape.hasTrait(Presignable.ID) }
            .map { operationShape ->
                check(SigV4Utils.hasSigV4AuthScheme(ctx.model, service, operationShape)) { "Operation does not have valid auth trait" }
                PresignableOperation(service.id.toString(), operationShape.id.toString())
            }
        presignOperations.forEach { presignableOperation ->
            val op = ctx.model.expectShape<OperationShape>(presignableOperation.operationId)
            val inputType = op.input.get().getName()
            val outputType = op.output.get().getName()
            delegator.useFileWriter("${ctx.settings.moduleName}/models/$inputType+Presigner.swift") { writer ->
                var serviceConfig = AWSServiceConfig(writer, protoCtx)
                renderPresigner(writer, ctx, delegator, op, inputType, outputType, serviceConfig)
            }
            // Expose presign-request as a method for service client object
            val symbol = protoCtx.symbolProvider.toSymbol(protoCtx.service)
            protoCtx.delegator.useFileWriter("./${ctx.settings.moduleName}/${symbol.name}.swift") { writer ->
                renderPresignAPIInServiceClient(writer, symbol.name, op, inputType)
            }
        }
        // Import FoundationeNetworking statement with preprocessor commands
        if (presignOperations.isNotEmpty()) {
            val symbol = protoCtx.symbolProvider.toSymbol(protoCtx.service)
            protoCtx.delegator.useFileWriter("./${ctx.settings.moduleName}/${symbol.name}.swift") { writer ->
                // In Linux, Foundation.URLRequest is moved to FoundationNetworking.
                writer.addImport(packageName = "FoundationNetworking", importOnlyIfCanImport = true)
            }
        }
    }

    private fun renderPresigner(
        writer: SwiftWriter,
        ctx: SwiftCodegenContext,
        delegator: SwiftDelegator,
        op: OperationShape,
        inputType: String,
        outputType: String,
        serviceConfig: AWSServiceConfig
    ) {
        val serviceShape = ctx.model.expectShape<ServiceShape>(ctx.settings.service)
        val protocolGenerator = ctx.protocolGenerator?.let { it } ?: run { return }
        val protocolGeneratorContext = ctx.toProtocolGenerationContext(serviceShape, delegator)?.let { it } ?: run { return }
        val operationMiddleware = protocolGenerator.operationMiddleware

        writer.addImport(AWSClientConfiguration)
<<<<<<< HEAD
        writer.addImport(SwiftDependency.SMITHY.target)
        writer.addImport(SwiftDependency.SMITHY_HTTP_API.target)
        writer.addIndividualTypeImport("typealias", "Foundation", "TimeInterval")
=======
        writer.addImport(SdkHttpRequest)
        writer.addIndividualTypeImport(SwiftDeclaration.TYPEALIAS, "Foundation", "TimeInterval")
>>>>>>> 1e8e4c13

        val httpBindingResolver = protocolGenerator.getProtocolHttpBindingResolver(protocolGeneratorContext, protocolGenerator.defaultContentType)

        writer.openBlock("extension $inputType {", "}") {
            writer.openBlock("public func presign(config: \$L, expiration: \$N) async throws -> \$T {", "}", serviceConfig.typeName, FoundationTypes.TimeInterval, SmithyHTTPAPITypes.SdkHttpRequest) {
                writer.write("let serviceName = \$S", ctx.settings.sdkId)
                writer.write("let input = self")
                if (protocolGeneratorContext.settings.useInterceptors) {
                    writer.openBlock(
                        "let client: (\$N, \$N) async throws -> \$N = { (_, _) in",
                        "}",
                        SmithyHTTPAPITypes.SdkHttpRequest,
                        SmithyTypes.Context,
                        SmithyHTTPAPITypes.HttpResponse,
                    ) {
                        writer.write(
                            "throw \$N.unknownError(\"No HTTP client configured for presigned request\")",
                            SmithyTypes.ClientError
                        )
                    }
                }
                val operationStackName = "operation"
                val generator = MiddlewareExecutionGenerator(
                    protocolGeneratorContext,
                    writer,
                    httpBindingResolver,
                    protocolGenerator.customizations,
                    operationMiddleware,
                    operationStackName
                )
                generator.render(serviceShape, op, PRESIGN_REQUEST) { writer, _ ->
                    writer.write("return nil")
                }

                if (protocolGeneratorContext.settings.useInterceptors) {
                    writer.write("return try await op.presignRequest(input: input)")
                } else {
                    val requestBuilderName = "presignedRequestBuilder"
                    val builtRequestName = "builtRequest"
                    writer.write(
                        "let $requestBuilderName = try await $operationStackName.presignedRequest(context: context, input: input, output: \$L(), next: \$N())",
                        outputType,
                        NoopHandler
                    )
                    writer.openBlock("guard let $builtRequestName = $requestBuilderName?.build() else {", "}") {
                        writer.write("return nil")
                    }
                    writer.write("return $builtRequestName")
                }
            }
        }
    }

    private fun renderPresignAPIInServiceClient(
        writer: SwiftWriter,
        clientName: String,
        op: OperationShape,
        inputType: String
    ) {
        writer.apply {
            openBlock("extension $clientName {", "}") {
                val params = listOf("input: $inputType", "expiration: Foundation.TimeInterval")
                val returnType = "URLRequest"
                renderDocForPresignAPI(this, op, inputType)
                openBlock("public func presignedRequestFor${op.toUpperCamelCase()}(${params.joinToString()}) async throws -> $returnType {", "}") {
                    write("let presignedRequest = try await input.presign(config: config, expiration: expiration)")
                    openBlock("guard let presignedRequest else {", "}") {
                        write("throw ClientError.unknownError(\"Could not presign the request for the operation ${op.toUpperCamelCase()}.\")")
                    }
                    write("return try await URLRequest(sdkRequest: presignedRequest)")
                }
            }
        }
    }

    private fun renderDocForPresignAPI(writer: SwiftWriter, op: OperationShape, inputType: String) {
        writer.apply {
            write("/// Presigns the request for ${op.toUpperCamelCase()} operation with the given input object $inputType.")
            write("/// The presigned request will be valid for the given expiration, in seconds.")
            write("///")
            write("/// Below is the documentation for ${op.toUpperCamelCase()} operation:")
            writeShapeDocs(op)
            write("///")
            write("/// - Parameter input: The input object for ${op.toUpperCamelCase()} operation used to construct request.")
            write("/// - Parameter expiration: The duration (in seconds) the presigned request will be valid for.")
            write("///")
            write("/// - Returns: `URLRequest`: The presigned request for ${op.toUpperCamelCase()} operation.")
        }
    }
}<|MERGE_RESOLUTION|>--- conflicted
+++ resolved
@@ -82,14 +82,9 @@
         val operationMiddleware = protocolGenerator.operationMiddleware
 
         writer.addImport(AWSClientConfiguration)
-<<<<<<< HEAD
         writer.addImport(SwiftDependency.SMITHY.target)
         writer.addImport(SwiftDependency.SMITHY_HTTP_API.target)
-        writer.addIndividualTypeImport("typealias", "Foundation", "TimeInterval")
-=======
-        writer.addImport(SdkHttpRequest)
         writer.addIndividualTypeImport(SwiftDeclaration.TYPEALIAS, "Foundation", "TimeInterval")
->>>>>>> 1e8e4c13
 
         val httpBindingResolver = protocolGenerator.getProtocolHttpBindingResolver(protocolGeneratorContext, protocolGenerator.defaultContentType)
 
