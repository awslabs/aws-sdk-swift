--- conflicted
+++ resolved
@@ -71,15 +71,11 @@
                 }
         }
         writer.write("let endpointParams = EndpointParams(${params.joinToString(separator = ", ")})")
-<<<<<<< HEAD
         // Write code that saves endpoint params to middleware context for use in auth scheme middleware when using rules-based auth scheme resolvers
         if (AuthSchemeResolverGenerator.usesRulesBasedAuthResolver(ctx)) {
             writer.write("context.attributes.set(key: AttributeKey<EndpointParams>(name: \"EndpointParams\"), value: endpointParams)")
         }
-        val middlewareParamsString = "endpointResolver: config.serviceSpecific.endpointResolver, endpointParams: endpointParams"
-=======
         val middlewareParamsString = "endpointResolver: config.endpointResolver, endpointParams: endpointParams"
->>>>>>> 7bc88d07
         writer.write("$operationStackName.${middlewareStep.stringValue()}.intercept(position: ${position.stringValue()}, middleware: \$N<\$N>($middlewareParamsString))", AWSServiceTypes.EndpointResolverMiddleware, output)
     }
 
