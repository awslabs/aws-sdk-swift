--- conflicted
+++ resolved
@@ -2319,7 +2319,6 @@
                         "smithy.api#documentation": "<p>The version of the lifecycle policy.</p>"
                     }
                 },
-<<<<<<< HEAD
                 "description": {
                     "target": "com.amazonaws.opensearchserverless#PolicyDescription",
                     "traits": {
@@ -2358,315 +2357,6 @@
         "com.amazonaws.opensearchserverless#LifecycleResource": {
             "type": "string"
         },
-=======
-                "name": {
-                    "target": "com.amazonaws.opensearchserverless#PolicyName",
-                    "traits": {
-                        "smithy.api#documentation": "<p>The name of the security policy.</p>",
-                        "smithy.api#required": {}
-                    }
-                }
-            }
-        },
-        "com.amazonaws.opensearchserverless#GetSecurityPolicyResponse": {
-            "type": "structure",
-            "members": {
-                "securityPolicyDetail": {
-                    "target": "com.amazonaws.opensearchserverless#SecurityPolicyDetail",
-                    "traits": {
-                        "smithy.api#documentation": "<p>Details about the requested security policy.</p>"
-                    }
-                }
-            }
-        },
-        "com.amazonaws.opensearchserverless#IndexingCapacityValue": {
-            "type": "integer",
-            "traits": {
-                "smithy.api#range": {
-                    "min": 2
-                }
-            }
-        },
-        "com.amazonaws.opensearchserverless#InternalServerException": {
-            "type": "structure",
-            "members": {
-                "message": {
-                    "target": "smithy.api#String"
-                }
-            },
-            "traits": {
-                "smithy.api#documentation": "<p>Thrown when an error internal to the service occurs while processing a request.</p>",
-                "smithy.api#error": "server",
-                "smithy.api#httpError": 500
-            }
-        },
-        "com.amazonaws.opensearchserverless#LifecyclePolicy": {
-            "type": "resource",
-            "identifiers": {
-                "type": {
-                    "target": "com.amazonaws.opensearchserverless#LifecyclePolicyType"
-                },
-                "name": {
-                    "target": "com.amazonaws.opensearchserverless#PolicyName"
-                }
-            },
-            "update": {
-                "target": "com.amazonaws.opensearchserverless#UpdateLifecyclePolicy"
-            },
-            "delete": {
-                "target": "com.amazonaws.opensearchserverless#DeleteLifecyclePolicy"
-            },
-            "list": {
-                "target": "com.amazonaws.opensearchserverless#ListLifecyclePolicies"
-            },
-            "traits": {
-                "aws.cloudformation#cfnResource": {
-                    "name": "LifecyclePolicy"
-                }
-            }
-        },
-        "com.amazonaws.opensearchserverless#LifecyclePolicyDetail": {
-            "type": "structure",
-            "members": {
-                "type": {
-                    "target": "com.amazonaws.opensearchserverless#LifecyclePolicyType",
-                    "traits": {
-                        "smithy.api#documentation": "<p>The type of lifecycle policy.</p>"
-                    }
-                },
-                "name": {
-                    "target": "com.amazonaws.opensearchserverless#PolicyName",
-                    "traits": {
-                        "smithy.api#documentation": "<p>The name of the lifecycle policy.</p>"
-                    }
-                },
-                "policyVersion": {
-                    "target": "com.amazonaws.opensearchserverless#PolicyVersion",
-                    "traits": {
-                        "smithy.api#documentation": "<p>The version of the lifecycle policy.</p>"
-                    }
-                },
-                "description": {
-                    "target": "com.amazonaws.opensearchserverless#PolicyDescription",
-                    "traits": {
-                        "smithy.api#documentation": "<p>The description of the lifecycle policy.</p>"
-                    }
-                },
-                "policy": {
-                    "target": "smithy.api#Document",
-                    "traits": {
-                        "smithy.api#documentation": "<p>The JSON policy document without any whitespaces.</p>"
-                    }
-                },
-                "createdDate": {
-                    "target": "smithy.api#Long",
-                    "traits": {
-                        "smithy.api#documentation": "<p>The date the lifecycle policy was created.</p>"
-                    }
-                },
-                "lastModifiedDate": {
-                    "target": "smithy.api#Long",
-                    "traits": {
-                        "smithy.api#documentation": "<p>The timestamp of when the lifecycle policy was last modified.</p>"
-                    }
-                }
-            },
-            "traits": {
-                "smithy.api#documentation": "<p>Details about an OpenSearch Serverless lifecycle policy.</p>"
-            }
-        },
-        "com.amazonaws.opensearchserverless#LifecyclePolicyDetails": {
-            "type": "list",
-            "member": {
-                "target": "com.amazonaws.opensearchserverless#LifecyclePolicyDetail"
-            }
-        },
-        "com.amazonaws.opensearchserverless#LifecyclePolicyErrorDetail": {
-            "type": "structure",
-            "members": {
-                "type": {
-                    "target": "com.amazonaws.opensearchserverless#LifecyclePolicyType",
-                    "traits": {
-                        "smithy.api#documentation": "<p>The type of lifecycle policy.</p>"
-                    }
-                },
-                "name": {
-                    "target": "com.amazonaws.opensearchserverless#PolicyName",
-                    "traits": {
-                        "smithy.api#documentation": "<p>The name of the lifecycle policy.</p>"
-                    }
-                },
-                "errorMessage": {
-                    "target": "smithy.api#String",
-                    "traits": {
-                        "smithy.api#documentation": "<p>A description of the error. For example, <code>The specified Lifecycle Policy is not found</code>.</p>"
-                    }
-                },
-                "errorCode": {
-                    "target": "smithy.api#String",
-                    "traits": {
-                        "smithy.api#documentation": "<p>The error code for the request. For example, <code>NOT_FOUND</code>.</p>"
-                    }
-                }
-            },
-            "traits": {
-                "smithy.api#documentation": "<p>Error information for an OpenSearch Serverless request.</p>"
-            }
-        },
-        "com.amazonaws.opensearchserverless#LifecyclePolicyErrorDetails": {
-            "type": "list",
-            "member": {
-                "target": "com.amazonaws.opensearchserverless#LifecyclePolicyErrorDetail"
-            }
-        },
-        "com.amazonaws.opensearchserverless#LifecyclePolicyIdentifier": {
-            "type": "structure",
-            "members": {
-                "type": {
-                    "target": "com.amazonaws.opensearchserverless#LifecyclePolicyType",
-                    "traits": {
-                        "smithy.api#documentation": "<p>The type of lifecycle policy.</p>",
-                        "smithy.api#required": {}
-                    }
-                },
-                "name": {
-                    "target": "com.amazonaws.opensearchserverless#PolicyName",
-                    "traits": {
-                        "smithy.api#documentation": "<p>The name of the lifecycle policy.</p>",
-                        "smithy.api#required": {}
-                    }
-                }
-            },
-            "traits": {
-                "smithy.api#documentation": "<p>The unique identifiers of policy types and policy names.</p>"
-            }
-        },
-        "com.amazonaws.opensearchserverless#LifecyclePolicyIdentifiers": {
-            "type": "list",
-            "member": {
-                "target": "com.amazonaws.opensearchserverless#LifecyclePolicyIdentifier"
-            },
-            "traits": {
-                "smithy.api#length": {
-                    "min": 1,
-                    "max": 40
-                }
-            }
-        },
-        "com.amazonaws.opensearchserverless#LifecyclePolicyResourceIdentifier": {
-            "type": "structure",
-            "members": {
-                "type": {
-                    "target": "com.amazonaws.opensearchserverless#LifecyclePolicyType",
-                    "traits": {
-                        "smithy.api#documentation": "<p>The type of lifecycle policy.</p>",
-                        "smithy.api#required": {}
-                    }
-                },
-                "resource": {
-                    "target": "com.amazonaws.opensearchserverless#ResourceName",
-                    "traits": {
-                        "smithy.api#documentation": "<p>The name of the OpenSearch Serverless ilndex resource.</p>",
-                        "smithy.api#required": {}
-                    }
-                }
-            },
-            "traits": {
-                "smithy.api#documentation": "<p>The unique identifiers of policy types and resource names.</p>"
-            }
-        },
-        "com.amazonaws.opensearchserverless#LifecyclePolicyResourceIdentifiers": {
-            "type": "list",
-            "member": {
-                "target": "com.amazonaws.opensearchserverless#LifecyclePolicyResourceIdentifier"
-            },
-            "traits": {
-                "smithy.api#length": {
-                    "min": 1,
-                    "max": 100
-                }
-            }
-        },
-        "com.amazonaws.opensearchserverless#LifecyclePolicyStats": {
-            "type": "structure",
-            "members": {
-                "RetentionPolicyCount": {
-                    "target": "smithy.api#Long",
-                    "traits": {
-                        "smithy.api#documentation": "<p>The number of retention lifecycle policies in the current account.</p>"
-                    }
-                }
-            },
-            "traits": {
-                "smithy.api#documentation": "<p>Statistics for an OpenSearch Serverless lifecycle policy.</p>"
-            }
-        },
-        "com.amazonaws.opensearchserverless#LifecyclePolicySummaries": {
-            "type": "list",
-            "member": {
-                "target": "com.amazonaws.opensearchserverless#LifecyclePolicySummary"
-            }
-        },
-        "com.amazonaws.opensearchserverless#LifecyclePolicySummary": {
-            "type": "structure",
-            "members": {
-                "type": {
-                    "target": "com.amazonaws.opensearchserverless#LifecyclePolicyType",
-                    "traits": {
-                        "smithy.api#documentation": "<p>The type of lifecycle policy.</p>"
-                    }
-                },
-                "name": {
-                    "target": "com.amazonaws.opensearchserverless#PolicyName",
-                    "traits": {
-                        "smithy.api#documentation": "<p>The name of the lifecycle policy.</p>"
-                    }
-                },
-                "policyVersion": {
-                    "target": "com.amazonaws.opensearchserverless#PolicyVersion",
-                    "traits": {
-                        "smithy.api#documentation": "<p>The version of the lifecycle policy.</p>"
-                    }
-                },
-                "description": {
-                    "target": "com.amazonaws.opensearchserverless#PolicyDescription",
-                    "traits": {
-                        "smithy.api#documentation": "<p>The description of the lifecycle policy.</p>"
-                    }
-                },
-                "createdDate": {
-                    "target": "smithy.api#Long",
-                    "traits": {
-                        "smithy.api#documentation": "<p>The Epoch time when the lifecycle policy was created.</p>"
-                    }
-                },
-                "lastModifiedDate": {
-                    "target": "smithy.api#Long",
-                    "traits": {
-                        "smithy.api#documentation": "<p>The date and time when the lifecycle policy was last modified.</p>"
-                    }
-                }
-            },
-            "traits": {
-                "smithy.api#documentation": "<p>A summary of the lifecycle policy.</p>"
-            }
-        },
-        "com.amazonaws.opensearchserverless#LifecyclePolicyType": {
-            "type": "string",
-            "traits": {
-                "smithy.api#enum": [
-                    {
-                        "name": "retention",
-                        "value": "retention",
-                        "documentation": "retention policy type"
-                    }
-                ]
-            }
-        },
-        "com.amazonaws.opensearchserverless#LifecycleResource": {
-            "type": "string"
-        },
->>>>>>> ed21c50d
         "com.amazonaws.opensearchserverless#LifecycleResourceFilter": {
             "type": "list",
             "member": {
