--- conflicted
+++ resolved
@@ -3355,251 +3355,6 @@
                     "pageSize": "PageSize"
                 }
             }
-<<<<<<< HEAD
-=======
-        },
-        "com.amazonaws.elasticloadbalancingv2#DescribeTrustStoreAssociationsInput": {
-            "type": "structure",
-            "members": {
-                "TrustStoreArn": {
-                    "target": "com.amazonaws.elasticloadbalancingv2#TrustStoreArn",
-                    "traits": {
-                        "smithy.api#clientOptional": {},
-                        "smithy.api#documentation": "<p>The Amazon Resource Name (ARN) of the trust store.</p>",
-                        "smithy.api#required": {}
-                    }
-                },
-                "Marker": {
-                    "target": "com.amazonaws.elasticloadbalancingv2#Marker",
-                    "traits": {
-                        "smithy.api#documentation": "<p>The marker for the next set of results. (You received this marker from a previous call.)</p>"
-                    }
-                },
-                "PageSize": {
-                    "target": "com.amazonaws.elasticloadbalancingv2#PageSize",
-                    "traits": {
-                        "smithy.api#documentation": "<p>The maximum number of results to return with this call.</p>"
-                    }
-                }
-            },
-            "traits": {
-                "smithy.api#input": {}
-            }
-        },
-        "com.amazonaws.elasticloadbalancingv2#DescribeTrustStoreAssociationsOutput": {
-            "type": "structure",
-            "members": {
-                "TrustStoreAssociations": {
-                    "target": "com.amazonaws.elasticloadbalancingv2#TrustStoreAssociations",
-                    "traits": {
-                        "smithy.api#documentation": "<p>Information about the resources the trust store is associated to.</p>"
-                    }
-                },
-                "NextMarker": {
-                    "target": "com.amazonaws.elasticloadbalancingv2#Marker",
-                    "traits": {
-                        "smithy.api#documentation": "<p>If there are additional results, this is the marker for the next set of results.\n      Otherwise, this is null.</p>"
-                    }
-                }
-            },
-            "traits": {
-                "smithy.api#output": {}
-            }
-        },
-        "com.amazonaws.elasticloadbalancingv2#DescribeTrustStoreRevocation": {
-            "type": "structure",
-            "members": {
-                "TrustStoreArn": {
-                    "target": "com.amazonaws.elasticloadbalancingv2#TrustStoreArn",
-                    "traits": {
-                        "smithy.api#documentation": "<p>The Amazon Resource Name (ARN) of the trust store.</p>"
-                    }
-                },
-                "RevocationId": {
-                    "target": "com.amazonaws.elasticloadbalancingv2#RevocationId",
-                    "traits": {
-                        "smithy.api#documentation": "<p>The revocation ID of a revocation file in use.</p>"
-                    }
-                },
-                "RevocationType": {
-                    "target": "com.amazonaws.elasticloadbalancingv2#RevocationType",
-                    "traits": {
-                        "smithy.api#documentation": "<p>The type of revocation file.</p>"
-                    }
-                },
-                "NumberOfRevokedEntries": {
-                    "target": "com.amazonaws.elasticloadbalancingv2#NumberOfRevokedEntries",
-                    "traits": {
-                        "smithy.api#documentation": "<p>The number of revoked certificates.</p>"
-                    }
-                }
-            },
-            "traits": {
-                "smithy.api#documentation": "<p>Information about the revocations used by a trust store.</p>"
-            }
-        },
-        "com.amazonaws.elasticloadbalancingv2#DescribeTrustStoreRevocationResponse": {
-            "type": "list",
-            "member": {
-                "target": "com.amazonaws.elasticloadbalancingv2#DescribeTrustStoreRevocation"
-            }
-        },
-        "com.amazonaws.elasticloadbalancingv2#DescribeTrustStoreRevocations": {
-            "type": "operation",
-            "input": {
-                "target": "com.amazonaws.elasticloadbalancingv2#DescribeTrustStoreRevocationsInput"
-            },
-            "output": {
-                "target": "com.amazonaws.elasticloadbalancingv2#DescribeTrustStoreRevocationsOutput"
-            },
-            "errors": [
-                {
-                    "target": "com.amazonaws.elasticloadbalancingv2#RevocationIdNotFoundException"
-                },
-                {
-                    "target": "com.amazonaws.elasticloadbalancingv2#TrustStoreNotFoundException"
-                }
-            ],
-            "traits": {
-                "smithy.api#documentation": "<p>Describes the revocation files in use by the specified \n      trust store arn, or revocation ID.</p>",
-                "smithy.api#paginated": {
-                    "inputToken": "Marker",
-                    "outputToken": "NextMarker",
-                    "pageSize": "PageSize"
-                }
-            }
-        },
-        "com.amazonaws.elasticloadbalancingv2#DescribeTrustStoreRevocationsInput": {
-            "type": "structure",
-            "members": {
-                "TrustStoreArn": {
-                    "target": "com.amazonaws.elasticloadbalancingv2#TrustStoreArn",
-                    "traits": {
-                        "smithy.api#clientOptional": {},
-                        "smithy.api#documentation": "<p>The Amazon Resource Name (ARN) of the trust store.</p>",
-                        "smithy.api#required": {}
-                    }
-                },
-                "RevocationIds": {
-                    "target": "com.amazonaws.elasticloadbalancingv2#RevocationIds",
-                    "traits": {
-                        "smithy.api#documentation": "<p>The revocation IDs of the revocation files you want to describe.</p>"
-                    }
-                },
-                "Marker": {
-                    "target": "com.amazonaws.elasticloadbalancingv2#Marker",
-                    "traits": {
-                        "smithy.api#documentation": "<p>The marker for the next set of results. (You received this marker from a previous call.)</p>"
-                    }
-                },
-                "PageSize": {
-                    "target": "com.amazonaws.elasticloadbalancingv2#PageSize",
-                    "traits": {
-                        "smithy.api#documentation": "<p>The maximum number of results to return with this call.</p>"
-                    }
-                }
-            },
-            "traits": {
-                "smithy.api#input": {}
-            }
-        },
-        "com.amazonaws.elasticloadbalancingv2#DescribeTrustStoreRevocationsOutput": {
-            "type": "structure",
-            "members": {
-                "TrustStoreRevocations": {
-                    "target": "com.amazonaws.elasticloadbalancingv2#DescribeTrustStoreRevocationResponse",
-                    "traits": {
-                        "smithy.api#documentation": "<p>Information about the revocation file in the trust store.</p>"
-                    }
-                },
-                "NextMarker": {
-                    "target": "com.amazonaws.elasticloadbalancingv2#Marker",
-                    "traits": {
-                        "smithy.api#documentation": "<p>If there are additional results, this is the marker for the next set of results.\n      Otherwise, this is null.</p>"
-                    }
-                }
-            },
-            "traits": {
-                "smithy.api#output": {}
-            }
-        },
-        "com.amazonaws.elasticloadbalancingv2#DescribeTrustStores": {
-            "type": "operation",
-            "input": {
-                "target": "com.amazonaws.elasticloadbalancingv2#DescribeTrustStoresInput"
-            },
-            "output": {
-                "target": "com.amazonaws.elasticloadbalancingv2#DescribeTrustStoresOutput"
-            },
-            "errors": [
-                {
-                    "target": "com.amazonaws.elasticloadbalancingv2#TrustStoreNotFoundException"
-                }
-            ],
-            "traits": {
-                "smithy.api#documentation": "<p>Describes all trust stores for a given account \n      by trust store arn’s or name.</p>",
-                "smithy.api#paginated": {
-                    "inputToken": "Marker",
-                    "outputToken": "NextMarker",
-                    "pageSize": "PageSize"
-                }
-            }
-        },
-        "com.amazonaws.elasticloadbalancingv2#DescribeTrustStoresInput": {
-            "type": "structure",
-            "members": {
-                "TrustStoreArns": {
-                    "target": "com.amazonaws.elasticloadbalancingv2#TrustStoreArns",
-                    "traits": {
-                        "smithy.api#documentation": "<p>The Amazon Resource Name (ARN) of the trust store.</p>"
-                    }
-                },
-                "Names": {
-                    "target": "com.amazonaws.elasticloadbalancingv2#TrustStoreNames",
-                    "traits": {
-                        "smithy.api#documentation": "<p>The names of the trust stores.</p>"
-                    }
-                },
-                "Marker": {
-                    "target": "com.amazonaws.elasticloadbalancingv2#Marker",
-                    "traits": {
-                        "smithy.api#documentation": "<p>The marker for the next set of results. (You received this marker from a previous call.)</p>"
-                    }
-                },
-                "PageSize": {
-                    "target": "com.amazonaws.elasticloadbalancingv2#PageSize",
-                    "traits": {
-                        "smithy.api#documentation": "<p>The maximum number of results to return with this call.</p>"
-                    }
-                }
-            },
-            "traits": {
-                "smithy.api#input": {}
-            }
-        },
-        "com.amazonaws.elasticloadbalancingv2#DescribeTrustStoresOutput": {
-            "type": "structure",
-            "members": {
-                "TrustStores": {
-                    "target": "com.amazonaws.elasticloadbalancingv2#TrustStores",
-                    "traits": {
-                        "smithy.api#documentation": "<p>Information about the trust stores.</p>"
-                    }
-                },
-                "NextMarker": {
-                    "target": "com.amazonaws.elasticloadbalancingv2#Marker",
-                    "traits": {
-                        "smithy.api#documentation": "<p>If there are additional results, this is the marker for the next set of results.\n      Otherwise, this is null.</p>"
-                    }
-                }
-            },
-            "traits": {
-                "smithy.api#output": {}
-            }
-        },
-        "com.amazonaws.elasticloadbalancingv2#Description": {
-            "type": "string"
->>>>>>> f9be5afa
         },
         "com.amazonaws.elasticloadbalancingv2#DescribeTrustStoreAssociationsInput": {
             "type": "structure",
@@ -5416,8 +5171,6 @@
             "type": "boolean"
         },
         "com.amazonaws.elasticloadbalancingv2#IncompatibleProtocolsException": {
-<<<<<<< HEAD
-=======
             "type": "structure",
             "members": {
                 "Message": {
@@ -5452,7 +5205,6 @@
             }
         },
         "com.amazonaws.elasticloadbalancingv2#InvalidConfigurationRequestException": {
->>>>>>> f9be5afa
             "type": "structure",
             "members": {
                 "Message": {
@@ -5469,28 +5221,7 @@
                 "smithy.api#httpError": 400
             }
         },
-<<<<<<< HEAD
-        "com.amazonaws.elasticloadbalancingv2#InvalidCaCertificatesBundleException": {
-            "type": "structure",
-            "members": {
-                "Message": {
-                    "target": "com.amazonaws.elasticloadbalancingv2#ErrorDescription"
-                }
-            },
-            "traits": {
-                "aws.protocols#awsQueryError": {
-                    "code": "InvalidCaCertificatesBundle",
-                    "httpResponseCode": 400
-                },
-                "smithy.api#documentation": "<p>The specified ca certificate bundle is in an invalid format, or corrupt.</p>",
-                "smithy.api#error": "client",
-                "smithy.api#httpError": 400
-            }
-        },
-        "com.amazonaws.elasticloadbalancingv2#InvalidConfigurationRequestException": {
-=======
         "com.amazonaws.elasticloadbalancingv2#InvalidLoadBalancerActionException": {
->>>>>>> f9be5afa
             "type": "structure",
             "members": {
                 "Message": {
@@ -5503,23 +5234,6 @@
                     "httpResponseCode": 400
                 },
                 "smithy.api#documentation": "<p>The requested action is not valid.</p>",
-                "smithy.api#error": "client",
-                "smithy.api#httpError": 400
-            }
-        },
-        "com.amazonaws.elasticloadbalancingv2#InvalidRevocationContentException": {
-            "type": "structure",
-            "members": {
-                "Message": {
-                    "target": "com.amazonaws.elasticloadbalancingv2#ErrorDescription"
-                }
-            },
-            "traits": {
-                "aws.protocols#awsQueryError": {
-                    "code": "InvalidRevocationContent",
-                    "httpResponseCode": 400
-                },
-                "smithy.api#documentation": "<p>The provided revocation file is an invalid format, or uses an incorrect algorithm.</p>",
                 "smithy.api#error": "client",
                 "smithy.api#httpError": 400
             }
