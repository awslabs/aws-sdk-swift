{
    "smithy": "2.0",
    "shapes": {
        "com.amazonaws.groundstation#AWSRegion": {
            "type": "string",
            "traits": {
                "smithy.api#length": {
                    "min": 1,
                    "max": 128
                },
                "smithy.api#pattern": "^[\\w-]+$"
            }
        },
        "com.amazonaws.groundstation#Agent": {
            "type": "resource",
            "identifiers": {
                "agentId": {
                    "target": "com.amazonaws.groundstation#Uuid"
                }
            },
            "create": {
                "target": "com.amazonaws.groundstation#RegisterAgent"
            },
            "read": {
                "target": "com.amazonaws.groundstation#GetAgentConfiguration"
            },
            "update": {
                "target": "com.amazonaws.groundstation#UpdateAgentStatus"
            },
            "traits": {
                "aws.api#arn": {
                    "template": "agent/{agentId}"
                }
            }
        },
        "com.amazonaws.groundstation#AgentCpuCoresList": {
            "type": "list",
            "member": {
                "target": "smithy.api#Integer"
            },
            "traits": {
                "smithy.api#length": {
                    "min": 0,
                    "max": 256
                }
            }
        },
        "com.amazonaws.groundstation#AgentDetails": {
            "type": "structure",
            "members": {
                "agentVersion": {
                    "target": "com.amazonaws.groundstation#VersionString",
                    "traits": {
                        "smithy.api#documentation": "<p>Current agent version.</p>",
                        "smithy.api#required": {}
                    }
                },
                "instanceId": {
                    "target": "com.amazonaws.groundstation#InstanceId",
                    "traits": {
                        "smithy.api#documentation": "<p>ID of EC2 instance agent is running on.</p>",
                        "smithy.api#required": {}
                    }
                },
                "instanceType": {
                    "target": "com.amazonaws.groundstation#InstanceType",
                    "traits": {
                        "smithy.api#documentation": "<p>Type of EC2 instance agent is running on.</p>",
                        "smithy.api#required": {}
                    }
                },
                "reservedCpuCores": {
                    "target": "com.amazonaws.groundstation#AgentCpuCoresList",
                    "traits": {
                        "smithy.api#documentation": "<note> <p>This field should not be used. Use agentCpuCores instead.</p> </note> <p>List of CPU cores reserved for processes other than the agent running on the EC2 instance.</p>"
                    }
                },
                "agentCpuCores": {
                    "target": "com.amazonaws.groundstation#AgentCpuCoresList",
                    "traits": {
                        "smithy.api#documentation": "<p>List of CPU cores reserved for the agent.</p>"
                    }
                },
                "componentVersions": {
                    "target": "com.amazonaws.groundstation#ComponentVersionList",
                    "traits": {
                        "smithy.api#documentation": "<p>List of versions being used by agent components.</p>",
                        "smithy.api#required": {}
                    }
                }
            },
            "traits": {
                "smithy.api#documentation": "<p>Detailed information about the agent.</p>"
            }
        },
        "com.amazonaws.groundstation#AgentStatus": {
            "type": "enum",
            "members": {
                "SUCCESS": {
                    "target": "smithy.api#Unit",
                    "traits": {
                        "smithy.api#enumValue": "SUCCESS"
                    }
                },
                "FAILED": {
                    "target": "smithy.api#Unit",
                    "traits": {
                        "smithy.api#enumValue": "FAILED"
                    }
                },
                "ACTIVE": {
                    "target": "smithy.api#Unit",
                    "traits": {
                        "smithy.api#enumValue": "ACTIVE"
                    }
                },
                "INACTIVE": {
                    "target": "smithy.api#Unit",
                    "traits": {
                        "smithy.api#enumValue": "INACTIVE"
                    }
                }
            }
        },
        "com.amazonaws.groundstation#AggregateStatus": {
            "type": "structure",
            "members": {
                "status": {
                    "target": "com.amazonaws.groundstation#AgentStatus",
                    "traits": {
                        "smithy.api#documentation": "<p>Aggregate status.</p>",
                        "smithy.api#required": {}
                    }
                },
                "signatureMap": {
                    "target": "com.amazonaws.groundstation#SignatureMap",
                    "traits": {
                        "smithy.api#documentation": "<p>Sparse map of failure signatures.</p>"
                    }
                }
            },
            "traits": {
                "smithy.api#documentation": "<p>Aggregate status of Agent components.</p>"
            }
        },
        "com.amazonaws.groundstation#AngleUnits": {
            "type": "enum",
            "members": {
                "DEGREE_ANGLE": {
                    "target": "smithy.api#Unit",
                    "traits": {
                        "smithy.api#enumValue": "DEGREE_ANGLE"
                    }
                },
                "RADIAN": {
                    "target": "smithy.api#Unit",
                    "traits": {
                        "smithy.api#enumValue": "RADIAN"
                    }
                }
            }
        },
        "com.amazonaws.groundstation#AntennaDemodDecodeDetails": {
            "type": "structure",
            "members": {
                "outputNode": {
                    "target": "smithy.api#String",
                    "traits": {
                        "smithy.api#documentation": "<p>Name of an antenna demod decode output node used in a contact.</p>"
                    }
                }
            },
            "traits": {
                "smithy.api#documentation": "<p>Details about an antenna demod decode <code>Config</code> used in a contact.</p>"
            }
        },
        "com.amazonaws.groundstation#AntennaDownlinkConfig": {
            "type": "structure",
            "members": {
                "spectrumConfig": {
                    "target": "com.amazonaws.groundstation#SpectrumConfig",
                    "traits": {
                        "smithy.api#documentation": "<p>Object that describes a spectral <code>Config</code>.</p>",
                        "smithy.api#required": {}
                    }
                }
            },
            "traits": {
                "smithy.api#documentation": "<p>Information about how AWS Ground Station should configure an antenna for downlink during a contact.</p>"
            }
        },
        "com.amazonaws.groundstation#AntennaDownlinkDemodDecodeConfig": {
            "type": "structure",
            "members": {
                "spectrumConfig": {
                    "target": "com.amazonaws.groundstation#SpectrumConfig",
                    "traits": {
                        "smithy.api#documentation": "<p>Information about the spectral <code>Config</code>.</p>",
                        "smithy.api#required": {}
                    }
                },
                "demodulationConfig": {
                    "target": "com.amazonaws.groundstation#DemodulationConfig",
                    "traits": {
                        "smithy.api#documentation": "<p>Information about the demodulation <code>Config</code>.</p>",
                        "smithy.api#required": {}
                    }
                },
                "decodeConfig": {
                    "target": "com.amazonaws.groundstation#DecodeConfig",
                    "traits": {
                        "smithy.api#documentation": "<p>Information about the decode <code>Config</code>.</p>",
                        "smithy.api#required": {}
                    }
                }
            },
            "traits": {
                "smithy.api#documentation": "<p>Information about how AWS Ground Station should conﬁgure an antenna for downlink demod decode during a contact.</p>"
            }
        },
        "com.amazonaws.groundstation#AntennaUplinkConfig": {
            "type": "structure",
            "members": {
                "transmitDisabled": {
                    "target": "smithy.api#Boolean",
                    "traits": {
                        "smithy.api#documentation": "<p>Whether or not uplink transmit is disabled.</p>"
                    }
                },
                "spectrumConfig": {
                    "target": "com.amazonaws.groundstation#UplinkSpectrumConfig",
                    "traits": {
                        "smithy.api#documentation": "<p>Information about the uplink spectral <code>Config</code>.</p>",
                        "smithy.api#required": {}
                    }
                },
                "targetEirp": {
                    "target": "com.amazonaws.groundstation#Eirp",
                    "traits": {
                        "smithy.api#documentation": "<p>EIRP of the target.</p>",
                        "smithy.api#required": {}
                    }
                }
            },
            "traits": {
                "smithy.api#documentation": "<p>Information about the uplink <code>Config</code> of an antenna.</p>"
            }
        },
        "com.amazonaws.groundstation#AnyArn": {
            "type": "string",
            "traits": {
                "smithy.api#length": {
                    "min": 5,
                    "max": 1024
                },
                "smithy.api#pattern": "^(arn:aws:)[\\s\\S]{0,1024}$"
            }
        },
        "com.amazonaws.groundstation#AuditResults": {
            "type": "enum",
            "members": {
                "HEALTHY": {
                    "target": "smithy.api#Unit",
                    "traits": {
                        "smithy.api#enumValue": "HEALTHY"
                    }
                },
                "UNHEALTHY": {
                    "target": "smithy.api#Unit",
                    "traits": {
                        "smithy.api#enumValue": "UNHEALTHY"
                    }
                }
            }
        },
        "com.amazonaws.groundstation#AwsGroundStationAgentEndpoint": {
            "type": "structure",
            "members": {
                "name": {
                    "target": "com.amazonaws.groundstation#SafeName",
                    "traits": {
                        "smithy.api#documentation": "<p>Name string associated with AgentEndpoint. Used as a human-readable identifier for AgentEndpoint.</p>",
                        "smithy.api#required": {}
                    }
                },
                "egressAddress": {
                    "target": "com.amazonaws.groundstation#ConnectionDetails",
                    "traits": {
                        "smithy.api#documentation": "<p>The egress address of AgentEndpoint.</p>",
                        "smithy.api#required": {}
                    }
                },
                "ingressAddress": {
                    "target": "com.amazonaws.groundstation#RangedConnectionDetails",
                    "traits": {
                        "smithy.api#documentation": "<p>The ingress address of AgentEndpoint.</p>",
                        "smithy.api#required": {}
                    }
                },
                "agentStatus": {
                    "target": "com.amazonaws.groundstation#AgentStatus",
                    "traits": {
                        "smithy.api#documentation": "<p>The status of AgentEndpoint.</p>"
                    }
                },
                "auditResults": {
                    "target": "com.amazonaws.groundstation#AuditResults",
                    "traits": {
                        "smithy.api#documentation": "<p>The results of the audit.</p>"
                    }
                }
            },
            "traits": {
                "smithy.api#documentation": "<p>Information about AwsGroundStationAgentEndpoint.</p>"
            }
        },
        "com.amazonaws.groundstation#AzElEphemeris": {
            "type": "structure",
            "members": {
                "groundStation": {
                    "target": "com.amazonaws.groundstation#GroundStationName",
                    "traits": {
                        "smithy.api#documentation": "<p>The ground station name for which you're providing azimuth elevation data.</p> <p>This ephemeris is specific to this ground station and can't be used at other locations.</p>",
                        "smithy.api#required": {}
                    }
                },
                "data": {
                    "target": "com.amazonaws.groundstation#AzElSegmentsData",
                    "traits": {
                        "smithy.api#documentation": "<p>Azimuth elevation segment data.</p> <p>You can provide data inline in the request or through an Amazon S3 object reference.</p>",
                        "smithy.api#required": {}
                    }
                }
            },
            "traits": {
                "smithy.api#documentation": "<p>Azimuth elevation ephemeris data.</p> <p> Use this ephemeris type to provide pointing angles directly, rather than satellite orbital elements. Use this when you need precise antenna pointing but have imprecise or unknown satellite trajectory information. </p> <p> The azimuth elevation data specifies the antenna pointing direction at specific times relative to a ground station location. AWS Ground Station uses 4th order Lagrange interpolation to compute pointing angles between the provided data points. </p> <p> AWS Ground Station automatically filters interpolated pointing angles, including only those that are above the site mask elevation of the specified ground station. </p> <p> For more detail about providing azimuth elevation ephemerides to AWS Ground Station, see the <a href=\"https://docs.aws.amazon.com/ground-station/latest/ug/providing-azimuth-elevation-ephemeris-data.html\">azimuth elevation ephemeris section</a> of the AWS Ground Station User Guide. </p>"
            }
        },
        "com.amazonaws.groundstation#AzElEphemerisFilter": {
            "type": "structure",
            "members": {
                "id": {
                    "target": "com.amazonaws.groundstation#Uuid",
                    "traits": {
                        "smithy.api#documentation": "<p>Unique identifier of the azimuth elevation ephemeris.</p>",
                        "smithy.api#required": {}
                    }
                }
            },
            "traits": {
                "smithy.api#documentation": "<p>Filter for selecting contacts that use a specific <a>AzElEphemeris</a>.</p>",
                "smithy.api#references": [
                    {
                        "resource": "com.amazonaws.groundstation#Ephemeris",
                        "ids": {
                            "ephemerisId": "id"
                        }
                    }
                ]
            }
        },
        "com.amazonaws.groundstation#AzElProgramTrackSettings": {
            "type": "structure",
            "members": {
                "ephemerisId": {
                    "target": "com.amazonaws.groundstation#Uuid",
                    "traits": {
                        "smithy.api#documentation": "<p>Unique identifier of the azimuth elevation ephemeris.</p>",
                        "smithy.api#required": {}
                    }
                }
            },
            "traits": {
                "smithy.api#documentation": "<p>Program track settings for <a>AzElEphemeris</a>.</p>",
                "smithy.api#references": [
                    {
                        "resource": "com.amazonaws.groundstation#Ephemeris"
                    }
                ]
            }
        },
        "com.amazonaws.groundstation#AzElSegment": {
            "type": "structure",
            "members": {
                "referenceEpoch": {
                    "target": "smithy.api#Timestamp",
                    "traits": {
                        "smithy.api#documentation": "<p>The reference time for this segment in ISO 8601 format in Coordinated Universal Time (UTC).</p> <p>All time values within the segment's <a>AzElSegment$azElList</a> are specified as offsets in atomic seconds from this reference epoch.</p> <p>Example: <code>2024-01-15T12:00:00.000Z</code> </p>",
                        "smithy.api#required": {},
                        "smithy.api#timestampFormat": "date-time"
                    }
                },
                "validTimeRange": {
                    "target": "com.amazonaws.groundstation#ISO8601TimeRange",
                    "traits": {
                        "smithy.api#documentation": "<p>The valid time range for this segment.</p> <p> Specifies the start and end timestamps in ISO 8601 format in Coordinated Universal Time (UTC). The segment's pointing data must cover this entire time range. </p>",
                        "smithy.api#required": {}
                    }
                },
                "azElList": {
                    "target": "com.amazonaws.groundstation#TimeAzElList",
                    "traits": {
                        "smithy.api#documentation": "<p>List of time-tagged azimuth elevation data points.</p> <p> Must contain at least five points to support 4th order Lagrange interpolation. Points must be in chronological order with no duplicates. </p>",
                        "smithy.api#required": {}
                    }
                }
            },
            "traits": {
                "smithy.api#documentation": "<p>A time segment containing azimuth elevation pointing data.</p> <p> Each segment defines a continuous time period with pointing angle data points. AWS Ground Station uses 4th order Lagrange interpolation between the provided points, so each segment must contain at least five data points. </p>"
            }
        },
        "com.amazonaws.groundstation#AzElSegmentList": {
            "type": "list",
            "member": {
                "target": "com.amazonaws.groundstation#AzElSegment"
            },
            "traits": {
                "smithy.api#length": {
                    "min": 1,
                    "max": 100
                }
            }
        },
        "com.amazonaws.groundstation#AzElSegments": {
            "type": "structure",
            "members": {
                "angleUnit": {
                    "target": "com.amazonaws.groundstation#AngleUnits",
                    "traits": {
                        "smithy.api#documentation": "<p>The unit of measure for azimuth and elevation angles. All angles in all segments must use the same unit.</p>",
                        "smithy.api#required": {}
                    }
                },
                "azElSegmentList": {
                    "target": "com.amazonaws.groundstation#AzElSegmentList",
                    "traits": {
                        "smithy.api#documentation": "<p>List of azimuth elevation segments.</p> <p>Must contain between 1 and 100 segments. Segments must be in chronological order with no overlaps.</p>",
                        "smithy.api#required": {}
                    }
                }
            },
            "traits": {
                "smithy.api#documentation": "<p>Azimuth elevation segment collection.</p> <p>Contains five or more time-ordered segments that define antenna pointing angles over the ephemeris validity period.</p>"
            }
        },
        "com.amazonaws.groundstation#AzElSegmentsData": {
            "type": "union",
            "members": {
                "s3Object": {
                    "target": "com.amazonaws.groundstation#S3Object",
                    "traits": {
                        "smithy.api#documentation": "<p>The Amazon S3 object containing azimuth elevation segment data.</p> <p>The Amazon S3 object must contain JSON-formatted azimuth elevation data matching the <a>AzElSegments</a> structure.</p>"
                    }
                },
                "azElData": {
                    "target": "com.amazonaws.groundstation#AzElSegments",
                    "traits": {
                        "smithy.api#documentation": "<p>Azimuth elevation segment data provided directly in the request.</p> <p>Use this option for smaller datasets or when Amazon S3 access is not available.</p>"
                    }
                }
            },
            "traits": {
                "smithy.api#documentation": "<p>Container for azimuth elevation segment data.</p> <p>Specify either <a>AzElSegmentsData$s3Object</a> to reference data in Amazon S3, or <a>AzElSegmentsData$azElData</a> to provide data inline.</p>"
            }
        },
        "com.amazonaws.groundstation#BandwidthUnits": {
            "type": "enum",
            "members": {
                "GHZ": {
                    "target": "smithy.api#Unit",
                    "traits": {
                        "smithy.api#enumValue": "GHz"
                    }
                },
                "MHZ": {
                    "target": "smithy.api#Unit",
                    "traits": {
                        "smithy.api#enumValue": "MHz"
                    }
                },
                "KHZ": {
                    "target": "smithy.api#Unit",
                    "traits": {
                        "smithy.api#enumValue": "kHz"
                    }
                }
            }
        },
        "com.amazonaws.groundstation#BucketArn": {
            "type": "string",
            "traits": {
                "aws.api#arnReference": {
                    "type": "AWS::S3::Bucket"
                }
            }
        },
        "com.amazonaws.groundstation#CancelContact": {
            "type": "operation",
            "input": {
                "target": "com.amazonaws.groundstation#CancelContactRequest"
            },
            "output": {
                "target": "com.amazonaws.groundstation#ContactIdResponse"
            },
            "errors": [
                {
                    "target": "com.amazonaws.groundstation#DependencyException"
                },
                {
                    "target": "com.amazonaws.groundstation#InvalidParameterException"
                },
                {
                    "target": "com.amazonaws.groundstation#ResourceNotFoundException"
                }
            ],
            "traits": {
                "smithy.api#documentation": "<p>Cancels a contact with a specified contact ID.</p>",
                "smithy.api#http": {
                    "method": "DELETE",
                    "uri": "/contact/{contactId}"
                },
                "smithy.api#idempotent": {}
            }
        },
        "com.amazonaws.groundstation#CancelContactRequest": {
            "type": "structure",
            "members": {
                "contactId": {
                    "target": "com.amazonaws.groundstation#Uuid",
                    "traits": {
                        "smithy.api#documentation": "<p>UUID of a contact.</p>",
                        "smithy.api#httpLabel": {},
                        "smithy.api#required": {}
                    }
                }
            },
            "traits": {
                "smithy.api#documentation": "<p/>",
                "smithy.api#input": {}
            }
        },
        "com.amazonaws.groundstation#CapabilityArn": {
            "type": "string",
            "traits": {
                "aws.api#arnReference": {
                    "type": "AWS::GroundStationProvider::Capability",
                    "service": "com.amazon.awsgsaascontrolplanelambda.provider.r20190311#GroundStationProvider",
                    "resource": "com.amazon.awsgsaascontrolplanelambda.provider.r20190311#Capability"
                }
            }
        },
        "com.amazonaws.groundstation#CapabilityArnList": {
            "type": "list",
            "member": {
                "target": "com.amazonaws.groundstation#CapabilityArn"
            },
            "traits": {
                "smithy.api#length": {
                    "min": 1,
                    "max": 20
                }
            }
        },
        "com.amazonaws.groundstation#CapabilityHealth": {
            "type": "enum",
            "members": {
                "HEALTHY": {
                    "target": "smithy.api#Unit",
                    "traits": {
                        "smithy.api#enumValue": "HEALTHY"
                    }
                },
                "UNHEALTHY": {
                    "target": "smithy.api#Unit",
                    "traits": {
                        "smithy.api#enumValue": "UNHEALTHY"
                    }
                }
            }
        },
        "com.amazonaws.groundstation#CapabilityHealthReason": {
            "type": "enum",
            "members": {
                "NO_REGISTERED_AGENT": {
                    "target": "smithy.api#Unit",
                    "traits": {
                        "smithy.api#enumValue": "NO_REGISTERED_AGENT"
                    }
                },
                "INVALID_IP_OWNERSHIP": {
                    "target": "smithy.api#Unit",
                    "traits": {
                        "smithy.api#enumValue": "INVALID_IP_OWNERSHIP"
                    }
                },
                "NOT_AUTHORIZED_TO_CREATE_SLR": {
                    "target": "smithy.api#Unit",
                    "traits": {
                        "smithy.api#enumValue": "NOT_AUTHORIZED_TO_CREATE_SLR"
                    }
                },
                "UNVERIFIED_IP_OWNERSHIP": {
                    "target": "smithy.api#Unit",
                    "traits": {
                        "smithy.api#enumValue": "UNVERIFIED_IP_OWNERSHIP"
                    }
                },
                "INITIALIZING_DATAPLANE": {
                    "target": "smithy.api#Unit",
                    "traits": {
                        "smithy.api#enumValue": "INITIALIZING_DATAPLANE"
                    }
                },
                "DATAPLANE_FAILURE": {
                    "target": "smithy.api#Unit",
                    "traits": {
                        "smithy.api#enumValue": "DATAPLANE_FAILURE"
                    }
                },
                "HEALTHY": {
                    "target": "smithy.api#Unit",
                    "traits": {
                        "smithy.api#enumValue": "HEALTHY"
                    }
                }
            }
        },
        "com.amazonaws.groundstation#CapabilityHealthReasonList": {
            "type": "list",
            "member": {
                "target": "com.amazonaws.groundstation#CapabilityHealthReason"
            },
            "traits": {
                "smithy.api#length": {
                    "min": 0,
                    "max": 500
                }
            }
        },
        "com.amazonaws.groundstation#ComponentStatusData": {
            "type": "structure",
            "members": {
                "componentType": {
                    "target": "com.amazonaws.groundstation#ComponentTypeString",
                    "traits": {
                        "smithy.api#documentation": "<p>The Component type.</p>",
                        "smithy.api#required": {}
                    }
                },
                "capabilityArn": {
                    "target": "com.amazonaws.groundstation#CapabilityArn",
                    "traits": {
                        "smithy.api#documentation": "<p>Capability ARN of the component.</p>",
                        "smithy.api#required": {}
                    }
                },
                "status": {
                    "target": "com.amazonaws.groundstation#AgentStatus",
                    "traits": {
                        "smithy.api#documentation": "<p>Component status.</p>",
                        "smithy.api#required": {}
                    }
                },
                "bytesSent": {
                    "target": "smithy.api#Long",
                    "traits": {
                        "smithy.api#documentation": "<p>Bytes sent by the component.</p>"
                    }
                },
                "bytesReceived": {
                    "target": "smithy.api#Long",
                    "traits": {
                        "smithy.api#documentation": "<p>Bytes received by the component.</p>"
                    }
                },
                "packetsDropped": {
                    "target": "smithy.api#Long",
                    "traits": {
                        "smithy.api#documentation": "<p>Packets dropped by component.</p>"
                    }
                },
                "dataflowId": {
                    "target": "com.amazonaws.groundstation#Uuid",
                    "traits": {
                        "smithy.api#documentation": "<p>Dataflow UUID associated with the component.</p>",
                        "smithy.api#required": {}
                    }
                }
            },
            "traits": {
                "smithy.api#documentation": "<p>Data on the status of agent components.</p>"
            }
        },
        "com.amazonaws.groundstation#ComponentStatusList": {
            "type": "list",
            "member": {
                "target": "com.amazonaws.groundstation#ComponentStatusData"
            },
            "traits": {
                "smithy.api#length": {
                    "min": 0,
                    "max": 20
                }
            }
        },
        "com.amazonaws.groundstation#ComponentTypeString": {
            "type": "string",
            "traits": {
                "smithy.api#pattern": "^[a-zA-Z0-9_]{1,64}$"
            }
        },
        "com.amazonaws.groundstation#ComponentVersion": {
            "type": "structure",
            "members": {
                "componentType": {
                    "target": "com.amazonaws.groundstation#ComponentTypeString",
                    "traits": {
                        "smithy.api#documentation": "<p>Component type.</p>",
                        "smithy.api#required": {}
                    }
                },
                "versions": {
                    "target": "com.amazonaws.groundstation#VersionStringList",
                    "traits": {
                        "smithy.api#documentation": "<p>List of versions.</p>",
                        "smithy.api#required": {}
                    }
                }
            },
            "traits": {
                "smithy.api#documentation": "<p>Version information for agent components.</p>"
            }
        },
        "com.amazonaws.groundstation#ComponentVersionList": {
            "type": "list",
            "member": {
                "target": "com.amazonaws.groundstation#ComponentVersion"
            },
            "traits": {
                "smithy.api#length": {
                    "min": 1,
                    "max": 20
                }
            }
        },
        "com.amazonaws.groundstation#Config": {
            "type": "resource",
            "identifiers": {
                "configId": {
                    "target": "com.amazonaws.groundstation#Uuid"
                },
                "configType": {
                    "target": "com.amazonaws.groundstation#ConfigCapabilityType"
                }
            },
            "create": {
                "target": "com.amazonaws.groundstation#CreateConfig"
            },
            "read": {
                "target": "com.amazonaws.groundstation#GetConfig"
            },
            "update": {
                "target": "com.amazonaws.groundstation#UpdateConfig"
            },
            "delete": {
                "target": "com.amazonaws.groundstation#DeleteConfig"
            },
            "list": {
                "target": "com.amazonaws.groundstation#ListConfigs"
            },
            "traits": {
                "aws.api#arn": {
                    "template": "config/{configType}/{configId}"
                }
            }
        },
        "com.amazonaws.groundstation#ConfigArn": {
            "type": "string",
            "traits": {
                "aws.api#arnReference": {
                    "type": "AWS::GroundStation::Config",
                    "service": "GroundStation",
                    "resource": "Config"
                },
                "smithy.api#length": {
                    "min": 82,
                    "max": 424
                },
                "smithy.api#pattern": "^arn:aws:groundstation:[-a-z0-9]{1,50}:[0-9]{12}:config/[a-z0-9]+(-[a-z0-9]+){0,4}/[a-f0-9]{8}-[a-f0-9]{4}-[a-f0-9]{4}-[a-f0-9]{4}-[a-f0-9]{12}(/.{1,256})?$"
            }
        },
        "com.amazonaws.groundstation#ConfigCapabilityType": {
            "type": "enum",
            "members": {
                "ANTENNA_DOWNLINK": {
                    "target": "smithy.api#Unit",
                    "traits": {
                        "smithy.api#enumValue": "antenna-downlink"
                    }
                },
                "ANTENNA_DOWNLINK_DEMOD_DECODE": {
                    "target": "smithy.api#Unit",
                    "traits": {
                        "smithy.api#enumValue": "antenna-downlink-demod-decode"
                    }
                },
                "TRACKING": {
                    "target": "smithy.api#Unit",
                    "traits": {
                        "smithy.api#enumValue": "tracking"
                    }
                },
                "DATAFLOW_ENDPOINT": {
                    "target": "smithy.api#Unit",
                    "traits": {
                        "smithy.api#enumValue": "dataflow-endpoint"
                    }
                },
                "ANTENNA_UPLINK": {
                    "target": "smithy.api#Unit",
                    "traits": {
                        "smithy.api#enumValue": "antenna-uplink"
                    }
                },
                "UPLINK_ECHO": {
                    "target": "smithy.api#Unit",
                    "traits": {
                        "smithy.api#enumValue": "uplink-echo"
                    }
                },
                "S3_RECORDING": {
                    "target": "smithy.api#Unit",
                    "traits": {
                        "smithy.api#enumValue": "s3-recording"
                    }
                }
            }
        },
        "com.amazonaws.groundstation#ConfigDetails": {
            "type": "union",
            "members": {
                "endpointDetails": {
                    "target": "com.amazonaws.groundstation#EndpointDetails"
                },
                "antennaDemodDecodeDetails": {
                    "target": "com.amazonaws.groundstation#AntennaDemodDecodeDetails",
                    "traits": {
                        "smithy.api#documentation": "<p>Details for antenna demod decode <code>Config</code> in a contact.</p>"
                    }
                },
                "s3RecordingDetails": {
                    "target": "com.amazonaws.groundstation#S3RecordingDetails",
                    "traits": {
                        "smithy.api#documentation": "<p>Details for an S3 recording <code>Config</code> in a contact.</p>"
                    }
                }
            },
            "traits": {
                "smithy.api#documentation": "<p>Details for certain <code>Config</code> object types in a contact.</p>"
            }
        },
        "com.amazonaws.groundstation#ConfigIdResponse": {
            "type": "structure",
            "members": {
                "configId": {
                    "target": "smithy.api#String",
                    "traits": {
                        "smithy.api#documentation": "<p>UUID of a <code>Config</code>.</p>"
                    }
                },
                "configType": {
                    "target": "com.amazonaws.groundstation#ConfigCapabilityType",
                    "traits": {
                        "smithy.api#documentation": "<p>Type of a <code>Config</code>.</p>"
                    }
                },
                "configArn": {
                    "target": "com.amazonaws.groundstation#ConfigArn",
                    "traits": {
                        "smithy.api#documentation": "<p>ARN of a <code>Config</code>.</p>"
                    }
                }
            },
            "traits": {
                "smithy.api#documentation": "<p/>"
            }
        },
        "com.amazonaws.groundstation#ConfigList": {
            "type": "list",
            "member": {
                "target": "com.amazonaws.groundstation#ConfigListItem"
            }
        },
        "com.amazonaws.groundstation#ConfigListItem": {
            "type": "structure",
            "members": {
                "configId": {
                    "target": "smithy.api#String",
                    "traits": {
                        "smithy.api#documentation": "<p>UUID of a <code>Config</code>.</p>"
                    }
                },
                "configType": {
                    "target": "com.amazonaws.groundstation#ConfigCapabilityType",
                    "traits": {
                        "smithy.api#documentation": "<p>Type of a <code>Config</code>.</p>"
                    }
                },
                "configArn": {
                    "target": "com.amazonaws.groundstation#ConfigArn",
                    "traits": {
                        "smithy.api#documentation": "<p>ARN of a <code>Config</code>.</p>"
                    }
                },
                "name": {
                    "target": "smithy.api#String",
                    "traits": {
                        "smithy.api#documentation": "<p>Name of a <code>Config</code>.</p>"
                    }
                }
            },
            "traits": {
                "smithy.api#documentation": "<p>An item in a list of <code>Config</code> objects.</p>"
            }
        },
        "com.amazonaws.groundstation#ConfigTypeData": {
            "type": "union",
            "members": {
                "antennaDownlinkConfig": {
                    "target": "com.amazonaws.groundstation#AntennaDownlinkConfig",
                    "traits": {
                        "smithy.api#documentation": "<p>Information about how AWS Ground Station should configure an antenna for downlink during a contact.</p>"
                    }
                },
                "trackingConfig": {
                    "target": "com.amazonaws.groundstation#TrackingConfig",
                    "traits": {
                        "smithy.api#documentation": "<p>Object that determines whether tracking should be used during a contact executed with this <code>Config</code> in the mission profile. </p>"
                    }
                },
                "dataflowEndpointConfig": {
                    "target": "com.amazonaws.groundstation#DataflowEndpointConfig",
                    "traits": {
                        "smithy.api#documentation": "<p>Information about the dataflow endpoint <code>Config</code>.</p>"
                    }
                },
                "antennaDownlinkDemodDecodeConfig": {
                    "target": "com.amazonaws.groundstation#AntennaDownlinkDemodDecodeConfig",
                    "traits": {
                        "smithy.api#documentation": "<p>Information about how AWS Ground Station should conﬁgure an antenna for downlink demod decode during a contact.</p>"
                    }
                },
                "antennaUplinkConfig": {
                    "target": "com.amazonaws.groundstation#AntennaUplinkConfig",
                    "traits": {
                        "smithy.api#documentation": "<p>Information about how AWS Ground Station should conﬁgure an antenna for uplink during a contact.</p>"
                    }
                },
                "uplinkEchoConfig": {
                    "target": "com.amazonaws.groundstation#UplinkEchoConfig",
                    "traits": {
                        "smithy.api#documentation": "<p>Information about an uplink echo <code>Config</code>.</p> <p>Parameters from the <code>AntennaUplinkConfig</code>, corresponding to the specified <code>AntennaUplinkConfigArn</code>, are used when this <code>UplinkEchoConfig</code> is used in a contact.</p>"
                    }
                },
                "s3RecordingConfig": {
                    "target": "com.amazonaws.groundstation#S3RecordingConfig",
                    "traits": {
                        "smithy.api#documentation": "<p>Information about an S3 recording <code>Config</code>.</p>"
                    }
                }
            },
            "traits": {
                "smithy.api#documentation": "<p>Object containing the parameters of a <code>Config</code>.</p> <p>See the subtype definitions for what each type of <code>Config</code> contains.</p>"
            }
        },
        "com.amazonaws.groundstation#ConnectionDetails": {
            "type": "structure",
            "members": {
                "socketAddress": {
                    "target": "com.amazonaws.groundstation#SocketAddress",
                    "traits": {
                        "smithy.api#documentation": "<p>A socket address.</p>",
                        "smithy.api#required": {}
                    }
                },
                "mtu": {
                    "target": "smithy.api#Integer",
                    "traits": {
                        "smithy.api#documentation": "<p>Maximum transmission unit (MTU) size in bytes of a dataflow endpoint.</p>"
                    }
                }
            },
            "traits": {
                "smithy.api#documentation": "<p>Egress address of AgentEndpoint with an optional mtu.</p>"
            }
        },
        "com.amazonaws.groundstation#Contact": {
            "type": "resource",
            "identifiers": {
                "contactId": {
                    "target": "com.amazonaws.groundstation#Uuid"
                }
            },
            "create": {
                "target": "com.amazonaws.groundstation#ReserveContact"
            },
            "read": {
                "target": "com.amazonaws.groundstation#DescribeContact"
            },
            "delete": {
                "target": "com.amazonaws.groundstation#CancelContact"
            },
            "list": {
                "target": "com.amazonaws.groundstation#ListContacts"
            },
            "traits": {
                "aws.api#arn": {
                    "template": "contact/{contactId}"
                }
            }
        },
        "com.amazonaws.groundstation#ContactData": {
            "type": "structure",
            "members": {
                "contactId": {
                    "target": "com.amazonaws.groundstation#Uuid",
                    "traits": {
                        "smithy.api#documentation": "<p>UUID of a contact.</p>"
                    }
                },
                "missionProfileArn": {
                    "target": "com.amazonaws.groundstation#MissionProfileArn",
                    "traits": {
                        "smithy.api#documentation": "<p>ARN of a mission profile.</p>"
                    }
                },
                "satelliteArn": {
                    "target": "com.amazonaws.groundstation#satelliteArn",
                    "traits": {
                        "smithy.api#documentation": "<p>ARN of a satellite.</p>"
                    }
                },
                "startTime": {
                    "target": "smithy.api#Timestamp",
                    "traits": {
                        "smithy.api#documentation": "<p>Start time of a contact in UTC.</p>"
                    }
                },
                "endTime": {
                    "target": "smithy.api#Timestamp",
                    "traits": {
                        "smithy.api#documentation": "<p>End time of a contact in UTC.</p>"
                    }
                },
                "prePassStartTime": {
                    "target": "smithy.api#Timestamp",
                    "traits": {
                        "smithy.api#documentation": "<p>Amount of time prior to contact start you’d like to receive a CloudWatch event indicating an upcoming pass.</p>"
                    }
                },
                "postPassEndTime": {
                    "target": "smithy.api#Timestamp",
                    "traits": {
                        "smithy.api#documentation": "<p>Amount of time after a contact ends that you’d like to receive a CloudWatch event indicating the pass has finished.</p>"
                    }
                },
                "groundStation": {
                    "target": "smithy.api#String",
                    "traits": {
                        "smithy.api#documentation": "<p>Name of a ground station.</p>"
                    }
                },
                "contactStatus": {
                    "target": "com.amazonaws.groundstation#ContactStatus",
                    "traits": {
                        "smithy.api#documentation": "<p>Status of a contact.</p>"
                    }
                },
                "errorMessage": {
                    "target": "smithy.api#String",
                    "traits": {
                        "smithy.api#documentation": "<p>Error message of a contact.</p>"
                    }
                },
                "maximumElevation": {
                    "target": "com.amazonaws.groundstation#Elevation",
                    "traits": {
                        "smithy.api#documentation": "<p>Maximum elevation angle of a contact.</p>"
                    }
                },
                "region": {
                    "target": "smithy.api#String",
                    "traits": {
                        "smithy.api#documentation": "<p>Region of a contact.</p>"
                    }
                },
                "tags": {
                    "target": "com.amazonaws.groundstation#TagsMap",
                    "traits": {
                        "smithy.api#documentation": "<p>Tags assigned to a contact.</p>"
                    }
                },
                "visibilityStartTime": {
                    "target": "smithy.api#Timestamp",
                    "traits": {
                        "smithy.api#documentation": "<p> Projected time in UTC your satellite will rise above the <a href=\"https://docs.aws.amazon.com/ground-station/latest/ug/site-masks.html\">receive mask</a>. This time is based on the satellite's current active ephemeris for future contacts and the ephemeris that was active during contact execution for completed contacts. <i>This field is not present for contacts with a <code>SCHEDULING</code> or <code>SCHEDULED</code> status.</i> </p>"
                    }
                },
                "visibilityEndTime": {
                    "target": "smithy.api#Timestamp",
                    "traits": {
                        "smithy.api#documentation": "<p> Projected time in UTC your satellite will set below the <a href=\"https://docs.aws.amazon.com/ground-station/latest/ug/site-masks.html\">receive mask</a>. This time is based on the satellite's current active ephemeris for future contacts and the ephemeris that was active during contact execution for completed contacts. <i>This field is not present for contacts with a <code>SCHEDULING</code> or <code>SCHEDULED</code> status.</i> </p>"
                    }
                },
                "ephemeris": {
                    "target": "com.amazonaws.groundstation#EphemerisResponseData",
                    "traits": {
                        "smithy.api#documentation": "<p>The ephemeris that determines antenna pointing for the contact.</p>"
                    }
                }
            },
            "traits": {
                "smithy.api#documentation": "<p>Data describing a contact.</p>",
                "smithy.api#references": [
                    {
                        "resource": "com.amazonaws.groundstation#Contact"
                    }
                ]
            }
        },
        "com.amazonaws.groundstation#ContactIdResponse": {
            "type": "structure",
            "members": {
                "contactId": {
                    "target": "com.amazonaws.groundstation#Uuid",
                    "traits": {
                        "smithy.api#documentation": "<p>UUID of a contact.</p>"
                    }
                }
            },
            "traits": {
                "smithy.api#documentation": "<p/>"
            }
        },
        "com.amazonaws.groundstation#ContactList": {
            "type": "list",
            "member": {
                "target": "com.amazonaws.groundstation#ContactData"
            }
        },
        "com.amazonaws.groundstation#ContactStatus": {
            "type": "enum",
            "members": {
                "SCHEDULING": {
                    "target": "smithy.api#Unit",
                    "traits": {
                        "smithy.api#enumValue": "SCHEDULING"
                    }
                },
                "FAILED_TO_SCHEDULE": {
                    "target": "smithy.api#Unit",
                    "traits": {
                        "smithy.api#enumValue": "FAILED_TO_SCHEDULE"
                    }
                },
                "SCHEDULED": {
                    "target": "smithy.api#Unit",
                    "traits": {
                        "smithy.api#enumValue": "SCHEDULED"
                    }
                },
                "CANCELLED": {
                    "target": "smithy.api#Unit",
                    "traits": {
                        "smithy.api#enumValue": "CANCELLED"
                    }
                },
                "AWS_CANCELLED": {
                    "target": "smithy.api#Unit",
                    "traits": {
                        "smithy.api#enumValue": "AWS_CANCELLED"
                    }
                },
                "PREPASS": {
                    "target": "smithy.api#Unit",
                    "traits": {
                        "smithy.api#enumValue": "PREPASS"
                    }
                },
                "PASS": {
                    "target": "smithy.api#Unit",
                    "traits": {
                        "smithy.api#enumValue": "PASS"
                    }
                },
                "POSTPASS": {
                    "target": "smithy.api#Unit",
                    "traits": {
                        "smithy.api#enumValue": "POSTPASS"
                    }
                },
                "COMPLETED": {
                    "target": "smithy.api#Unit",
                    "traits": {
                        "smithy.api#enumValue": "COMPLETED"
                    }
                },
                "FAILED": {
                    "target": "smithy.api#Unit",
                    "traits": {
                        "smithy.api#enumValue": "FAILED"
                    }
                },
                "AVAILABLE": {
                    "target": "smithy.api#Unit",
                    "traits": {
                        "smithy.api#enumValue": "AVAILABLE"
                    }
                },
                "CANCELLING": {
                    "target": "smithy.api#Unit",
                    "traits": {
                        "smithy.api#enumValue": "CANCELLING"
                    }
                },
                "AWS_FAILED": {
                    "target": "smithy.api#Unit",
                    "traits": {
                        "smithy.api#enumValue": "AWS_FAILED"
                    }
                }
            }
        },
        "com.amazonaws.groundstation#CreateConfig": {
            "type": "operation",
            "input": {
                "target": "com.amazonaws.groundstation#CreateConfigRequest"
            },
            "output": {
                "target": "com.amazonaws.groundstation#ConfigIdResponse"
            },
            "errors": [
                {
                    "target": "com.amazonaws.groundstation#DependencyException"
                },
                {
                    "target": "com.amazonaws.groundstation#InvalidParameterException"
                },
                {
                    "target": "com.amazonaws.groundstation#ResourceLimitExceededException"
                },
                {
                    "target": "com.amazonaws.groundstation#ResourceNotFoundException"
                }
            ],
            "traits": {
                "smithy.api#documentation": "<p>Creates a <code>Config</code> with the specified <code>configData</code> parameters.</p> <p>Only one type of <code>configData</code> can be specified.</p>",
                "smithy.api#http": {
                    "method": "POST",
                    "uri": "/config"
                }
            }
        },
        "com.amazonaws.groundstation#CreateConfigRequest": {
            "type": "structure",
            "members": {
                "name": {
                    "target": "com.amazonaws.groundstation#SafeName",
                    "traits": {
                        "smithy.api#documentation": "<p>Name of a <code>Config</code>.</p>",
                        "smithy.api#required": {}
                    }
                },
                "configData": {
                    "target": "com.amazonaws.groundstation#ConfigTypeData",
                    "traits": {
                        "smithy.api#documentation": "<p>Parameters of a <code>Config</code>.</p>",
                        "smithy.api#required": {}
                    }
                },
                "tags": {
                    "target": "com.amazonaws.groundstation#TagsMap",
                    "traits": {
                        "smithy.api#documentation": "<p>Tags assigned to a <code>Config</code>.</p>"
                    }
                }
            },
            "traits": {
                "smithy.api#documentation": "<p/>",
                "smithy.api#input": {}
            }
        },
        "com.amazonaws.groundstation#CreateDataflowEndpointGroup": {
            "type": "operation",
            "input": {
                "target": "com.amazonaws.groundstation#CreateDataflowEndpointGroupRequest"
            },
            "output": {
                "target": "com.amazonaws.groundstation#DataflowEndpointGroupIdResponse"
            },
            "errors": [
                {
                    "target": "com.amazonaws.groundstation#DependencyException"
                },
                {
                    "target": "com.amazonaws.groundstation#InvalidParameterException"
                },
                {
                    "target": "com.amazonaws.groundstation#ResourceNotFoundException"
                }
            ],
            "traits": {
                "smithy.api#documentation": "<p>Creates a <code>DataflowEndpoint</code> group containing the specified list of <code>DataflowEndpoint</code> objects.</p> <p>The <code>name</code> field in each endpoint is used in your mission profile <code>DataflowEndpointConfig</code> to specify which endpoints to use during a contact.</p> <p>When a contact uses multiple <code>DataflowEndpointConfig</code> objects, each <code>Config</code> must match a <code>DataflowEndpoint</code> in the same group.</p>",
                "smithy.api#http": {
                    "method": "POST",
                    "uri": "/dataflowEndpointGroup"
                }
            }
        },
        "com.amazonaws.groundstation#CreateDataflowEndpointGroupRequest": {
            "type": "structure",
            "members": {
                "endpointDetails": {
                    "target": "com.amazonaws.groundstation#EndpointDetailsList",
                    "traits": {
                        "smithy.api#documentation": "<p>Endpoint details of each endpoint in the dataflow endpoint group. All dataflow endpoints within a single dataflow endpoint group must be of the same type. You cannot mix <a href=\"https://docs.aws.amazon.com/ground-station/latest/APIReference/API_AwsGroundStationAgentEndpoint.html\"> AWS Ground Station Agent endpoints</a> with <a href=\"https://docs.aws.amazon.com/ground-station/latest/APIReference/API_DataflowEndpoint.html\">Dataflow endpoints</a> in the same group. If your use case requires both types of endpoints, you must create separate dataflow endpoint groups for each type. </p>",
                        "smithy.api#required": {}
                    }
                },
                "tags": {
                    "target": "com.amazonaws.groundstation#TagsMap",
                    "traits": {
                        "smithy.api#documentation": "<p>Tags of a dataflow endpoint group.</p>"
                    }
                },
                "contactPrePassDurationSeconds": {
                    "target": "com.amazonaws.groundstation#DataflowEndpointGroupDurationInSeconds",
                    "traits": {
                        "smithy.api#documentation": "<p>Amount of time, in seconds, before a contact starts that the Ground Station Dataflow Endpoint Group will be in a <code>PREPASS</code> state. A Ground Station Dataflow Endpoint Group State Change event will be emitted when the Dataflow Endpoint Group enters and exits the <code>PREPASS</code> state.</p>"
                    }
                },
                "contactPostPassDurationSeconds": {
                    "target": "com.amazonaws.groundstation#DataflowEndpointGroupDurationInSeconds",
                    "traits": {
                        "smithy.api#documentation": "<p>Amount of time, in seconds, after a contact ends that the Ground Station Dataflow Endpoint Group will be in a <code>POSTPASS</code> state. A Ground Station Dataflow Endpoint Group State Change event will be emitted when the Dataflow Endpoint Group enters and exits the <code>POSTPASS</code> state.</p>"
                    }
                }
            },
            "traits": {
                "smithy.api#documentation": "<p/>",
                "smithy.api#input": {}
<<<<<<< HEAD
=======
            }
        },
        "com.amazonaws.groundstation#CreateDataflowEndpointGroupV2": {
            "type": "operation",
            "input": {
                "target": "com.amazonaws.groundstation#CreateDataflowEndpointGroupV2Request"
            },
            "output": {
                "target": "com.amazonaws.groundstation#CreateDataflowEndpointGroupV2Response"
            },
            "errors": [
                {
                    "target": "com.amazonaws.groundstation#DependencyException"
                },
                {
                    "target": "com.amazonaws.groundstation#InvalidParameterException"
                },
                {
                    "target": "com.amazonaws.groundstation#ResourceNotFoundException"
                },
                {
                    "target": "com.amazonaws.groundstation#ServiceQuotaExceededException"
                }
            ],
            "traits": {
                "smithy.api#documentation": "<p>Creates a <code>DataflowEndpointGroupV2</code> containing the specified list of <code>DataflowEndpoint</code> objects.</p> <p>The <code>name</code> field in each endpoint is used in your mission profile <code>DataflowEndpointConfig</code> to specify which endpoints to use during a contact.</p> <p>When a contact uses multiple <code>DataflowEndpointConfig</code> objects, each <code>Config</code> must match a <code>DataflowEndpoint</code> in the same group.</p>",
                "smithy.api#http": {
                    "method": "POST",
                    "uri": "/dataflowEndpointGroupV2"
                }
            }
        },
        "com.amazonaws.groundstation#CreateDataflowEndpointGroupV2Request": {
            "type": "structure",
            "members": {
                "endpoints": {
                    "target": "com.amazonaws.groundstation#CreateEndpointDetailsList",
                    "traits": {
                        "smithy.api#documentation": "<p>Dataflow endpoint group's endpoint definitions</p>",
                        "smithy.api#required": {}
                    }
                },
                "contactPrePassDurationSeconds": {
                    "target": "com.amazonaws.groundstation#DataflowEndpointGroupDurationInSeconds",
                    "traits": {
                        "smithy.api#documentation": "<p>Amount of time, in seconds, before a contact starts that the Ground Station Dataflow Endpoint Group will be in a <code>PREPASS</code> state. A Ground Station Dataflow Endpoint Group State Change event will be emitted when the Dataflow Endpoint Group enters and exits the <code>PREPASS</code> state.</p>"
                    }
                },
                "contactPostPassDurationSeconds": {
                    "target": "com.amazonaws.groundstation#DataflowEndpointGroupDurationInSeconds",
                    "traits": {
                        "smithy.api#documentation": "<p>Amount of time, in seconds, after a contact ends that the Ground Station Dataflow Endpoint Group will be in a <code>POSTPASS</code> state. A Ground Station Dataflow Endpoint Group State Change event will be emitted when the Dataflow Endpoint Group enters and exits the <code>POSTPASS</code> state.</p>"
                    }
                },
                "tags": {
                    "target": "com.amazonaws.groundstation#TagsMap",
                    "traits": {
                        "smithy.api#documentation": "<p>Tags of a V2 dataflow endpoint group.</p>"
                    }
                }
            },
            "traits": {
                "smithy.api#input": {}
            }
        },
        "com.amazonaws.groundstation#CreateDataflowEndpointGroupV2Response": {
            "type": "structure",
            "members": {
                "dataflowEndpointGroupId": {
                    "target": "com.amazonaws.groundstation#Uuid",
                    "traits": {
                        "smithy.api#documentation": "<p>Dataflow endpoint group ID</p>"
                    }
                }
            },
            "traits": {
                "smithy.api#output": {},
                "smithy.api#references": [
                    {
                        "resource": "com.amazonaws.groundstation#DataflowEndpointGroupV2"
                    }
                ]
            }
        },
        "com.amazonaws.groundstation#CreateEndpointDetails": {
            "type": "union",
            "members": {
                "uplinkAwsGroundStationAgentEndpoint": {
                    "target": "com.amazonaws.groundstation#UplinkAwsGroundStationAgentEndpoint",
                    "traits": {
                        "smithy.api#documentation": "<p>Definition for an uplink agent endpoint</p>"
                    }
                },
                "downlinkAwsGroundStationAgentEndpoint": {
                    "target": "com.amazonaws.groundstation#DownlinkAwsGroundStationAgentEndpoint",
                    "traits": {
                        "smithy.api#documentation": "<p>Definition for a downlink agent endpoint</p>"
                    }
                }
            },
            "traits": {
                "smithy.api#documentation": "<p>Endpoint definition used for creating a dataflow endpoint</p>"
            }
        },
        "com.amazonaws.groundstation#CreateEndpointDetailsList": {
            "type": "list",
            "member": {
                "target": "com.amazonaws.groundstation#CreateEndpointDetails"
            },
            "traits": {
                "smithy.api#length": {
                    "min": 1,
                    "max": 12
                }
>>>>>>> e073ad92
            }
        },
        "com.amazonaws.groundstation#CreateEphemeris": {
            "type": "operation",
            "input": {
                "target": "com.amazonaws.groundstation#CreateEphemerisRequest"
            },
            "output": {
                "target": "com.amazonaws.groundstation#EphemerisIdResponse"
            },
            "errors": [
                {
                    "target": "com.amazonaws.groundstation#DependencyException"
                },
                {
                    "target": "com.amazonaws.groundstation#InvalidParameterException"
                },
                {
                    "target": "com.amazonaws.groundstation#ResourceNotFoundException"
                }
            ],
            "traits": {
                "smithy.api#documentation": "<p>Create an ephemeris with your specified <a>EphemerisData</a>.</p>",
                "smithy.api#http": {
                    "method": "POST",
                    "uri": "/ephemeris"
                }
            }
        },
        "com.amazonaws.groundstation#CreateEphemerisRequest": {
            "type": "structure",
            "members": {
                "satelliteId": {
                    "target": "com.amazonaws.groundstation#Uuid",
                    "traits": {
                        "smithy.api#documentation": "<p>The satellite ID that associates this ephemeris with a satellite in AWS Ground Station.</p>"
                    }
                },
                "enabled": {
                    "target": "smithy.api#Boolean",
                    "traits": {
                        "smithy.api#documentation": "<p>Set to <code>true</code> to enable the ephemeris after validation. Set to <code>false</code> to keep it disabled.</p>"
                    }
                },
                "priority": {
                    "target": "com.amazonaws.groundstation#CustomerEphemerisPriority",
                    "traits": {
                        "smithy.api#documentation": "<p>A priority score that determines which ephemeris to use when multiple ephemerides overlap.</p> <p>Higher numbers take precedence. The default is 1. Must be 1 or greater.</p>"
                    }
                },
                "expirationTime": {
                    "target": "smithy.api#Timestamp",
                    "traits": {
                        "smithy.api#documentation": "<p>An overall expiration time for the ephemeris in UTC, after which it will become <code>EXPIRED</code>.</p>"
                    }
                },
                "name": {
                    "target": "com.amazonaws.groundstation#SafeName",
                    "traits": {
                        "smithy.api#documentation": "<p>A name that you can use to identify the ephemeris.</p>",
                        "smithy.api#required": {}
                    }
                },
                "kmsKeyArn": {
                    "target": "com.amazonaws.groundstation#KeyArn",
                    "traits": {
                        "smithy.api#documentation": "<p>The ARN of the KMS key to use for encrypting the ephemeris.</p>"
                    }
                },
                "ephemeris": {
                    "target": "com.amazonaws.groundstation#EphemerisData",
                    "traits": {
                        "smithy.api#documentation": "<p>Ephemeris data.</p>"
                    }
                },
                "tags": {
                    "target": "com.amazonaws.groundstation#TagsMap",
                    "traits": {
                        "smithy.api#documentation": "<p>Tags assigned to an ephemeris.</p>"
                    }
                }
            },
            "traits": {
                "smithy.api#input": {}
            }
        },
        "com.amazonaws.groundstation#CreateMissionProfile": {
            "type": "operation",
            "input": {
                "target": "com.amazonaws.groundstation#CreateMissionProfileRequest"
            },
            "output": {
                "target": "com.amazonaws.groundstation#MissionProfileIdResponse"
            },
            "errors": [
                {
                    "target": "com.amazonaws.groundstation#DependencyException"
                },
                {
                    "target": "com.amazonaws.groundstation#InvalidParameterException"
                },
                {
                    "target": "com.amazonaws.groundstation#ResourceNotFoundException"
                }
            ],
            "traits": {
                "smithy.api#documentation": "<p>Creates a mission profile.</p> <p> <code>dataflowEdges</code> is a list of lists of strings. Each lower level list of strings has two elements: a <i>from</i> ARN and a <i>to</i> ARN.</p>",
                "smithy.api#http": {
                    "method": "POST",
                    "uri": "/missionprofile"
                }
            }
        },
        "com.amazonaws.groundstation#CreateMissionProfileRequest": {
            "type": "structure",
            "members": {
                "name": {
                    "target": "com.amazonaws.groundstation#SafeName",
                    "traits": {
                        "smithy.api#documentation": "<p>Name of a mission profile.</p>",
                        "smithy.api#required": {}
                    }
                },
                "contactPrePassDurationSeconds": {
                    "target": "com.amazonaws.groundstation#DurationInSeconds",
                    "traits": {
                        "smithy.api#documentation": "<p>Amount of time prior to contact start you’d like to receive a Ground Station Contact State Change event indicating an upcoming pass.</p>"
                    }
                },
                "contactPostPassDurationSeconds": {
                    "target": "com.amazonaws.groundstation#DurationInSeconds",
                    "traits": {
                        "smithy.api#documentation": "<p>Amount of time after a contact ends that you’d like to receive a Ground Station Contact State Change event indicating the pass has finished.</p>"
                    }
                },
                "minimumViableContactDurationSeconds": {
                    "target": "com.amazonaws.groundstation#PositiveDurationInSeconds",
                    "traits": {
                        "smithy.api#documentation": "<p>Smallest amount of time in seconds that you’d like to see for an available contact. AWS Ground Station will not present you with contacts shorter than this duration.</p>",
                        "smithy.api#required": {}
                    }
                },
                "dataflowEdges": {
                    "target": "com.amazonaws.groundstation#DataflowEdgeList",
                    "traits": {
                        "smithy.api#documentation": "<p>A list of lists of ARNs. Each list of ARNs is an edge, with a <i>from</i> <code>Config</code> and a <i>to</i> <code>Config</code>.</p>",
                        "smithy.api#required": {}
                    }
                },
                "trackingConfigArn": {
                    "target": "com.amazonaws.groundstation#ConfigArn",
                    "traits": {
                        "smithy.api#documentation": "<p>ARN of a tracking <code>Config</code>.</p>",
                        "smithy.api#required": {}
                    }
                },
                "tags": {
                    "target": "com.amazonaws.groundstation#TagsMap",
                    "traits": {
                        "smithy.api#documentation": "<p>Tags assigned to a mission profile.</p>"
                    }
                },
                "streamsKmsKey": {
                    "target": "com.amazonaws.groundstation#KmsKey",
                    "traits": {
                        "smithy.api#documentation": "<p>KMS key to use for encrypting streams.</p>"
                    }
                },
                "streamsKmsRole": {
                    "target": "com.amazonaws.groundstation#RoleArn",
                    "traits": {
                        "smithy.api#documentation": "<p>Role to use for encrypting streams with KMS key.</p>"
                    }
                }
            },
            "traits": {
                "smithy.api#documentation": "<p/>",
                "smithy.api#input": {}
            }
        },
        "com.amazonaws.groundstation#Criticality": {
            "type": "enum",
            "members": {
                "REQUIRED": {
                    "target": "smithy.api#Unit",
                    "traits": {
                        "smithy.api#enumValue": "REQUIRED"
                    }
                },
                "PREFERRED": {
                    "target": "smithy.api#Unit",
                    "traits": {
                        "smithy.api#enumValue": "PREFERRED"
                    }
                },
                "REMOVED": {
                    "target": "smithy.api#Unit",
                    "traits": {
                        "smithy.api#enumValue": "REMOVED"
                    }
                }
            }
        },
        "com.amazonaws.groundstation#CustomerEphemerisPriority": {
            "type": "integer",
            "traits": {
                "smithy.api#range": {
                    "min": 1,
                    "max": 99999
                }
            }
        },
        "com.amazonaws.groundstation#DataflowDetail": {
            "type": "structure",
            "members": {
                "source": {
                    "target": "com.amazonaws.groundstation#Source"
                },
                "destination": {
                    "target": "com.amazonaws.groundstation#Destination"
                },
                "errorMessage": {
                    "target": "smithy.api#String",
                    "traits": {
                        "smithy.api#documentation": "<p>Error message for a dataflow.</p>"
                    }
                }
            },
            "traits": {
                "smithy.api#documentation": "<p>Information about a dataflow edge used in a contact.</p>"
            }
        },
        "com.amazonaws.groundstation#DataflowEdge": {
            "type": "list",
            "member": {
                "target": "com.amazonaws.groundstation#ConfigArn"
            },
            "traits": {
                "smithy.api#length": {
                    "min": 2,
                    "max": 2
                }
            }
        },
        "com.amazonaws.groundstation#DataflowEdgeList": {
            "type": "list",
            "member": {
                "target": "com.amazonaws.groundstation#DataflowEdge"
            },
            "traits": {
                "smithy.api#length": {
                    "min": 0,
                    "max": 500
                }
            }
        },
        "com.amazonaws.groundstation#DataflowEndpoint": {
            "type": "structure",
            "members": {
                "name": {
                    "target": "com.amazonaws.groundstation#SafeName",
                    "traits": {
                        "smithy.api#documentation": "<p>Name of a dataflow endpoint.</p>"
                    }
                },
                "address": {
                    "target": "com.amazonaws.groundstation#SocketAddress",
                    "traits": {
                        "smithy.api#documentation": "<p>Socket address of a dataflow endpoint.</p>"
                    }
                },
                "status": {
                    "target": "com.amazonaws.groundstation#EndpointStatus",
                    "traits": {
                        "smithy.api#documentation": "<p>Status of a dataflow endpoint.</p>"
                    }
                },
                "mtu": {
                    "target": "smithy.api#Integer",
                    "traits": {
                        "smithy.api#documentation": "<p>Maximum transmission unit (MTU) size in bytes of a dataflow endpoint.</p>",
                        "smithy.api#range": {
                            "min": 1400,
                            "max": 1500
                        }
                    }
                }
            },
            "traits": {
                "smithy.api#documentation": "<p>Information about a dataflow endpoint.</p>"
            }
        },
        "com.amazonaws.groundstation#DataflowEndpointConfig": {
            "type": "structure",
            "members": {
                "dataflowEndpointName": {
                    "target": "smithy.api#String",
                    "traits": {
                        "smithy.api#documentation": "<p>Name of a dataflow endpoint.</p>",
                        "smithy.api#required": {}
                    }
                },
                "dataflowEndpointRegion": {
                    "target": "smithy.api#String",
                    "traits": {
                        "smithy.api#documentation": "<p>Region of a dataflow endpoint.</p>"
                    }
                }
            },
            "traits": {
                "smithy.api#documentation": "<p>Information about the dataflow endpoint <code>Config</code>.</p>"
            }
        },
        "com.amazonaws.groundstation#DataflowEndpointGroup": {
            "type": "resource",
            "identifiers": {
                "dataflowEndpointGroupId": {
                    "target": "com.amazonaws.groundstation#Uuid"
                }
            },
            "create": {
                "target": "com.amazonaws.groundstation#CreateDataflowEndpointGroup"
            },
            "read": {
                "target": "com.amazonaws.groundstation#GetDataflowEndpointGroup"
            },
            "delete": {
                "target": "com.amazonaws.groundstation#DeleteDataflowEndpointGroup"
            },
            "list": {
                "target": "com.amazonaws.groundstation#ListDataflowEndpointGroups"
            },
            "traits": {
                "aws.api#arn": {
                    "template": "dataflow-endpoint-group/{dataflowEndpointGroupId}"
                }
            }
        },
        "com.amazonaws.groundstation#DataflowEndpointGroupArn": {
            "type": "string",
            "traits": {
                "aws.api#arnReference": {
                    "type": "AWS::GroundStation::DataflowEndpointGroup",
                    "service": "GroundStation",
                    "resource": "DataflowEndpointGroup"
                },
                "smithy.api#length": {
                    "min": 97,
                    "max": 146
                },
                "smithy.api#pattern": "^arn:aws:groundstation:[-a-z0-9]{1,50}:[0-9]{12}:dataflow-endpoint-group/[a-f0-9]{8}-[a-f0-9]{4}-[a-f0-9]{4}-[a-f0-9]{4}-[a-f0-9]{12}$"
            }
        },
        "com.amazonaws.groundstation#DataflowEndpointGroupDurationInSeconds": {
            "type": "integer",
            "traits": {
                "smithy.api#range": {
                    "min": 30,
                    "max": 480
                }
            }
        },
        "com.amazonaws.groundstation#DataflowEndpointGroupIdResponse": {
            "type": "structure",
            "members": {
                "dataflowEndpointGroupId": {
                    "target": "com.amazonaws.groundstation#Uuid",
                    "traits": {
                        "smithy.api#documentation": "<p>UUID of a dataflow endpoint group.</p>"
                    }
                }
            },
            "traits": {
                "smithy.api#documentation": "<p/>",
                "smithy.api#references": [
                    {
                        "resource": "com.amazonaws.groundstation#DataflowEndpointGroup"
                    }
                ]
            }
        },
        "com.amazonaws.groundstation#DataflowEndpointGroupList": {
            "type": "list",
            "member": {
                "target": "com.amazonaws.groundstation#DataflowEndpointListItem"
            }
        },
        "com.amazonaws.groundstation#DataflowEndpointGroupV2": {
            "type": "resource",
            "identifiers": {
                "dataflowEndpointGroupId": {
                    "target": "com.amazonaws.groundstation#Uuid"
                }
            },
            "create": {
                "target": "com.amazonaws.groundstation#CreateDataflowEndpointGroupV2"
            },
            "traits": {
                "aws.api#arn": {
                    "template": "dataflow-endpoint-group/{dataflowEndpointGroupId}"
                }
            }
        },
        "com.amazonaws.groundstation#DataflowEndpointListItem": {
            "type": "structure",
            "members": {
                "dataflowEndpointGroupId": {
                    "target": "com.amazonaws.groundstation#Uuid",
                    "traits": {
                        "smithy.api#documentation": "<p>UUID of a dataflow endpoint group.</p>"
                    }
                },
                "dataflowEndpointGroupArn": {
                    "target": "com.amazonaws.groundstation#DataflowEndpointGroupArn",
                    "traits": {
                        "smithy.api#documentation": "<p>ARN of a dataflow endpoint group.</p>"
                    }
                }
            },
            "traits": {
                "smithy.api#documentation": "<p>Item in a list of <code>DataflowEndpoint</code> groups.</p>",
                "smithy.api#references": [
                    {
                        "resource": "com.amazonaws.groundstation#DataflowEndpointGroup"
                    }
                ]
            }
        },
        "com.amazonaws.groundstation#DataflowList": {
            "type": "list",
            "member": {
                "target": "com.amazonaws.groundstation#DataflowDetail"
            }
        },
        "com.amazonaws.groundstation#DecodeConfig": {
            "type": "structure",
            "members": {
                "unvalidatedJSON": {
                    "target": "com.amazonaws.groundstation#JsonString",
                    "traits": {
                        "smithy.api#documentation": "<p>Unvalidated JSON of a decode <code>Config</code>.</p>",
                        "smithy.api#required": {}
                    }
                }
            },
            "traits": {
                "smithy.api#documentation": "<p>Information about the decode <code>Config</code>.</p>"
            }
        },
        "com.amazonaws.groundstation#DeleteConfig": {
            "type": "operation",
            "input": {
                "target": "com.amazonaws.groundstation#DeleteConfigRequest"
            },
            "output": {
                "target": "com.amazonaws.groundstation#ConfigIdResponse"
            },
            "errors": [
                {
                    "target": "com.amazonaws.groundstation#DependencyException"
                },
                {
                    "target": "com.amazonaws.groundstation#InvalidParameterException"
                },
                {
                    "target": "com.amazonaws.groundstation#ResourceNotFoundException"
                }
            ],
            "traits": {
                "smithy.api#documentation": "<p>Deletes a <code>Config</code>.</p>",
                "smithy.api#http": {
                    "method": "DELETE",
                    "uri": "/config/{configType}/{configId}"
                },
                "smithy.api#idempotent": {}
            }
        },
        "com.amazonaws.groundstation#DeleteConfigRequest": {
            "type": "structure",
            "members": {
                "configId": {
                    "target": "com.amazonaws.groundstation#Uuid",
                    "traits": {
                        "smithy.api#documentation": "<p>UUID of a <code>Config</code>.</p>",
                        "smithy.api#httpLabel": {},
                        "smithy.api#required": {}
                    }
                },
                "configType": {
                    "target": "com.amazonaws.groundstation#ConfigCapabilityType",
                    "traits": {
                        "smithy.api#documentation": "<p>Type of a <code>Config</code>.</p>",
                        "smithy.api#httpLabel": {},
                        "smithy.api#required": {}
                    }
                }
            },
            "traits": {
                "smithy.api#documentation": "<p/>",
                "smithy.api#input": {}
            }
        },
        "com.amazonaws.groundstation#DeleteDataflowEndpointGroup": {
            "type": "operation",
            "input": {
                "target": "com.amazonaws.groundstation#DeleteDataflowEndpointGroupRequest"
            },
            "output": {
                "target": "com.amazonaws.groundstation#DataflowEndpointGroupIdResponse"
            },
            "errors": [
                {
                    "target": "com.amazonaws.groundstation#DependencyException"
                },
                {
                    "target": "com.amazonaws.groundstation#InvalidParameterException"
                },
                {
                    "target": "com.amazonaws.groundstation#ResourceNotFoundException"
                }
            ],
            "traits": {
                "smithy.api#documentation": "<p>Deletes a dataflow endpoint group.</p>",
                "smithy.api#http": {
                    "method": "DELETE",
                    "uri": "/dataflowEndpointGroup/{dataflowEndpointGroupId}"
                },
                "smithy.api#idempotent": {}
            }
        },
        "com.amazonaws.groundstation#DeleteDataflowEndpointGroupRequest": {
            "type": "structure",
            "members": {
                "dataflowEndpointGroupId": {
                    "target": "com.amazonaws.groundstation#Uuid",
                    "traits": {
                        "smithy.api#documentation": "<p>UUID of a dataflow endpoint group.</p>",
                        "smithy.api#httpLabel": {},
                        "smithy.api#required": {}
                    }
                }
            },
            "traits": {
                "smithy.api#documentation": "<p/>",
<<<<<<< HEAD
                "smithy.api#input": {}
=======
                "smithy.api#input": {},
                "smithy.api#references": [
                    {
                        "resource": "com.amazonaws.groundstation#DataflowEndpointGroup"
                    }
                ]
>>>>>>> e073ad92
            }
        },
        "com.amazonaws.groundstation#DeleteEphemeris": {
            "type": "operation",
            "input": {
                "target": "com.amazonaws.groundstation#DeleteEphemerisRequest"
            },
            "output": {
                "target": "com.amazonaws.groundstation#EphemerisIdResponse"
            },
            "errors": [
                {
                    "target": "com.amazonaws.groundstation#DependencyException"
                },
                {
                    "target": "com.amazonaws.groundstation#InvalidParameterException"
                },
                {
                    "target": "com.amazonaws.groundstation#ResourceInUseException"
                },
                {
                    "target": "com.amazonaws.groundstation#ResourceNotFoundException"
                }
            ],
            "traits": {
                "smithy.api#documentation": "<p>Delete an ephemeris.</p>",
                "smithy.api#http": {
                    "method": "DELETE",
                    "uri": "/ephemeris/{ephemerisId}"
                },
                "smithy.api#idempotent": {}
            }
        },
        "com.amazonaws.groundstation#DeleteEphemerisRequest": {
            "type": "structure",
            "members": {
                "ephemerisId": {
                    "target": "com.amazonaws.groundstation#Uuid",
                    "traits": {
                        "smithy.api#documentation": "<p>The AWS Ground Station ephemeris ID.</p>",
                        "smithy.api#httpLabel": {},
                        "smithy.api#required": {}
                    }
                }
            },
            "traits": {
                "smithy.api#input": {}
            }
        },
        "com.amazonaws.groundstation#DeleteMissionProfile": {
            "type": "operation",
            "input": {
                "target": "com.amazonaws.groundstation#DeleteMissionProfileRequest"
            },
            "output": {
                "target": "com.amazonaws.groundstation#MissionProfileIdResponse"
            },
            "errors": [
                {
                    "target": "com.amazonaws.groundstation#DependencyException"
                },
                {
                    "target": "com.amazonaws.groundstation#InvalidParameterException"
                },
                {
                    "target": "com.amazonaws.groundstation#ResourceNotFoundException"
                }
            ],
            "traits": {
                "smithy.api#documentation": "<p>Deletes a mission profile.</p>",
                "smithy.api#http": {
                    "method": "DELETE",
                    "uri": "/missionprofile/{missionProfileId}"
                },
                "smithy.api#idempotent": {}
            }
        },
        "com.amazonaws.groundstation#DeleteMissionProfileRequest": {
            "type": "structure",
            "members": {
                "missionProfileId": {
                    "target": "com.amazonaws.groundstation#Uuid",
                    "traits": {
                        "smithy.api#documentation": "<p>UUID of a mission profile.</p>",
                        "smithy.api#httpLabel": {},
                        "smithy.api#required": {}
                    }
                }
            },
            "traits": {
                "smithy.api#documentation": "<p/>",
                "smithy.api#input": {}
            }
        },
        "com.amazonaws.groundstation#DemodulationConfig": {
            "type": "structure",
            "members": {
                "unvalidatedJSON": {
                    "target": "com.amazonaws.groundstation#JsonString",
                    "traits": {
                        "smithy.api#documentation": "<p>Unvalidated JSON of a demodulation <code>Config</code>.</p>",
                        "smithy.api#required": {}
                    }
                }
            },
            "traits": {
                "smithy.api#documentation": "<p>Information about the demodulation <code>Config</code>.</p>"
            }
        },
        "com.amazonaws.groundstation#DependencyException": {
            "type": "structure",
            "members": {
                "message": {
                    "target": "smithy.api#String"
                },
                "parameterName": {
                    "target": "smithy.api#String",
                    "traits": {
                        "smithy.api#documentation": "<p/>"
                    }
                }
            },
            "traits": {
                "smithy.api#documentation": "<p>Dependency encountered an error.</p>",
                "smithy.api#error": "server",
                "smithy.api#httpError": 531
            }
        },
        "com.amazonaws.groundstation#DescribeContact": {
            "type": "operation",
            "input": {
                "target": "com.amazonaws.groundstation#DescribeContactRequest"
            },
            "output": {
                "target": "com.amazonaws.groundstation#DescribeContactResponse"
            },
            "errors": [
                {
                    "target": "com.amazonaws.groundstation#DependencyException"
                },
                {
                    "target": "com.amazonaws.groundstation#InvalidParameterException"
                },
                {
                    "target": "com.amazonaws.groundstation#ResourceNotFoundException"
                }
            ],
            "traits": {
                "smithy.api#documentation": "<p>Describes an existing contact.</p>",
                "smithy.api#http": {
                    "method": "GET",
                    "uri": "/contact/{contactId}"
                },
                "smithy.api#readonly": {},
                "smithy.waiters#waitable": {
                    "ContactScheduled": {
                        "documentation": "Waits until a contact has been scheduled",
                        "minDelay": 5,
                        "maxDelay": 900,
                        "acceptors": [
                            {
                                "state": "failure",
                                "matcher": {
                                    "output": {
                                        "path": "contactStatus",
                                        "comparator": "stringEquals",
                                        "expected": "FAILED_TO_SCHEDULE"
                                    }
                                }
                            },
                            {
                                "state": "success",
                                "matcher": {
                                    "output": {
                                        "path": "contactStatus",
                                        "comparator": "stringEquals",
                                        "expected": "SCHEDULED"
                                    }
                                }
                            }
                        ]
                    }
                }
            }
        },
        "com.amazonaws.groundstation#DescribeContactRequest": {
            "type": "structure",
            "members": {
                "contactId": {
                    "target": "com.amazonaws.groundstation#Uuid",
                    "traits": {
                        "smithy.api#documentation": "<p>UUID of a contact.</p>",
                        "smithy.api#httpLabel": {},
                        "smithy.api#required": {}
                    }
                }
            },
            "traits": {
                "smithy.api#documentation": "<p/>",
                "smithy.api#input": {}
            }
        },
        "com.amazonaws.groundstation#DescribeContactResponse": {
            "type": "structure",
            "members": {
                "contactId": {
                    "target": "com.amazonaws.groundstation#Uuid",
                    "traits": {
                        "smithy.api#documentation": "<p>UUID of a contact.</p>"
                    }
                },
                "missionProfileArn": {
                    "target": "com.amazonaws.groundstation#MissionProfileArn",
                    "traits": {
                        "smithy.api#documentation": "<p>ARN of a mission profile.</p>"
                    }
                },
                "satelliteArn": {
                    "target": "com.amazonaws.groundstation#satelliteArn",
                    "traits": {
                        "smithy.api#documentation": "<p>ARN of a satellite.</p>"
                    }
                },
                "startTime": {
                    "target": "smithy.api#Timestamp",
                    "traits": {
                        "smithy.api#documentation": "<p>Start time of a contact in UTC.</p>"
                    }
                },
                "endTime": {
                    "target": "smithy.api#Timestamp",
                    "traits": {
                        "smithy.api#documentation": "<p>End time of a contact in UTC.</p>"
                    }
                },
                "prePassStartTime": {
                    "target": "smithy.api#Timestamp",
                    "traits": {
                        "smithy.api#documentation": "<p>Amount of time prior to contact start you’d like to receive a CloudWatch event indicating an upcoming pass.</p>"
                    }
                },
                "postPassEndTime": {
                    "target": "smithy.api#Timestamp",
                    "traits": {
                        "smithy.api#documentation": "<p>Amount of time after a contact ends that you’d like to receive a CloudWatch event indicating the pass has finished.</p>"
                    }
                },
                "groundStation": {
                    "target": "smithy.api#String",
                    "traits": {
                        "smithy.api#documentation": "<p>Ground station for a contact.</p>"
                    }
                },
                "contactStatus": {
                    "target": "com.amazonaws.groundstation#ContactStatus",
                    "traits": {
                        "smithy.api#documentation": "<p>Status of a contact.</p>"
                    }
                },
                "errorMessage": {
                    "target": "smithy.api#String",
                    "traits": {
                        "smithy.api#documentation": "<p>Error message for a contact.</p>"
                    }
                },
                "maximumElevation": {
                    "target": "com.amazonaws.groundstation#Elevation",
                    "traits": {
                        "smithy.api#documentation": "<p>Maximum elevation angle of a contact.</p>"
                    }
                },
                "tags": {
                    "target": "com.amazonaws.groundstation#TagsMap",
                    "traits": {
                        "smithy.api#documentation": "<p>Tags assigned to a contact.</p>"
                    }
                },
                "region": {
                    "target": "smithy.api#String",
                    "traits": {
                        "smithy.api#documentation": "<p>Region of a contact.</p>"
                    }
                },
                "dataflowList": {
                    "target": "com.amazonaws.groundstation#DataflowList",
                    "traits": {
                        "smithy.api#documentation": "<p>List describing source and destination details for each dataflow edge.</p>"
                    }
                },
                "visibilityStartTime": {
                    "target": "smithy.api#Timestamp",
                    "traits": {
                        "smithy.api#documentation": "<p> Projected time in UTC your satellite will rise above the <a href=\"https://docs.aws.amazon.com/ground-station/latest/ug/site-masks.html\">receive mask</a>. This time is based on the satellite's current active ephemeris for future contacts and the ephemeris that was active during contact execution for completed contacts. </p>"
                    }
                },
                "visibilityEndTime": {
                    "target": "smithy.api#Timestamp",
                    "traits": {
                        "smithy.api#documentation": "<p> Projected time in UTC your satellite will set below the <a href=\"https://docs.aws.amazon.com/ground-station/latest/ug/site-masks.html\">receive mask</a>. This time is based on the satellite's current active ephemeris for future contacts and the ephemeris that was active during contact execution for completed contacts. </p>"
<<<<<<< HEAD
                    }
                },
                "trackingOverrides": {
                    "target": "com.amazonaws.groundstation#TrackingOverrides",
                    "traits": {
                        "smithy.api#documentation": "<p>Tracking configuration overrides specified when the contact was reserved.</p>"
                    }
                },
                "ephemeris": {
                    "target": "com.amazonaws.groundstation#EphemerisResponseData",
                    "traits": {
                        "smithy.api#documentation": "<p>The ephemeris that determines antenna pointing directions for the contact.</p>"
                    }
=======
                    }
                },
                "trackingOverrides": {
                    "target": "com.amazonaws.groundstation#TrackingOverrides",
                    "traits": {
                        "smithy.api#documentation": "<p>Tracking configuration overrides specified when the contact was reserved.</p>"
                    }
                },
                "ephemeris": {
                    "target": "com.amazonaws.groundstation#EphemerisResponseData",
                    "traits": {
                        "smithy.api#documentation": "<p>The ephemeris that determines antenna pointing directions for the contact.</p>"
                    }
>>>>>>> e073ad92
                }
            },
            "traits": {
                "smithy.api#documentation": "<p/>",
                "smithy.api#output": {},
                "smithy.api#references": [
                    {
                        "resource": "com.amazonaws.groundstation#Contact"
                    }
                ]
            }
        },
        "com.amazonaws.groundstation#DescribeEphemeris": {
            "type": "operation",
            "input": {
                "target": "com.amazonaws.groundstation#DescribeEphemerisRequest"
            },
            "output": {
                "target": "com.amazonaws.groundstation#DescribeEphemerisResponse"
            },
            "errors": [
                {
                    "target": "com.amazonaws.groundstation#DependencyException"
                },
                {
                    "target": "com.amazonaws.groundstation#InvalidParameterException"
                },
                {
                    "target": "com.amazonaws.groundstation#ResourceNotFoundException"
                }
            ],
            "traits": {
                "smithy.api#documentation": "<p>Retrieve information about an existing ephemeris.</p>",
                "smithy.api#http": {
                    "method": "GET",
                    "uri": "/ephemeris/{ephemerisId}"
                },
                "smithy.api#readonly": {}
            }
        },
        "com.amazonaws.groundstation#DescribeEphemerisRequest": {
            "type": "structure",
            "members": {
                "ephemerisId": {
                    "target": "com.amazonaws.groundstation#Uuid",
                    "traits": {
                        "smithy.api#documentation": "<p>The AWS Ground Station ephemeris ID.</p>",
                        "smithy.api#httpLabel": {},
                        "smithy.api#required": {}
                    }
                }
            },
            "traits": {
                "smithy.api#input": {}
            }
        },
        "com.amazonaws.groundstation#DescribeEphemerisResponse": {
            "type": "structure",
            "members": {
                "ephemerisId": {
                    "target": "com.amazonaws.groundstation#Uuid",
                    "traits": {
                        "smithy.api#documentation": "<p>The AWS Ground Station ephemeris ID.</p>"
                    }
                },
                "satelliteId": {
                    "target": "com.amazonaws.groundstation#Uuid",
                    "traits": {
                        "smithy.api#documentation": "<p>The AWS Ground Station satellite ID associated with ephemeris.</p>"
                    }
                },
                "status": {
                    "target": "com.amazonaws.groundstation#EphemerisStatus",
                    "traits": {
                        "smithy.api#documentation": "<p>The status of the ephemeris.</p>"
                    }
                },
                "priority": {
                    "target": "com.amazonaws.groundstation#EphemerisPriority",
                    "traits": {
                        "smithy.api#documentation": "<p>A priority score that determines which ephemeris to use when multiple ephemerides overlap.</p> <p>Higher numbers take precedence. The default is 1. Must be 1 or greater.</p>"
                    }
                },
                "creationTime": {
                    "target": "smithy.api#Timestamp",
                    "traits": {
                        "smithy.api#documentation": "<p>The time the ephemeris was uploaded in UTC.</p>"
                    }
                },
                "enabled": {
                    "target": "smithy.api#Boolean",
                    "traits": {
                        "smithy.api#documentation": "<p>Whether or not the ephemeris is enabled.</p>"
                    }
                },
                "name": {
                    "target": "com.amazonaws.groundstation#SafeName",
                    "traits": {
                        "smithy.api#documentation": "<p>A name that you can use to identify the ephemeris.</p>"
                    }
                },
                "tags": {
                    "target": "com.amazonaws.groundstation#TagsMap",
                    "traits": {
                        "smithy.api#documentation": "<p>Tags assigned to an ephemeris.</p>"
                    }
                },
                "suppliedData": {
                    "target": "com.amazonaws.groundstation#EphemerisTypeDescription",
                    "traits": {
                        "smithy.api#documentation": "<p>Supplied ephemeris data.</p>"
                    }
                },
                "invalidReason": {
                    "target": "com.amazonaws.groundstation#EphemerisInvalidReason",
                    "traits": {
                        "smithy.api#documentation": "<p>Reason that an ephemeris failed validation. Appears only when the status is <code>INVALID</code>.</p>"
                    }
                },
                "errorReasons": {
                    "target": "com.amazonaws.groundstation#EphemerisErrorReasonList",
                    "traits": {
                        "smithy.api#documentation": "<p>Detailed error information for ephemerides with <code>INVALID</code> status.</p> <p>Provides specific error codes and messages to help diagnose validation failures.</p>"
                    }
                }
            },
            "traits": {
                "smithy.api#output": {},
                "smithy.api#references": [
                    {
                        "resource": "com.amazonaws.groundstation#Ephemeris"
                    }
                ]
            }
        },
        "com.amazonaws.groundstation#Destination": {
            "type": "structure",
            "members": {
                "configType": {
                    "target": "com.amazonaws.groundstation#ConfigCapabilityType",
                    "traits": {
                        "smithy.api#documentation": "<p>Type of a <code>Config</code>.</p>"
                    }
                },
                "configId": {
                    "target": "com.amazonaws.groundstation#Uuid",
                    "traits": {
                        "smithy.api#documentation": "<p>UUID of a <code>Config</code>.</p>"
                    }
                },
                "configDetails": {
                    "target": "com.amazonaws.groundstation#ConfigDetails",
                    "traits": {
                        "smithy.api#documentation": "<p>Additional details for a <code>Config</code>, if type is dataflow endpoint or antenna demod decode.</p>"
                    }
                },
                "dataflowDestinationRegion": {
                    "target": "smithy.api#String",
                    "traits": {
                        "smithy.api#documentation": "<p>Region of a dataflow destination.</p>"
                    }
                }
            },
            "traits": {
                "smithy.api#documentation": "<p>Dataflow details for the destination side.</p>"
            }
        },
        "com.amazonaws.groundstation#DiscoveryData": {
            "type": "structure",
            "members": {
                "publicIpAddresses": {
                    "target": "com.amazonaws.groundstation#IpAddressList",
                    "traits": {
                        "smithy.api#documentation": "<p>List of public IP addresses to associate with agent.</p>",
                        "smithy.api#required": {}
                    }
                },
                "privateIpAddresses": {
                    "target": "com.amazonaws.groundstation#IpAddressList",
                    "traits": {
                        "smithy.api#documentation": "<p>List of private IP addresses to associate with agent.</p>",
                        "smithy.api#required": {}
                    }
                },
                "capabilityArns": {
                    "target": "com.amazonaws.groundstation#CapabilityArnList",
                    "traits": {
                        "smithy.api#documentation": "<p>List of capabilities to associate with agent.</p>",
                        "smithy.api#required": {}
                    }
                }
            },
            "traits": {
                "smithy.api#documentation": "<p>Data for agent discovery.</p>"
            }
        },
        "com.amazonaws.groundstation#DownlinkAwsGroundStationAgentEndpoint": {
            "type": "structure",
            "members": {
                "name": {
                    "target": "com.amazonaws.groundstation#SafeName",
                    "traits": {
                        "smithy.api#documentation": "<p>Downlink dataflow endpoint name</p>",
                        "smithy.api#required": {}
                    }
                },
                "dataflowDetails": {
                    "target": "com.amazonaws.groundstation#DownlinkDataflowDetails",
                    "traits": {
                        "smithy.api#documentation": "<p>Dataflow details for the downlink endpoint</p>",
                        "smithy.api#required": {}
                    }
                }
            },
            "traits": {
                "smithy.api#documentation": "<p>Definition for a downlink agent endpoint</p>"
            }
        },
        "com.amazonaws.groundstation#DownlinkAwsGroundStationAgentEndpointDetails": {
            "type": "structure",
            "members": {
                "name": {
                    "target": "com.amazonaws.groundstation#SafeName",
                    "traits": {
                        "smithy.api#documentation": "<p>Downlink dataflow endpoint name</p>",
                        "smithy.api#required": {}
                    }
                },
                "dataflowDetails": {
                    "target": "com.amazonaws.groundstation#DownlinkDataflowDetails",
                    "traits": {
                        "smithy.api#documentation": "<p>Dataflow details for the downlink endpoint</p>",
                        "smithy.api#required": {}
                    }
                },
                "agentStatus": {
                    "target": "com.amazonaws.groundstation#AgentStatus",
                    "traits": {
                        "smithy.api#documentation": "<p>Status of the agent associated with the downlink dataflow endpoint</p>"
                    }
                },
                "auditResults": {
                    "target": "com.amazonaws.groundstation#AuditResults",
                    "traits": {
                        "smithy.api#documentation": "<p>Health audit results for the downlink dataflow endpoint</p>"
                    }
                }
            },
            "traits": {
                "smithy.api#documentation": "<p>Details for a downlink agent endpoint</p>"
            }
        },
        "com.amazonaws.groundstation#DownlinkConnectionDetails": {
            "type": "structure",
            "members": {
                "agentIpAndPortAddress": {
                    "target": "com.amazonaws.groundstation#RangedConnectionDetails",
                    "traits": {
                        "smithy.api#required": {}
                    }
                },
                "egressAddressAndPort": {
                    "target": "com.amazonaws.groundstation#ConnectionDetails",
                    "traits": {
                        "smithy.api#required": {}
                    }
                }
            },
            "traits": {
                "smithy.api#documentation": "<p>Connection details for Ground Station to Agent and Agent to customer</p>"
            }
        },
        "com.amazonaws.groundstation#DownlinkDataflowDetails": {
            "type": "union",
            "members": {
                "agentConnectionDetails": {
                    "target": "com.amazonaws.groundstation#DownlinkConnectionDetails",
                    "traits": {
                        "smithy.api#documentation": "<p>Downlink connection details for customer to Agent and Agent to Ground Station</p>"
                    }
                }
            },
            "traits": {
                "smithy.api#documentation": "<p>Dataflow details for a downlink endpoint</p>"
            }
        },
        "com.amazonaws.groundstation#DurationInSeconds": {
            "type": "integer",
            "traits": {
                "smithy.api#range": {
                    "min": 0,
                    "max": 21600
                }
            }
        },
        "com.amazonaws.groundstation#Eirp": {
            "type": "structure",
            "members": {
                "value": {
                    "target": "smithy.api#Double",
                    "traits": {
                        "smithy.api#documentation": "<p>Value of an EIRP. Valid values are between 20.0 to 50.0 dBW.</p>",
                        "smithy.api#required": {}
                    }
                },
                "units": {
                    "target": "com.amazonaws.groundstation#EirpUnits",
                    "traits": {
                        "smithy.api#documentation": "<p>Units of an EIRP.</p>",
                        "smithy.api#required": {}
                    }
                }
            },
            "traits": {
                "smithy.api#documentation": "<p>Object that represents EIRP.</p>"
            }
        },
        "com.amazonaws.groundstation#EirpUnits": {
            "type": "enum",
            "members": {
                "DBW": {
                    "target": "smithy.api#Unit",
                    "traits": {
                        "smithy.api#enumValue": "dBW"
                    }
                }
            }
        },
        "com.amazonaws.groundstation#Elevation": {
            "type": "structure",
            "members": {
                "value": {
                    "target": "smithy.api#Double",
                    "traits": {
                        "smithy.api#documentation": "<p>Elevation angle value.</p>",
                        "smithy.api#required": {}
                    }
                },
                "unit": {
                    "target": "com.amazonaws.groundstation#AngleUnits",
                    "traits": {
                        "smithy.api#documentation": "<p>Elevation angle units.</p>",
                        "smithy.api#required": {}
                    }
                }
            },
            "traits": {
                "smithy.api#documentation": "<p>Elevation angle of the satellite in the sky during a contact.</p>"
            }
        },
        "com.amazonaws.groundstation#EndpointDetails": {
            "type": "structure",
            "members": {
                "securityDetails": {
                    "target": "com.amazonaws.groundstation#SecurityDetails",
                    "traits": {
                        "smithy.api#documentation": "<p>Endpoint security details including a list of subnets, a list of security groups and a role to connect streams to instances.</p>"
                    }
                },
                "endpoint": {
                    "target": "com.amazonaws.groundstation#DataflowEndpoint",
                    "traits": {
                        "smithy.api#documentation": "<p>A dataflow endpoint.</p>"
                    }
                },
                "awsGroundStationAgentEndpoint": {
                    "target": "com.amazonaws.groundstation#AwsGroundStationAgentEndpoint",
                    "traits": {
                        "smithy.api#documentation": "<p>An agent endpoint.</p>"
                    }
                },
                "uplinkAwsGroundStationAgentEndpoint": {
                    "target": "com.amazonaws.groundstation#UplinkAwsGroundStationAgentEndpointDetails",
                    "traits": {
                        "smithy.api#documentation": "<p>Definition for an uplink agent endpoint</p>"
                    }
                },
                "downlinkAwsGroundStationAgentEndpoint": {
                    "target": "com.amazonaws.groundstation#DownlinkAwsGroundStationAgentEndpointDetails",
                    "traits": {
                        "smithy.api#documentation": "<p>Definition for a downlink agent endpoint</p>"
                    }
                },
                "healthStatus": {
                    "target": "com.amazonaws.groundstation#CapabilityHealth",
                    "traits": {
                        "smithy.api#documentation": "<p>A dataflow endpoint health status. This field is ignored when calling <code>CreateDataflowEndpointGroup</code>.</p>"
                    }
                },
                "healthReasons": {
                    "target": "com.amazonaws.groundstation#CapabilityHealthReasonList",
                    "traits": {
                        "smithy.api#documentation": "<p>Health reasons for a dataflow endpoint. This field is ignored when calling <code>CreateDataflowEndpointGroup</code>.</p>"
                    }
                }
            },
            "traits": {
                "smithy.api#documentation": "<p>Information about the endpoint details.</p>"
            }
        },
        "com.amazonaws.groundstation#EndpointDetailsList": {
            "type": "list",
            "member": {
                "target": "com.amazonaws.groundstation#EndpointDetails"
            },
            "traits": {
                "smithy.api#length": {
                    "min": 0,
                    "max": 500
                }
            }
        },
        "com.amazonaws.groundstation#EndpointStatus": {
            "type": "enum",
            "members": {
                "created": {
                    "target": "smithy.api#Unit",
                    "traits": {
                        "smithy.api#enumValue": "created"
                    }
                },
                "creating": {
                    "target": "smithy.api#Unit",
                    "traits": {
                        "smithy.api#enumValue": "creating"
                    }
                },
                "deleted": {
                    "target": "smithy.api#Unit",
                    "traits": {
                        "smithy.api#enumValue": "deleted"
                    }
                },
                "deleting": {
                    "target": "smithy.api#Unit",
                    "traits": {
                        "smithy.api#enumValue": "deleting"
                    }
                },
                "failed": {
                    "target": "smithy.api#Unit",
                    "traits": {
                        "smithy.api#enumValue": "failed"
                    }
                }
            }
        },
        "com.amazonaws.groundstation#EphemeridesList": {
            "type": "list",
            "member": {
                "target": "com.amazonaws.groundstation#EphemerisItem"
            },
            "traits": {
                "smithy.api#length": {
                    "min": 1,
                    "max": 500
                }
            }
        },
        "com.amazonaws.groundstation#Ephemeris": {
            "type": "resource",
            "identifiers": {
                "ephemerisId": {
                    "target": "com.amazonaws.groundstation#Uuid"
                }
            },
            "create": {
                "target": "com.amazonaws.groundstation#CreateEphemeris"
            },
            "read": {
                "target": "com.amazonaws.groundstation#DescribeEphemeris"
            },
            "update": {
                "target": "com.amazonaws.groundstation#UpdateEphemeris"
            },
            "delete": {
                "target": "com.amazonaws.groundstation#DeleteEphemeris"
            },
            "list": {
                "target": "com.amazonaws.groundstation#ListEphemerides"
            },
            "traits": {
                "aws.api#arn": {
                    "template": "ephemeris/{ephemerisId}"
                }
            }
        },
        "com.amazonaws.groundstation#EphemerisData": {
            "type": "union",
            "members": {
                "tle": {
                    "target": "com.amazonaws.groundstation#TLEEphemeris"
                },
                "oem": {
                    "target": "com.amazonaws.groundstation#OEMEphemeris"
                },
                "azEl": {
                    "target": "com.amazonaws.groundstation#AzElEphemeris"
                }
            },
            "traits": {
                "smithy.api#documentation": "<p>Ephemeris data.</p>"
            }
        },
        "com.amazonaws.groundstation#EphemerisDescription": {
            "type": "structure",
            "members": {
                "sourceS3Object": {
                    "target": "com.amazonaws.groundstation#S3Object",
                    "traits": {
                        "smithy.api#documentation": "<p>Source Amazon S3 object used for the ephemeris.</p>"
                    }
                },
                "ephemerisData": {
                    "target": "com.amazonaws.groundstation#UnboundedString",
                    "traits": {
                        "smithy.api#documentation": "<p>Supplied ephemeris data.</p>"
                    }
                }
            },
            "traits": {
                "smithy.api#documentation": "<p>Description of ephemeris.</p>"
            }
        },
        "com.amazonaws.groundstation#EphemerisErrorCode": {
            "type": "enum",
            "members": {
                "INTERNAL_ERROR": {
                    "target": "smithy.api#Unit",
                    "traits": {
                        "smithy.api#enumValue": "INTERNAL_ERROR"
                    }
                },
                "MISMATCHED_SATCAT_ID": {
                    "target": "smithy.api#Unit",
                    "traits": {
                        "smithy.api#enumValue": "MISMATCHED_SATCAT_ID"
                    }
                },
                "OEM_VERSION_UNSUPPORTED": {
                    "target": "smithy.api#Unit",
                    "traits": {
                        "smithy.api#enumValue": "OEM_VERSION_UNSUPPORTED"
                    }
                },
                "ORIGINATOR_MISSING": {
                    "target": "smithy.api#Unit",
                    "traits": {
                        "smithy.api#enumValue": "ORIGINATOR_MISSING"
                    }
                },
                "CREATION_DATE_MISSING": {
                    "target": "smithy.api#Unit",
                    "traits": {
                        "smithy.api#enumValue": "CREATION_DATE_MISSING"
                    }
                },
                "OBJECT_NAME_MISSING": {
                    "target": "smithy.api#Unit",
                    "traits": {
                        "smithy.api#enumValue": "OBJECT_NAME_MISSING"
                    }
                },
                "OBJECT_ID_MISSING": {
                    "target": "smithy.api#Unit",
                    "traits": {
                        "smithy.api#enumValue": "OBJECT_ID_MISSING"
                    }
                },
                "REF_FRAME_UNSUPPORTED": {
                    "target": "smithy.api#Unit",
                    "traits": {
                        "smithy.api#enumValue": "REF_FRAME_UNSUPPORTED"
                    }
                },
                "REF_FRAME_EPOCH_UNSUPPORTED": {
                    "target": "smithy.api#Unit",
                    "traits": {
                        "smithy.api#enumValue": "REF_FRAME_EPOCH_UNSUPPORTED"
                    }
                },
                "TIME_SYSTEM_UNSUPPORTED": {
                    "target": "smithy.api#Unit",
                    "traits": {
                        "smithy.api#enumValue": "TIME_SYSTEM_UNSUPPORTED"
                    }
                },
                "CENTER_BODY_UNSUPPORTED": {
                    "target": "smithy.api#Unit",
                    "traits": {
                        "smithy.api#enumValue": "CENTER_BODY_UNSUPPORTED"
                    }
                },
                "INTERPOLATION_MISSING": {
                    "target": "smithy.api#Unit",
                    "traits": {
                        "smithy.api#enumValue": "INTERPOLATION_MISSING"
                    }
                },
                "INTERPOLATION_DEGREE_INVALID": {
                    "target": "smithy.api#Unit",
                    "traits": {
                        "smithy.api#enumValue": "INTERPOLATION_DEGREE_INVALID"
                    }
                },
                "AZ_EL_SEGMENT_LIST_MISSING": {
                    "target": "smithy.api#Unit",
                    "traits": {
                        "smithy.api#enumValue": "AZ_EL_SEGMENT_LIST_MISSING"
                    }
                },
                "INSUFFICIENT_TIME_AZ_EL": {
                    "target": "smithy.api#Unit",
                    "traits": {
                        "smithy.api#enumValue": "INSUFFICIENT_TIME_AZ_EL"
                    }
                },
                "START_TIME_IN_FUTURE": {
                    "target": "smithy.api#Unit",
                    "traits": {
                        "smithy.api#enumValue": "START_TIME_IN_FUTURE"
                    }
                },
                "END_TIME_IN_PAST": {
                    "target": "smithy.api#Unit",
                    "traits": {
                        "smithy.api#enumValue": "END_TIME_IN_PAST"
                    }
                },
                "EXPIRATION_TIME_TOO_EARLY": {
                    "target": "smithy.api#Unit",
                    "traits": {
                        "smithy.api#enumValue": "EXPIRATION_TIME_TOO_EARLY"
                    }
                },
                "START_TIME_METADATA_TOO_EARLY": {
                    "target": "smithy.api#Unit",
                    "traits": {
                        "smithy.api#enumValue": "START_TIME_METADATA_TOO_EARLY"
                    }
                },
                "STOP_TIME_METADATA_TOO_LATE": {
                    "target": "smithy.api#Unit",
                    "traits": {
                        "smithy.api#enumValue": "STOP_TIME_METADATA_TOO_LATE"
                    }
                },
                "AZ_EL_SEGMENT_END_TIME_BEFORE_START_TIME": {
                    "target": "smithy.api#Unit",
                    "traits": {
                        "smithy.api#enumValue": "AZ_EL_SEGMENT_END_TIME_BEFORE_START_TIME"
                    }
                },
                "AZ_EL_SEGMENT_TIMES_OVERLAP": {
                    "target": "smithy.api#Unit",
                    "traits": {
                        "smithy.api#enumValue": "AZ_EL_SEGMENT_TIMES_OVERLAP"
                    }
                },
                "AZ_EL_SEGMENTS_OUT_OF_ORDER": {
                    "target": "smithy.api#Unit",
                    "traits": {
                        "smithy.api#enumValue": "AZ_EL_SEGMENTS_OUT_OF_ORDER"
                    }
                },
                "TIME_AZ_EL_ITEMS_OUT_OF_ORDER": {
                    "target": "smithy.api#Unit",
                    "traits": {
                        "smithy.api#enumValue": "TIME_AZ_EL_ITEMS_OUT_OF_ORDER"
                    }
                },
                "MEAN_MOTION_INVALID": {
                    "target": "smithy.api#Unit",
                    "traits": {
                        "smithy.api#enumValue": "MEAN_MOTION_INVALID"
                    }
                },
                "TIME_AZ_EL_AZ_RADIAN_RANGE_INVALID": {
                    "target": "smithy.api#Unit",
                    "traits": {
                        "smithy.api#enumValue": "TIME_AZ_EL_AZ_RADIAN_RANGE_INVALID"
                    }
                },
                "TIME_AZ_EL_EL_RADIAN_RANGE_INVALID": {
                    "target": "smithy.api#Unit",
                    "traits": {
                        "smithy.api#enumValue": "TIME_AZ_EL_EL_RADIAN_RANGE_INVALID"
                    }
                },
                "TIME_AZ_EL_AZ_DEGREE_RANGE_INVALID": {
                    "target": "smithy.api#Unit",
                    "traits": {
                        "smithy.api#enumValue": "TIME_AZ_EL_AZ_DEGREE_RANGE_INVALID"
                    }
                },
                "TIME_AZ_EL_EL_DEGREE_RANGE_INVALID": {
                    "target": "smithy.api#Unit",
                    "traits": {
                        "smithy.api#enumValue": "TIME_AZ_EL_EL_DEGREE_RANGE_INVALID"
                    }
                },
                "TIME_AZ_EL_ANGLE_UNITS_INVALID": {
                    "target": "smithy.api#Unit",
                    "traits": {
                        "smithy.api#enumValue": "TIME_AZ_EL_ANGLE_UNITS_INVALID"
                    }
                },
                "INSUFFICIENT_KMS_PERMISSIONS": {
                    "target": "smithy.api#Unit",
                    "traits": {
                        "smithy.api#enumValue": "INSUFFICIENT_KMS_PERMISSIONS"
                    }
                },
                "FILE_FORMAT_INVALID": {
                    "target": "smithy.api#Unit",
                    "traits": {
                        "smithy.api#enumValue": "FILE_FORMAT_INVALID"
                    }
                },
                "AZ_EL_SEGMENT_REFERENCE_EPOCH_INVALID": {
                    "target": "smithy.api#Unit",
                    "traits": {
                        "smithy.api#enumValue": "AZ_EL_SEGMENT_REFERENCE_EPOCH_INVALID"
                    }
                },
                "AZ_EL_SEGMENT_START_TIME_INVALID": {
                    "target": "smithy.api#Unit",
                    "traits": {
                        "smithy.api#enumValue": "AZ_EL_SEGMENT_START_TIME_INVALID"
                    }
                },
                "AZ_EL_SEGMENT_END_TIME_INVALID": {
                    "target": "smithy.api#Unit",
                    "traits": {
                        "smithy.api#enumValue": "AZ_EL_SEGMENT_END_TIME_INVALID"
                    }
                },
                "AZ_EL_SEGMENT_VALID_TIME_RANGE_INVALID": {
                    "target": "smithy.api#Unit",
                    "traits": {
                        "smithy.api#enumValue": "AZ_EL_SEGMENT_VALID_TIME_RANGE_INVALID"
                    }
                },
                "AZ_EL_SEGMENT_END_TIME_TOO_LATE": {
                    "target": "smithy.api#Unit",
                    "traits": {
                        "smithy.api#enumValue": "AZ_EL_SEGMENT_END_TIME_TOO_LATE"
                    }
                },
                "AZ_EL_TOTAL_DURATION_EXCEEDED": {
                    "target": "smithy.api#Unit",
                    "traits": {
                        "smithy.api#enumValue": "AZ_EL_TOTAL_DURATION_EXCEEDED"
                    }
                }
            }
        },
        "com.amazonaws.groundstation#EphemerisErrorReason": {
            "type": "structure",
            "members": {
                "errorCode": {
                    "target": "com.amazonaws.groundstation#EphemerisErrorCode",
                    "traits": {
                        "smithy.api#documentation": "<p>The error code identifying the type of validation failure.</p> <p>See the <a href=\"https://docs.aws.amazon.com/ground-station/latest/ug/troubleshooting-invalid-ephemerides.html\">Troubleshooting Invalid Ephemerides guide</a> for error code details.</p>",
                        "smithy.api#required": {}
                    }
                },
<<<<<<< HEAD
                "errorMessage": {
                    "target": "com.amazonaws.groundstation#ErrorString",
                    "traits": {
                        "smithy.api#documentation": "<p>A human-readable message describing the validation failure.</p> <p>Provides specific details about what failed and may include suggestions for remediation.</p>",
                        "smithy.api#required": {}
                    }
=======
                "oem": {
                    "target": "com.amazonaws.groundstation#OEMEphemeris"
                },
                "azEl": {
                    "target": "com.amazonaws.groundstation#AzElEphemeris"
>>>>>>> e073ad92
                }
            },
            "traits": {
                "smithy.api#documentation": "<p>Detailed error information for ephemeris validation failures.</p> <p>Provides an error code and descriptive message to help diagnose and resolve validation issues.</p>"
            }
        },
        "com.amazonaws.groundstation#EphemerisErrorReasonList": {
            "type": "list",
            "member": {
                "target": "com.amazonaws.groundstation#EphemerisErrorReason"
            },
            "traits": {
                "smithy.api#length": {
                    "min": 1,
                    "max": 50
                }
            }
        },
        "com.amazonaws.groundstation#EphemerisFilter": {
            "type": "union",
            "members": {
<<<<<<< HEAD
                "azEl": {
                    "target": "com.amazonaws.groundstation#AzElEphemerisFilter",
=======
                "sourceS3Object": {
                    "target": "com.amazonaws.groundstation#S3Object",
                    "traits": {
                        "smithy.api#documentation": "<p>Source Amazon S3 object used for the ephemeris.</p>"
                    }
                },
                "ephemerisData": {
                    "target": "com.amazonaws.groundstation#UnboundedString",
>>>>>>> e073ad92
                    "traits": {
                        "smithy.api#documentation": "<p>Filter for <a>AzElEphemeris</a>.</p>"
                    }
                }
            },
            "traits": {
                "smithy.api#documentation": "<p>Filter for selecting contacts that use a specific ephemeris\".</p>"
            }
        },
        "com.amazonaws.groundstation#EphemerisErrorCode": {
            "type": "enum",
            "members": {
                "INTERNAL_ERROR": {
                    "target": "smithy.api#Unit",
                    "traits": {
                        "smithy.api#enumValue": "INTERNAL_ERROR"
                    }
                },
                "MISMATCHED_SATCAT_ID": {
                    "target": "smithy.api#Unit",
                    "traits": {
                        "smithy.api#enumValue": "MISMATCHED_SATCAT_ID"
                    }
                },
                "OEM_VERSION_UNSUPPORTED": {
                    "target": "smithy.api#Unit",
                    "traits": {
                        "smithy.api#enumValue": "OEM_VERSION_UNSUPPORTED"
                    }
                },
                "ORIGINATOR_MISSING": {
                    "target": "smithy.api#Unit",
                    "traits": {
                        "smithy.api#enumValue": "ORIGINATOR_MISSING"
                    }
                },
                "CREATION_DATE_MISSING": {
                    "target": "smithy.api#Unit",
                    "traits": {
                        "smithy.api#enumValue": "CREATION_DATE_MISSING"
                    }
                },
                "OBJECT_NAME_MISSING": {
                    "target": "smithy.api#Unit",
                    "traits": {
                        "smithy.api#enumValue": "OBJECT_NAME_MISSING"
                    }
                },
                "OBJECT_ID_MISSING": {
                    "target": "smithy.api#Unit",
                    "traits": {
                        "smithy.api#enumValue": "OBJECT_ID_MISSING"
                    }
                },
                "REF_FRAME_UNSUPPORTED": {
                    "target": "smithy.api#Unit",
                    "traits": {
                        "smithy.api#enumValue": "REF_FRAME_UNSUPPORTED"
                    }
                },
                "REF_FRAME_EPOCH_UNSUPPORTED": {
                    "target": "smithy.api#Unit",
                    "traits": {
                        "smithy.api#enumValue": "REF_FRAME_EPOCH_UNSUPPORTED"
                    }
                },
                "TIME_SYSTEM_UNSUPPORTED": {
                    "target": "smithy.api#Unit",
                    "traits": {
                        "smithy.api#enumValue": "TIME_SYSTEM_UNSUPPORTED"
                    }
                },
                "CENTER_BODY_UNSUPPORTED": {
                    "target": "smithy.api#Unit",
                    "traits": {
                        "smithy.api#enumValue": "CENTER_BODY_UNSUPPORTED"
                    }
                },
                "INTERPOLATION_MISSING": {
                    "target": "smithy.api#Unit",
                    "traits": {
                        "smithy.api#enumValue": "INTERPOLATION_MISSING"
                    }
                },
                "INTERPOLATION_DEGREE_INVALID": {
                    "target": "smithy.api#Unit",
                    "traits": {
                        "smithy.api#enumValue": "INTERPOLATION_DEGREE_INVALID"
                    }
                },
                "AZ_EL_SEGMENT_LIST_MISSING": {
                    "target": "smithy.api#Unit",
                    "traits": {
                        "smithy.api#enumValue": "AZ_EL_SEGMENT_LIST_MISSING"
                    }
                },
                "INSUFFICIENT_TIME_AZ_EL": {
                    "target": "smithy.api#Unit",
                    "traits": {
                        "smithy.api#enumValue": "INSUFFICIENT_TIME_AZ_EL"
                    }
                },
                "START_TIME_IN_FUTURE": {
                    "target": "smithy.api#Unit",
                    "traits": {
                        "smithy.api#enumValue": "START_TIME_IN_FUTURE"
                    }
                },
                "END_TIME_IN_PAST": {
                    "target": "smithy.api#Unit",
                    "traits": {
                        "smithy.api#enumValue": "END_TIME_IN_PAST"
                    }
                },
                "EXPIRATION_TIME_TOO_EARLY": {
                    "target": "smithy.api#Unit",
                    "traits": {
                        "smithy.api#enumValue": "EXPIRATION_TIME_TOO_EARLY"
                    }
                },
                "START_TIME_METADATA_TOO_EARLY": {
                    "target": "smithy.api#Unit",
                    "traits": {
                        "smithy.api#enumValue": "START_TIME_METADATA_TOO_EARLY"
                    }
                },
                "STOP_TIME_METADATA_TOO_LATE": {
                    "target": "smithy.api#Unit",
                    "traits": {
                        "smithy.api#enumValue": "STOP_TIME_METADATA_TOO_LATE"
                    }
                },
                "AZ_EL_SEGMENT_END_TIME_BEFORE_START_TIME": {
                    "target": "smithy.api#Unit",
                    "traits": {
                        "smithy.api#enumValue": "AZ_EL_SEGMENT_END_TIME_BEFORE_START_TIME"
                    }
                },
                "AZ_EL_SEGMENT_TIMES_OVERLAP": {
                    "target": "smithy.api#Unit",
                    "traits": {
                        "smithy.api#enumValue": "AZ_EL_SEGMENT_TIMES_OVERLAP"
                    }
                },
                "AZ_EL_SEGMENTS_OUT_OF_ORDER": {
                    "target": "smithy.api#Unit",
                    "traits": {
                        "smithy.api#enumValue": "AZ_EL_SEGMENTS_OUT_OF_ORDER"
                    }
                },
                "TIME_AZ_EL_ITEMS_OUT_OF_ORDER": {
                    "target": "smithy.api#Unit",
                    "traits": {
                        "smithy.api#enumValue": "TIME_AZ_EL_ITEMS_OUT_OF_ORDER"
                    }
                },
                "MEAN_MOTION_INVALID": {
                    "target": "smithy.api#Unit",
                    "traits": {
                        "smithy.api#enumValue": "MEAN_MOTION_INVALID"
                    }
                },
                "TIME_AZ_EL_AZ_RADIAN_RANGE_INVALID": {
                    "target": "smithy.api#Unit",
                    "traits": {
                        "smithy.api#enumValue": "TIME_AZ_EL_AZ_RADIAN_RANGE_INVALID"
                    }
                },
                "TIME_AZ_EL_EL_RADIAN_RANGE_INVALID": {
                    "target": "smithy.api#Unit",
                    "traits": {
                        "smithy.api#enumValue": "TIME_AZ_EL_EL_RADIAN_RANGE_INVALID"
                    }
                },
                "TIME_AZ_EL_AZ_DEGREE_RANGE_INVALID": {
                    "target": "smithy.api#Unit",
                    "traits": {
                        "smithy.api#enumValue": "TIME_AZ_EL_AZ_DEGREE_RANGE_INVALID"
                    }
                },
                "TIME_AZ_EL_EL_DEGREE_RANGE_INVALID": {
                    "target": "smithy.api#Unit",
                    "traits": {
                        "smithy.api#enumValue": "TIME_AZ_EL_EL_DEGREE_RANGE_INVALID"
                    }
                },
                "TIME_AZ_EL_ANGLE_UNITS_INVALID": {
                    "target": "smithy.api#Unit",
                    "traits": {
                        "smithy.api#enumValue": "TIME_AZ_EL_ANGLE_UNITS_INVALID"
                    }
                },
                "INSUFFICIENT_KMS_PERMISSIONS": {
                    "target": "smithy.api#Unit",
                    "traits": {
                        "smithy.api#enumValue": "INSUFFICIENT_KMS_PERMISSIONS"
                    }
                },
                "FILE_FORMAT_INVALID": {
                    "target": "smithy.api#Unit",
                    "traits": {
                        "smithy.api#enumValue": "FILE_FORMAT_INVALID"
                    }
                },
                "AZ_EL_SEGMENT_REFERENCE_EPOCH_INVALID": {
                    "target": "smithy.api#Unit",
                    "traits": {
                        "smithy.api#enumValue": "AZ_EL_SEGMENT_REFERENCE_EPOCH_INVALID"
                    }
                },
                "AZ_EL_SEGMENT_START_TIME_INVALID": {
                    "target": "smithy.api#Unit",
                    "traits": {
                        "smithy.api#enumValue": "AZ_EL_SEGMENT_START_TIME_INVALID"
                    }
                },
                "AZ_EL_SEGMENT_END_TIME_INVALID": {
                    "target": "smithy.api#Unit",
                    "traits": {
                        "smithy.api#enumValue": "AZ_EL_SEGMENT_END_TIME_INVALID"
                    }
                },
                "AZ_EL_SEGMENT_VALID_TIME_RANGE_INVALID": {
                    "target": "smithy.api#Unit",
                    "traits": {
                        "smithy.api#enumValue": "AZ_EL_SEGMENT_VALID_TIME_RANGE_INVALID"
                    }
                },
                "AZ_EL_SEGMENT_END_TIME_TOO_LATE": {
                    "target": "smithy.api#Unit",
                    "traits": {
                        "smithy.api#enumValue": "AZ_EL_SEGMENT_END_TIME_TOO_LATE"
                    }
                },
                "AZ_EL_TOTAL_DURATION_EXCEEDED": {
                    "target": "smithy.api#Unit",
                    "traits": {
                        "smithy.api#enumValue": "AZ_EL_TOTAL_DURATION_EXCEEDED"
                    }
                }
            }
        },
        "com.amazonaws.groundstation#EphemerisErrorReason": {
            "type": "structure",
            "members": {
                "errorCode": {
                    "target": "com.amazonaws.groundstation#EphemerisErrorCode",
                    "traits": {
                        "smithy.api#documentation": "<p>The error code identifying the type of validation failure.</p> <p>See the <a href=\"https://docs.aws.amazon.com/ground-station/latest/ug/troubleshooting-invalid-ephemerides.html\">Troubleshooting Invalid Ephemerides guide</a> for error code details.</p>",
                        "smithy.api#required": {}
                    }
                },
                "errorMessage": {
                    "target": "com.amazonaws.groundstation#ErrorString",
                    "traits": {
                        "smithy.api#documentation": "<p>A human-readable message describing the validation failure.</p> <p>Provides specific details about what failed and may include suggestions for remediation.</p>",
                        "smithy.api#required": {}
                    }
                }
            },
            "traits": {
                "smithy.api#documentation": "<p>Detailed error information for ephemeris validation failures.</p> <p>Provides an error code and descriptive message to help diagnose and resolve validation issues.</p>"
            }
        },
        "com.amazonaws.groundstation#EphemerisErrorReasonList": {
            "type": "list",
            "member": {
                "target": "com.amazonaws.groundstation#EphemerisErrorReason"
            },
            "traits": {
                "smithy.api#length": {
                    "min": 1,
                    "max": 50
                }
            }
        },
        "com.amazonaws.groundstation#EphemerisFilter": {
            "type": "union",
            "members": {
                "azEl": {
                    "target": "com.amazonaws.groundstation#AzElEphemerisFilter",
                    "traits": {
                        "smithy.api#documentation": "<p>Filter for <a>AzElEphemeris</a>.</p>"
                    }
                }
            },
            "traits": {
                "smithy.api#documentation": "<p>Filter for selecting contacts that use a specific ephemeris\".</p>"
            }
        },
        "com.amazonaws.groundstation#EphemerisIdResponse": {
            "type": "structure",
            "members": {
                "ephemerisId": {
                    "target": "com.amazonaws.groundstation#Uuid",
                    "traits": {
                        "smithy.api#documentation": "<p>The AWS Ground Station ephemeris ID.</p>"
                    }
                }
            }
        },
        "com.amazonaws.groundstation#EphemerisInvalidReason": {
            "type": "enum",
            "members": {
                "METADATA_INVALID": {
                    "target": "smithy.api#Unit",
                    "traits": {
                        "smithy.api#documentation": "Provided spacecraft identifiers such as spacecraft NORAD Id are invalid",
                        "smithy.api#enumValue": "METADATA_INVALID"
                    }
                },
                "TIME_RANGE_INVALID": {
                    "target": "smithy.api#Unit",
                    "traits": {
                        "smithy.api#documentation": "Start, end, or expiration time(s) are invalid for the provided ephemeris",
                        "smithy.api#enumValue": "TIME_RANGE_INVALID"
                    }
                },
                "TRAJECTORY_INVALID": {
                    "target": "smithy.api#Unit",
                    "traits": {
                        "smithy.api#documentation": "Provided ephemeris defines invalid spacecraft trajectory",
                        "smithy.api#enumValue": "TRAJECTORY_INVALID"
                    }
                },
                "KMS_KEY_INVALID": {
                    "target": "smithy.api#Unit",
                    "traits": {
                        "smithy.api#documentation": "Provided KMS key is invalid",
                        "smithy.api#enumValue": "KMS_KEY_INVALID"
                    }
                },
                "VALIDATION_ERROR": {
                    "target": "smithy.api#Unit",
                    "traits": {
                        "smithy.api#documentation": "Internal Service Error occurred while processing ephemeris",
                        "smithy.api#enumValue": "VALIDATION_ERROR"
                    }
                }
            }
        },
        "com.amazonaws.groundstation#EphemerisItem": {
            "type": "structure",
            "members": {
                "ephemerisId": {
                    "target": "com.amazonaws.groundstation#Uuid",
                    "traits": {
                        "smithy.api#documentation": "<p>The AWS Ground Station ephemeris ID.</p>"
                    }
                },
                "ephemerisType": {
                    "target": "com.amazonaws.groundstation#EphemerisType",
                    "traits": {
                        "smithy.api#documentation": "<p>The type of ephemeris.</p>"
                    }
                },
                "status": {
                    "target": "com.amazonaws.groundstation#EphemerisStatus",
                    "traits": {
                        "smithy.api#documentation": "<p>The status of the ephemeris.</p>"
                    }
                },
                "priority": {
                    "target": "com.amazonaws.groundstation#EphemerisPriority",
                    "traits": {
                        "smithy.api#documentation": "<p>A priority score that determines which ephemeris to use when multiple ephemerides overlap.</p> <p>Higher numbers take precedence. The default is 1. Must be 1 or greater.</p>"
                    }
                },
                "enabled": {
                    "target": "smithy.api#Boolean",
                    "traits": {
                        "smithy.api#documentation": "<p>Whether or not the ephemeris is enabled.</p>"
                    }
                },
                "creationTime": {
                    "target": "smithy.api#Timestamp",
                    "traits": {
                        "smithy.api#documentation": "<p>The time the ephemeris was uploaded in UTC.</p>"
                    }
                },
                "name": {
                    "target": "com.amazonaws.groundstation#SafeName",
                    "traits": {
                        "smithy.api#documentation": "<p>A name that you can use to identify the ephemeris.</p>"
                    }
                },
                "sourceS3Object": {
                    "target": "com.amazonaws.groundstation#S3Object",
                    "traits": {
                        "smithy.api#documentation": "<p>Source Amazon S3 object used for the ephemeris.</p>"
                    }
                }
            },
            "traits": {
                "smithy.api#documentation": "<p>Ephemeris item.</p>"
            }
        },
        "com.amazonaws.groundstation#EphemerisMetaData": {
            "type": "structure",
            "members": {
                "source": {
                    "target": "com.amazonaws.groundstation#EphemerisSource",
                    "traits": {
                        "smithy.api#documentation": "<p>The <code>EphemerisSource</code> that generated a given ephemeris.</p>",
                        "smithy.api#required": {}
                    }
                },
                "ephemerisId": {
                    "target": "com.amazonaws.groundstation#Uuid",
                    "traits": {
                        "smithy.api#documentation": "<p>UUID of a customer-provided ephemeris.</p> <p>This field is not populated for default ephemerides from Space Track.</p>"
                    }
                },
                "epoch": {
                    "target": "smithy.api#Timestamp",
                    "traits": {
                        "smithy.api#documentation": "<p>The epoch of a default, ephemeris from Space Track in UTC.</p> <p>This field is not populated for customer-provided ephemerides.</p>"
                    }
                },
                "name": {
                    "target": "com.amazonaws.groundstation#SafeName",
                    "traits": {
                        "smithy.api#documentation": "<p>A name string associated with the ephemeris. Used as a human-readable identifier for the ephemeris.</p> <p>A name is only returned for customer-provider ephemerides that have a name associated.</p>"
                    }
                }
            },
            "traits": {
                "smithy.api#documentation": "<p>Metadata describing a particular ephemeris.</p>"
            }
        },
        "com.amazonaws.groundstation#EphemerisPriority": {
            "type": "integer",
            "traits": {
                "smithy.api#range": {
                    "min": 0,
                    "max": 99999
                }
            }
        },
        "com.amazonaws.groundstation#EphemerisResponseData": {
            "type": "structure",
            "members": {
                "ephemerisId": {
                    "target": "com.amazonaws.groundstation#Uuid",
                    "traits": {
                        "smithy.api#documentation": "<p>Unique identifier of the ephemeris. Appears only for custom ephemerides.</p>"
                    }
                },
                "ephemerisType": {
                    "target": "com.amazonaws.groundstation#EphemerisType",
                    "traits": {
                        "smithy.api#documentation": "<p>Type of ephemeris.</p>",
                        "smithy.api#required": {}
                    }
                }
            },
            "traits": {
                "smithy.api#documentation": "<p>Ephemeris data for a contact.</p>",
                "smithy.api#references": [
                    {
                        "resource": "com.amazonaws.groundstation#Ephemeris"
                    }
                ]
            }
        },
        "com.amazonaws.groundstation#EphemerisSource": {
            "type": "enum",
            "members": {
                "CUSTOMER_PROVIDED": {
                    "target": "smithy.api#Unit",
                    "traits": {
                        "smithy.api#enumValue": "CUSTOMER_PROVIDED"
                    }
                },
                "SPACE_TRACK": {
                    "target": "smithy.api#Unit",
                    "traits": {
                        "smithy.api#enumValue": "SPACE_TRACK"
                    }
                }
            }
        },
        "com.amazonaws.groundstation#EphemerisStatus": {
            "type": "enum",
            "members": {
                "VALIDATING": {
                    "target": "smithy.api#Unit",
                    "traits": {
                        "smithy.api#enumValue": "VALIDATING"
                    }
                },
                "INVALID": {
                    "target": "smithy.api#Unit",
                    "traits": {
                        "smithy.api#enumValue": "INVALID"
                    }
                },
                "ERROR": {
                    "target": "smithy.api#Unit",
                    "traits": {
                        "smithy.api#enumValue": "ERROR"
                    }
                },
                "ENABLED": {
                    "target": "smithy.api#Unit",
                    "traits": {
                        "smithy.api#enumValue": "ENABLED"
                    }
                },
                "DISABLED": {
                    "target": "smithy.api#Unit",
                    "traits": {
                        "smithy.api#enumValue": "DISABLED"
                    }
                },
                "EXPIRED": {
                    "target": "smithy.api#Unit",
                    "traits": {
                        "smithy.api#enumValue": "EXPIRED"
                    }
                }
            }
        },
        "com.amazonaws.groundstation#EphemerisStatusList": {
            "type": "list",
            "member": {
                "target": "com.amazonaws.groundstation#EphemerisStatus"
            },
            "traits": {
                "smithy.api#length": {
                    "min": 0,
                    "max": 500
                }
            }
        },
        "com.amazonaws.groundstation#EphemerisType": {
            "type": "enum",
            "members": {
                "TLE": {
                    "target": "smithy.api#Unit",
                    "traits": {
                        "smithy.api#enumValue": "TLE"
                    }
                },
                "OEM": {
                    "target": "smithy.api#Unit",
                    "traits": {
                        "smithy.api#enumValue": "OEM"
                    }
                },
                "AZ_EL": {
                    "target": "smithy.api#Unit",
                    "traits": {
                        "smithy.api#enumValue": "AZ_EL"
                    }
                },
                "SERVICE_MANAGED": {
                    "target": "smithy.api#Unit",
                    "traits": {
                        "smithy.api#enumValue": "SERVICE_MANAGED"
                    }
                }
            }
        },
        "com.amazonaws.groundstation#EphemerisTypeDescription": {
            "type": "union",
            "members": {
                "tle": {
                    "target": "com.amazonaws.groundstation#EphemerisDescription"
                },
                "oem": {
                    "target": "com.amazonaws.groundstation#EphemerisDescription"
                },
                "azEl": {
                    "target": "com.amazonaws.groundstation#EphemerisDescription"
                }
            },
            "traits": {
                "smithy.api#documentation": "<p/>"
            }
        },
        "com.amazonaws.groundstation#ErrorString": {
            "type": "string",
            "traits": {
                "smithy.api#length": {
                    "min": 0,
                    "max": 1000
                }
            }
        },
        "com.amazonaws.groundstation#Frequency": {
            "type": "structure",
            "members": {
                "value": {
                    "target": "smithy.api#Double",
                    "traits": {
                        "smithy.api#documentation": "<p>Frequency value. Valid values are between 2200 to 2300 MHz and 7750 to 8400 MHz for downlink and 2025 to 2120 MHz for uplink.</p>",
                        "smithy.api#required": {}
                    }
                },
                "units": {
                    "target": "com.amazonaws.groundstation#FrequencyUnits",
                    "traits": {
                        "smithy.api#documentation": "<p>Frequency units.</p>",
                        "smithy.api#required": {}
                    }
                }
            },
            "traits": {
                "smithy.api#documentation": "<p>Object that describes the frequency.</p>"
            }
        },
        "com.amazonaws.groundstation#FrequencyBandwidth": {
            "type": "structure",
            "members": {
                "value": {
                    "target": "smithy.api#Double",
                    "traits": {
                        "smithy.api#documentation": "<p>Frequency bandwidth value. AWS Ground Station currently has the following bandwidth limitations:</p> <ul> <li> <p>For <code>AntennaDownlinkDemodDecodeconfig</code>, valid values are between 125 kHz to 650 MHz.</p> </li> <li> <p>For <code>AntennaDownlinkconfig</code>, valid values are between 10 kHz to 54 MHz.</p> </li> <li> <p>For <code>AntennaUplinkConfig</code>, valid values are between 10 kHz to 54 MHz.</p> </li> </ul>",
                        "smithy.api#required": {}
                    }
                },
                "units": {
                    "target": "com.amazonaws.groundstation#BandwidthUnits",
                    "traits": {
                        "smithy.api#documentation": "<p>Frequency bandwidth units.</p>",
                        "smithy.api#required": {}
                    }
                }
            },
            "traits": {
                "smithy.api#documentation": "<p>Object that describes the frequency bandwidth. </p>"
            }
        },
        "com.amazonaws.groundstation#FrequencyUnits": {
            "type": "enum",
            "members": {
                "GHZ": {
                    "target": "smithy.api#Unit",
                    "traits": {
                        "smithy.api#enumValue": "GHz"
                    }
                },
                "MHZ": {
                    "target": "smithy.api#Unit",
                    "traits": {
                        "smithy.api#enumValue": "MHz"
                    }
                },
                "KHZ": {
                    "target": "smithy.api#Unit",
                    "traits": {
                        "smithy.api#enumValue": "kHz"
                    }
                }
            }
        },
        "com.amazonaws.groundstation#GetAgentConfiguration": {
            "type": "operation",
            "input": {
                "target": "com.amazonaws.groundstation#GetAgentConfigurationRequest"
            },
            "output": {
                "target": "com.amazonaws.groundstation#GetAgentConfigurationResponse"
            },
            "errors": [
                {
                    "target": "com.amazonaws.groundstation#DependencyException"
                },
                {
                    "target": "com.amazonaws.groundstation#InvalidParameterException"
                },
                {
                    "target": "com.amazonaws.groundstation#ResourceNotFoundException"
                }
            ],
            "traits": {
                "smithy.api#documentation": "<note> <p> For use by AWS Ground Station Agent and shouldn't be called directly.</p> </note> <p>Gets the latest configuration information for a registered agent.</p>",
                "smithy.api#http": {
                    "method": "GET",
                    "uri": "/agent/{agentId}/configuration"
                },
                "smithy.api#readonly": {}
            }
        },
        "com.amazonaws.groundstation#GetAgentConfigurationRequest": {
            "type": "structure",
            "members": {
                "agentId": {
                    "target": "com.amazonaws.groundstation#Uuid",
                    "traits": {
                        "smithy.api#documentation": "<p>UUID of agent to get configuration information for.</p>",
                        "smithy.api#httpLabel": {},
                        "smithy.api#required": {}
                    }
                }
            },
            "traits": {
                "smithy.api#input": {}
            }
        },
        "com.amazonaws.groundstation#GetAgentConfigurationResponse": {
            "type": "structure",
            "members": {
                "agentId": {
                    "target": "com.amazonaws.groundstation#Uuid",
                    "traits": {
                        "smithy.api#documentation": "<p>UUID of agent.</p>"
                    }
                },
                "taskingDocument": {
                    "target": "smithy.api#String",
                    "traits": {
                        "smithy.api#documentation": "<p>Tasking document for agent.</p>"
                    }
                }
            },
            "traits": {
                "smithy.api#output": {}
<<<<<<< HEAD
=======
            }
        },
        "com.amazonaws.groundstation#GetAgentTaskResponseUrl": {
            "type": "operation",
            "input": {
                "target": "com.amazonaws.groundstation#GetAgentTaskResponseUrlRequest"
            },
            "output": {
                "target": "com.amazonaws.groundstation#GetAgentTaskResponseUrlResponse"
            },
            "errors": [
                {
                    "target": "com.amazonaws.groundstation#DependencyException"
                },
                {
                    "target": "com.amazonaws.groundstation#InvalidParameterException"
                },
                {
                    "target": "com.amazonaws.groundstation#ResourceNotFoundException"
                }
            ],
            "traits": {
                "smithy.api#documentation": "<note> <p> For use by AWS Ground Station Agent and shouldn't be called directly.</p> </note> <p>Gets a presigned URL for uploading agent task response logs.</p>",
                "smithy.api#http": {
                    "method": "GET",
                    "uri": "/agentResponseUrl/{agentId}/{taskId}"
                },
                "smithy.api#readonly": {}
            }
        },
        "com.amazonaws.groundstation#GetAgentTaskResponseUrlRequest": {
            "type": "structure",
            "members": {
                "agentId": {
                    "target": "com.amazonaws.groundstation#Uuid",
                    "traits": {
                        "smithy.api#documentation": "<p>UUID of agent requesting the response URL.</p>",
                        "smithy.api#httpLabel": {},
                        "smithy.api#required": {}
                    }
                },
                "taskId": {
                    "target": "com.amazonaws.groundstation#Uuid",
                    "traits": {
                        "smithy.api#documentation": "<p>GUID of the agent task for which the response URL is being requested.</p>",
                        "smithy.api#httpLabel": {},
                        "smithy.api#required": {}
                    }
                }
            },
            "traits": {
                "smithy.api#input": {},
                "smithy.api#references": [
                    {
                        "resource": "com.amazonaws.groundstation#Agent"
                    }
                ]
            }
        },
        "com.amazonaws.groundstation#GetAgentTaskResponseUrlResponse": {
            "type": "structure",
            "members": {
                "agentId": {
                    "target": "com.amazonaws.groundstation#Uuid",
                    "traits": {
                        "smithy.api#documentation": "<p>UUID of the agent.</p>",
                        "smithy.api#required": {}
                    }
                },
                "taskId": {
                    "target": "com.amazonaws.groundstation#Uuid",
                    "traits": {
                        "smithy.api#documentation": "<p>GUID of the agent task.</p>",
                        "smithy.api#required": {}
                    }
                },
                "presignedLogUrl": {
                    "target": "smithy.api#String",
                    "traits": {
                        "smithy.api#documentation": "<p>Presigned URL for uploading agent task response logs.</p>",
                        "smithy.api#required": {}
                    }
                }
            },
            "traits": {
                "smithy.api#output": {},
                "smithy.api#references": [
                    {
                        "resource": "com.amazonaws.groundstation#Agent"
                    }
                ]
>>>>>>> e073ad92
            }
        },
        "com.amazonaws.groundstation#GetConfig": {
            "type": "operation",
            "input": {
                "target": "com.amazonaws.groundstation#GetConfigRequest"
            },
            "output": {
                "target": "com.amazonaws.groundstation#GetConfigResponse"
            },
            "errors": [
                {
                    "target": "com.amazonaws.groundstation#DependencyException"
                },
                {
                    "target": "com.amazonaws.groundstation#InvalidParameterException"
                },
                {
                    "target": "com.amazonaws.groundstation#ResourceNotFoundException"
                }
            ],
            "traits": {
                "smithy.api#documentation": "<p>Returns <code>Config</code> information.</p> <p>Only one <code>Config</code> response can be returned.</p>",
                "smithy.api#http": {
                    "method": "GET",
                    "uri": "/config/{configType}/{configId}"
                },
                "smithy.api#readonly": {}
            }
        },
        "com.amazonaws.groundstation#GetConfigRequest": {
            "type": "structure",
            "members": {
                "configId": {
                    "target": "com.amazonaws.groundstation#Uuid",
                    "traits": {
                        "smithy.api#documentation": "<p>UUID of a <code>Config</code>.</p>",
                        "smithy.api#httpLabel": {},
                        "smithy.api#required": {}
                    }
                },
                "configType": {
                    "target": "com.amazonaws.groundstation#ConfigCapabilityType",
                    "traits": {
                        "smithy.api#documentation": "<p>Type of a <code>Config</code>.</p>",
                        "smithy.api#httpLabel": {},
                        "smithy.api#required": {}
                    }
                }
            },
            "traits": {
                "smithy.api#documentation": "<p/>",
                "smithy.api#input": {}
            }
        },
        "com.amazonaws.groundstation#GetConfigResponse": {
            "type": "structure",
            "members": {
                "configId": {
                    "target": "smithy.api#String",
                    "traits": {
                        "smithy.api#documentation": "<p>UUID of a <code>Config</code>.</p>",
                        "smithy.api#required": {}
                    }
                },
                "configArn": {
                    "target": "com.amazonaws.groundstation#ConfigArn",
                    "traits": {
                        "smithy.api#documentation": "<p>ARN of a <code>Config</code> </p>",
                        "smithy.api#required": {}
                    }
                },
                "name": {
                    "target": "smithy.api#String",
                    "traits": {
                        "smithy.api#documentation": "<p>Name of a <code>Config</code>.</p>",
                        "smithy.api#required": {}
                    }
                },
                "configType": {
                    "target": "com.amazonaws.groundstation#ConfigCapabilityType",
                    "traits": {
                        "smithy.api#documentation": "<p>Type of a <code>Config</code>.</p>"
                    }
                },
                "configData": {
                    "target": "com.amazonaws.groundstation#ConfigTypeData",
                    "traits": {
                        "smithy.api#documentation": "<p>Data elements in a <code>Config</code>.</p>",
                        "smithy.api#required": {}
                    }
                },
                "tags": {
                    "target": "com.amazonaws.groundstation#TagsMap",
                    "traits": {
                        "smithy.api#documentation": "<p>Tags assigned to a <code>Config</code>.</p>"
                    }
                }
            },
            "traits": {
                "smithy.api#documentation": "<p/>",
                "smithy.api#output": {}
            }
        },
        "com.amazonaws.groundstation#GetDataflowEndpointGroup": {
            "type": "operation",
            "input": {
                "target": "com.amazonaws.groundstation#GetDataflowEndpointGroupRequest"
            },
            "output": {
                "target": "com.amazonaws.groundstation#GetDataflowEndpointGroupResponse"
            },
            "errors": [
                {
                    "target": "com.amazonaws.groundstation#DependencyException"
                },
                {
                    "target": "com.amazonaws.groundstation#InvalidParameterException"
                },
                {
                    "target": "com.amazonaws.groundstation#ResourceNotFoundException"
                }
            ],
            "traits": {
                "smithy.api#documentation": "<p>Returns the dataflow endpoint group.</p>",
                "smithy.api#http": {
                    "method": "GET",
                    "uri": "/dataflowEndpointGroup/{dataflowEndpointGroupId}"
                },
                "smithy.api#readonly": {}
            }
        },
        "com.amazonaws.groundstation#GetDataflowEndpointGroupRequest": {
            "type": "structure",
            "members": {
                "dataflowEndpointGroupId": {
                    "target": "com.amazonaws.groundstation#Uuid",
                    "traits": {
                        "smithy.api#documentation": "<p>UUID of a dataflow endpoint group.</p>",
                        "smithy.api#httpLabel": {},
                        "smithy.api#required": {}
                    }
                }
            },
            "traits": {
                "smithy.api#documentation": "<p/>",
<<<<<<< HEAD
                "smithy.api#input": {}
=======
                "smithy.api#input": {},
                "smithy.api#references": [
                    {
                        "resource": "com.amazonaws.groundstation#DataflowEndpointGroup"
                    }
                ]
>>>>>>> e073ad92
            }
        },
        "com.amazonaws.groundstation#GetDataflowEndpointGroupResponse": {
            "type": "structure",
            "members": {
                "dataflowEndpointGroupId": {
                    "target": "com.amazonaws.groundstation#Uuid",
                    "traits": {
                        "smithy.api#documentation": "<p>UUID of a dataflow endpoint group.</p>"
                    }
                },
                "dataflowEndpointGroupArn": {
                    "target": "com.amazonaws.groundstation#DataflowEndpointGroupArn",
                    "traits": {
                        "smithy.api#documentation": "<p>ARN of a dataflow endpoint group.</p>"
                    }
                },
                "endpointsDetails": {
                    "target": "com.amazonaws.groundstation#EndpointDetailsList",
                    "traits": {
                        "smithy.api#documentation": "<p>Details of a dataflow endpoint.</p>"
                    }
                },
                "tags": {
                    "target": "com.amazonaws.groundstation#TagsMap",
                    "traits": {
                        "smithy.api#documentation": "<p>Tags assigned to a dataflow endpoint group.</p>"
                    }
                },
                "contactPrePassDurationSeconds": {
                    "target": "com.amazonaws.groundstation#DataflowEndpointGroupDurationInSeconds",
                    "traits": {
                        "smithy.api#documentation": "<p>Amount of time, in seconds, before a contact starts that the Ground Station Dataflow Endpoint Group will be in a <code>PREPASS</code> state. A Ground Station Dataflow Endpoint Group State Change event will be emitted when the Dataflow Endpoint Group enters and exits the <code>PREPASS</code> state.</p>"
                    }
                },
                "contactPostPassDurationSeconds": {
                    "target": "com.amazonaws.groundstation#DataflowEndpointGroupDurationInSeconds",
                    "traits": {
                        "smithy.api#documentation": "<p>Amount of time, in seconds, after a contact ends that the Ground Station Dataflow Endpoint Group will be in a <code>POSTPASS</code> state. A Ground Station Dataflow Endpoint Group State Change event will be emitted when the Dataflow Endpoint Group enters and exits the <code>POSTPASS</code> state.</p>"
                    }
                }
            },
            "traits": {
                "smithy.api#documentation": "<p/>",
<<<<<<< HEAD
                "smithy.api#output": {}
=======
                "smithy.api#output": {},
                "smithy.api#references": [
                    {
                        "resource": "com.amazonaws.groundstation#DataflowEndpointGroup"
                    }
                ]
>>>>>>> e073ad92
            }
        },
        "com.amazonaws.groundstation#GetMinuteUsage": {
            "type": "operation",
            "input": {
                "target": "com.amazonaws.groundstation#GetMinuteUsageRequest"
            },
            "output": {
                "target": "com.amazonaws.groundstation#GetMinuteUsageResponse"
            },
            "errors": [
                {
                    "target": "com.amazonaws.groundstation#DependencyException"
                },
                {
                    "target": "com.amazonaws.groundstation#InvalidParameterException"
                },
                {
                    "target": "com.amazonaws.groundstation#ResourceNotFoundException"
                }
            ],
            "traits": {
                "smithy.api#documentation": "<p>Returns the number of reserved minutes used by account.</p>",
                "smithy.api#http": {
                    "method": "POST",
                    "uri": "/minute-usage"
                },
                "smithy.api#readonly": {}
            }
        },
        "com.amazonaws.groundstation#GetMinuteUsageRequest": {
            "type": "structure",
            "members": {
                "month": {
                    "target": "com.amazonaws.groundstation#Month",
                    "traits": {
                        "smithy.api#documentation": "<p>The month being requested, with a value of 1-12.</p>",
                        "smithy.api#required": {}
                    }
                },
                "year": {
                    "target": "com.amazonaws.groundstation#Year",
                    "traits": {
                        "smithy.api#documentation": "<p>The year being requested, in the format of YYYY.</p>",
                        "smithy.api#required": {}
                    }
                }
            },
            "traits": {
                "smithy.api#documentation": "<p/>",
                "smithy.api#input": {}
            }
        },
        "com.amazonaws.groundstation#GetMinuteUsageResponse": {
            "type": "structure",
            "members": {
                "isReservedMinutesCustomer": {
                    "target": "smithy.api#Boolean",
                    "traits": {
                        "smithy.api#documentation": "<p>Returns whether or not an account has signed up for the reserved minutes pricing plan, specific to the month being requested.</p>"
                    }
                },
                "totalReservedMinuteAllocation": {
                    "target": "smithy.api#Integer",
                    "traits": {
                        "smithy.api#documentation": "<p>Total number of reserved minutes allocated, specific to the month being requested.</p>"
                    }
                },
                "upcomingMinutesScheduled": {
                    "target": "smithy.api#Integer",
                    "traits": {
                        "smithy.api#documentation": "<p>Upcoming minutes scheduled for an account, specific to the month being requested.</p>"
                    }
                },
                "totalScheduledMinutes": {
                    "target": "smithy.api#Integer",
                    "traits": {
                        "smithy.api#documentation": "<p>Total scheduled minutes for an account, specific to the month being requested.</p>"
                    }
                },
                "estimatedMinutesRemaining": {
                    "target": "smithy.api#Integer",
                    "traits": {
                        "smithy.api#documentation": "<p>Estimated number of minutes remaining for an account, specific to the month being requested.</p>"
                    }
                }
            },
            "traits": {
                "smithy.api#documentation": "<p/>",
                "smithy.api#output": {}
            }
        },
        "com.amazonaws.groundstation#GetMissionProfile": {
            "type": "operation",
            "input": {
                "target": "com.amazonaws.groundstation#GetMissionProfileRequest"
            },
            "output": {
                "target": "com.amazonaws.groundstation#GetMissionProfileResponse"
            },
            "errors": [
                {
                    "target": "com.amazonaws.groundstation#DependencyException"
                },
                {
                    "target": "com.amazonaws.groundstation#InvalidParameterException"
                },
                {
                    "target": "com.amazonaws.groundstation#ResourceNotFoundException"
                }
            ],
            "traits": {
                "smithy.api#documentation": "<p>Returns a mission profile.</p>",
                "smithy.api#http": {
                    "method": "GET",
                    "uri": "/missionprofile/{missionProfileId}"
                },
                "smithy.api#readonly": {}
            }
        },
        "com.amazonaws.groundstation#GetMissionProfileRequest": {
            "type": "structure",
            "members": {
                "missionProfileId": {
                    "target": "com.amazonaws.groundstation#Uuid",
                    "traits": {
                        "smithy.api#documentation": "<p>UUID of a mission profile.</p>",
                        "smithy.api#httpLabel": {},
                        "smithy.api#required": {}
                    }
                }
            },
            "traits": {
                "smithy.api#documentation": "<p/>",
                "smithy.api#input": {}
            }
        },
        "com.amazonaws.groundstation#GetMissionProfileResponse": {
            "type": "structure",
            "members": {
                "missionProfileId": {
                    "target": "com.amazonaws.groundstation#Uuid",
                    "traits": {
                        "smithy.api#documentation": "<p>UUID of a mission profile.</p>"
                    }
                },
                "missionProfileArn": {
                    "target": "com.amazonaws.groundstation#MissionProfileArn",
                    "traits": {
                        "smithy.api#documentation": "<p>ARN of a mission profile.</p>"
                    }
                },
                "name": {
                    "target": "com.amazonaws.groundstation#SafeName",
                    "traits": {
                        "smithy.api#documentation": "<p>Name of a mission profile.</p>"
                    }
                },
                "region": {
                    "target": "com.amazonaws.groundstation#AWSRegion",
                    "traits": {
                        "smithy.api#documentation": "<p>Region of a mission profile.</p>"
                    }
                },
                "contactPrePassDurationSeconds": {
                    "target": "com.amazonaws.groundstation#DurationInSeconds",
                    "traits": {
                        "smithy.api#documentation": "<p>Amount of time prior to contact start you’d like to receive a CloudWatch event indicating an upcoming pass.</p>"
                    }
                },
                "contactPostPassDurationSeconds": {
                    "target": "com.amazonaws.groundstation#DurationInSeconds",
                    "traits": {
                        "smithy.api#documentation": "<p>Amount of time after a contact ends that you’d like to receive a CloudWatch event indicating the pass has finished.</p>"
                    }
                },
                "minimumViableContactDurationSeconds": {
                    "target": "com.amazonaws.groundstation#PositiveDurationInSeconds",
                    "traits": {
                        "smithy.api#documentation": "<p>Smallest amount of time in seconds that you’d like to see for an available contact. AWS Ground Station will not present you with contacts shorter than this duration.</p>"
                    }
                },
                "dataflowEdges": {
                    "target": "com.amazonaws.groundstation#DataflowEdgeList",
                    "traits": {
                        "smithy.api#documentation": "<p>A list of lists of ARNs. Each list of ARNs is an edge, with a <i>from</i> <code>Config</code> and a <i>to</i> <code>Config</code>.</p>"
                    }
                },
                "trackingConfigArn": {
                    "target": "com.amazonaws.groundstation#ConfigArn",
                    "traits": {
                        "smithy.api#documentation": "<p>ARN of a tracking <code>Config</code>.</p>"
                    }
                },
                "tags": {
                    "target": "com.amazonaws.groundstation#TagsMap",
                    "traits": {
                        "smithy.api#documentation": "<p>Tags assigned to a mission profile.</p>"
                    }
                },
                "streamsKmsKey": {
                    "target": "com.amazonaws.groundstation#KmsKey",
                    "traits": {
                        "smithy.api#documentation": "<p>KMS key to use for encrypting streams.</p>"
                    }
                },
                "streamsKmsRole": {
                    "target": "com.amazonaws.groundstation#RoleArn",
                    "traits": {
                        "smithy.api#documentation": "<p>Role to use for encrypting streams with KMS key.</p>"
                    }
                }
            },
            "traits": {
                "smithy.api#documentation": "<p/>",
                "smithy.api#output": {},
                "smithy.api#references": [
                    {
                        "resource": "com.amazonaws.groundstation#MissionProfile"
                    }
                ]
            }
        },
        "com.amazonaws.groundstation#GetSatellite": {
            "type": "operation",
            "input": {
                "target": "com.amazonaws.groundstation#GetSatelliteRequest"
            },
            "output": {
                "target": "com.amazonaws.groundstation#GetSatelliteResponse"
            },
            "errors": [
                {
                    "target": "com.amazonaws.groundstation#DependencyException"
                },
                {
                    "target": "com.amazonaws.groundstation#InvalidParameterException"
                },
                {
                    "target": "com.amazonaws.groundstation#ResourceNotFoundException"
                }
            ],
            "traits": {
                "smithy.api#documentation": "<p>Returns a satellite.</p>",
                "smithy.api#http": {
                    "method": "GET",
                    "uri": "/satellite/{satelliteId}"
                },
                "smithy.api#readonly": {}
            }
        },
        "com.amazonaws.groundstation#GetSatelliteRequest": {
            "type": "structure",
            "members": {
                "satelliteId": {
                    "target": "com.amazonaws.groundstation#Uuid",
                    "traits": {
                        "smithy.api#documentation": "<p>UUID of a satellite.</p>",
                        "smithy.api#httpLabel": {},
                        "smithy.api#required": {}
                    }
                }
            },
            "traits": {
                "smithy.api#documentation": "<p/>",
                "smithy.api#input": {}
            }
        },
        "com.amazonaws.groundstation#GetSatelliteResponse": {
            "type": "structure",
            "members": {
                "satelliteId": {
                    "target": "com.amazonaws.groundstation#Uuid",
                    "traits": {
                        "smithy.api#documentation": "<p>UUID of a satellite.</p>"
                    }
                },
                "satelliteArn": {
                    "target": "com.amazonaws.groundstation#satelliteArn",
                    "traits": {
                        "smithy.api#documentation": "<p>ARN of a satellite.</p>"
                    }
                },
                "noradSatelliteID": {
                    "target": "com.amazonaws.groundstation#noradSatelliteID",
                    "traits": {
                        "smithy.api#default": 0,
                        "smithy.api#documentation": "<p>NORAD satellite ID number.</p>"
                    }
                },
                "groundStations": {
                    "target": "com.amazonaws.groundstation#GroundStationIdList",
                    "traits": {
                        "smithy.api#documentation": "<p>A list of ground stations to which the satellite is on-boarded.</p>"
                    }
                },
                "currentEphemeris": {
                    "target": "com.amazonaws.groundstation#EphemerisMetaData",
                    "traits": {
                        "smithy.api#documentation": "<p>The current ephemeris being used to compute the trajectory of the satellite.</p>"
                    }
                }
            },
            "traits": {
                "smithy.api#documentation": "<p/>",
                "smithy.api#references": [
                    {
                        "resource": "com.amazon.awsgsaascontrolplanelambda.r20190311#Satellite"
                    }
                ]
            }
        },
        "com.amazonaws.groundstation#GroundStation": {
            "type": "service",
            "version": "2019-05-23",
            "operations": [
                {
                    "target": "com.amazonaws.groundstation#GetAgentTaskResponseUrl"
                },
                {
                    "target": "com.amazonaws.groundstation#GetMinuteUsage"
                },
                {
                    "target": "com.amazonaws.groundstation#ListTagsForResource"
                },
                {
                    "target": "com.amazonaws.groundstation#TagResource"
                },
                {
                    "target": "com.amazonaws.groundstation#UntagResource"
                }
            ],
            "resources": [
                {
                    "target": "com.amazonaws.groundstation#Agent"
                },
                {
                    "target": "com.amazonaws.groundstation#Config"
                },
                {
                    "target": "com.amazonaws.groundstation#Contact"
                },
                {
                    "target": "com.amazonaws.groundstation#DataflowEndpointGroup"
                },
                {
                    "target": "com.amazonaws.groundstation#DataflowEndpointGroupV2"
                },
                {
                    "target": "com.amazonaws.groundstation#Ephemeris"
                },
                {
                    "target": "com.amazonaws.groundstation#GroundStationResource"
                },
                {
                    "target": "com.amazonaws.groundstation#MissionProfile"
                },
                {
                    "target": "com.amazonaws.groundstation#Satellite"
                }
            ],
            "traits": {
                "aws.api#service": {
                    "sdkId": "GroundStation",
                    "cloudFormationName": "AWSGroundStation",
                    "arnNamespace": "groundstation",
                    "cloudTrailEventSource": "groundstation.amazonaws.com"
                },
                "aws.auth#sigv4": {
                    "name": "groundstation"
                },
                "aws.protocols#restJson1": {},
                "smithy.api#documentation": "<p>Welcome to the AWS Ground Station API Reference. AWS Ground Station is a fully managed service that enables you to control satellite communications, downlink and process satellite data, and scale your satellite operations efficiently and cost-effectively without having to build or manage your own ground station infrastructure.</p>",
                "smithy.api#title": "AWS Ground Station",
                "smithy.rules#endpointRuleSet": {
                    "version": "1.0",
                    "parameters": {
                        "Region": {
                            "builtIn": "AWS::Region",
                            "required": false,
                            "documentation": "The AWS region used to dispatch the request.",
                            "type": "string"
                        },
                        "UseDualStack": {
                            "builtIn": "AWS::UseDualStack",
                            "required": true,
                            "default": false,
                            "documentation": "When true, use the dual-stack endpoint. If the configured endpoint does not support dual-stack, dispatching the request MAY return an error.",
                            "type": "boolean"
                        },
                        "UseFIPS": {
                            "builtIn": "AWS::UseFIPS",
                            "required": true,
                            "default": false,
                            "documentation": "When true, send this request to the FIPS-compliant regional endpoint. If the configured endpoint does not have a FIPS compliant endpoint, dispatching the request will return an error.",
                            "type": "boolean"
                        },
                        "Endpoint": {
                            "builtIn": "SDK::Endpoint",
                            "required": false,
                            "documentation": "Override the endpoint used to send this request",
                            "type": "string"
                        }
                    },
                    "rules": [
                        {
                            "conditions": [
                                {
                                    "fn": "isSet",
                                    "argv": [
                                        {
                                            "ref": "Endpoint"
                                        }
                                    ]
                                }
                            ],
                            "rules": [
                                {
                                    "conditions": [
                                        {
                                            "fn": "booleanEquals",
                                            "argv": [
                                                {
                                                    "ref": "UseFIPS"
                                                },
                                                true
                                            ]
                                        }
                                    ],
                                    "error": "Invalid Configuration: FIPS and custom endpoint are not supported",
                                    "type": "error"
                                },
                                {
                                    "conditions": [
                                        {
                                            "fn": "booleanEquals",
                                            "argv": [
                                                {
                                                    "ref": "UseDualStack"
                                                },
                                                true
                                            ]
                                        }
                                    ],
                                    "error": "Invalid Configuration: Dualstack and custom endpoint are not supported",
                                    "type": "error"
                                },
                                {
                                    "conditions": [],
                                    "endpoint": {
                                        "url": {
                                            "ref": "Endpoint"
                                        },
                                        "properties": {},
                                        "headers": {}
                                    },
                                    "type": "endpoint"
                                }
                            ],
                            "type": "tree"
                        },
                        {
                            "conditions": [
                                {
                                    "fn": "isSet",
                                    "argv": [
                                        {
                                            "ref": "Region"
                                        }
                                    ]
                                }
                            ],
                            "rules": [
                                {
                                    "conditions": [
                                        {
                                            "fn": "aws.partition",
                                            "argv": [
                                                {
                                                    "ref": "Region"
                                                }
                                            ],
                                            "assign": "PartitionResult"
                                        }
                                    ],
                                    "rules": [
                                        {
                                            "conditions": [
                                                {
                                                    "fn": "booleanEquals",
                                                    "argv": [
                                                        {
                                                            "ref": "UseFIPS"
                                                        },
                                                        true
                                                    ]
                                                },
                                                {
                                                    "fn": "booleanEquals",
                                                    "argv": [
                                                        {
                                                            "ref": "UseDualStack"
                                                        },
                                                        true
                                                    ]
                                                }
                                            ],
                                            "rules": [
                                                {
                                                    "conditions": [
                                                        {
                                                            "fn": "booleanEquals",
                                                            "argv": [
                                                                true,
                                                                {
                                                                    "fn": "getAttr",
                                                                    "argv": [
                                                                        {
                                                                            "ref": "PartitionResult"
                                                                        },
                                                                        "supportsFIPS"
                                                                    ]
                                                                }
                                                            ]
                                                        },
                                                        {
                                                            "fn": "booleanEquals",
                                                            "argv": [
                                                                true,
                                                                {
                                                                    "fn": "getAttr",
                                                                    "argv": [
                                                                        {
                                                                            "ref": "PartitionResult"
                                                                        },
                                                                        "supportsDualStack"
                                                                    ]
                                                                }
                                                            ]
                                                        }
                                                    ],
                                                    "rules": [
                                                        {
                                                            "conditions": [],
                                                            "endpoint": {
                                                                "url": "https://groundstation-fips.{Region}.{PartitionResult#dualStackDnsSuffix}",
                                                                "properties": {},
                                                                "headers": {}
                                                            },
                                                            "type": "endpoint"
                                                        }
                                                    ],
                                                    "type": "tree"
                                                },
                                                {
                                                    "conditions": [],
                                                    "error": "FIPS and DualStack are enabled, but this partition does not support one or both",
                                                    "type": "error"
                                                }
                                            ],
                                            "type": "tree"
                                        },
                                        {
                                            "conditions": [
                                                {
                                                    "fn": "booleanEquals",
                                                    "argv": [
                                                        {
                                                            "ref": "UseFIPS"
                                                        },
                                                        true
                                                    ]
                                                }
                                            ],
                                            "rules": [
                                                {
                                                    "conditions": [
                                                        {
                                                            "fn": "booleanEquals",
                                                            "argv": [
                                                                {
                                                                    "fn": "getAttr",
                                                                    "argv": [
                                                                        {
                                                                            "ref": "PartitionResult"
                                                                        },
                                                                        "supportsFIPS"
                                                                    ]
                                                                },
                                                                true
                                                            ]
                                                        }
                                                    ],
                                                    "rules": [
                                                        {
                                                            "conditions": [],
                                                            "endpoint": {
                                                                "url": "https://groundstation-fips.{Region}.{PartitionResult#dnsSuffix}",
                                                                "properties": {},
                                                                "headers": {}
                                                            },
                                                            "type": "endpoint"
                                                        }
                                                    ],
                                                    "type": "tree"
                                                },
                                                {
                                                    "conditions": [],
                                                    "error": "FIPS is enabled but this partition does not support FIPS",
                                                    "type": "error"
                                                }
                                            ],
                                            "type": "tree"
                                        },
                                        {
                                            "conditions": [
                                                {
                                                    "fn": "booleanEquals",
                                                    "argv": [
                                                        {
                                                            "ref": "UseDualStack"
                                                        },
                                                        true
                                                    ]
                                                }
                                            ],
                                            "rules": [
                                                {
                                                    "conditions": [
                                                        {
                                                            "fn": "booleanEquals",
                                                            "argv": [
                                                                true,
                                                                {
                                                                    "fn": "getAttr",
                                                                    "argv": [
                                                                        {
                                                                            "ref": "PartitionResult"
                                                                        },
                                                                        "supportsDualStack"
                                                                    ]
                                                                }
                                                            ]
                                                        }
                                                    ],
                                                    "rules": [
                                                        {
                                                            "conditions": [],
                                                            "endpoint": {
                                                                "url": "https://groundstation.{Region}.{PartitionResult#dualStackDnsSuffix}",
                                                                "properties": {},
                                                                "headers": {}
                                                            },
                                                            "type": "endpoint"
                                                        }
                                                    ],
                                                    "type": "tree"
                                                },
                                                {
                                                    "conditions": [],
                                                    "error": "DualStack is enabled but this partition does not support DualStack",
                                                    "type": "error"
                                                }
                                            ],
                                            "type": "tree"
                                        },
                                        {
                                            "conditions": [],
                                            "endpoint": {
                                                "url": "https://groundstation.{Region}.{PartitionResult#dnsSuffix}",
                                                "properties": {},
                                                "headers": {}
                                            },
                                            "type": "endpoint"
                                        }
                                    ],
                                    "type": "tree"
                                }
                            ],
                            "type": "tree"
                        },
                        {
                            "conditions": [],
                            "error": "Invalid Configuration: Missing Region",
                            "type": "error"
                        }
                    ]
                },
                "smithy.rules#endpointTests": {
                    "testCases": [
                        {
                            "documentation": "For region af-south-1 with FIPS disabled and DualStack disabled",
                            "expect": {
                                "endpoint": {
                                    "url": "https://groundstation.af-south-1.amazonaws.com"
                                }
                            },
                            "params": {
                                "Region": "af-south-1",
                                "UseFIPS": false,
                                "UseDualStack": false
                            }
                        },
                        {
                            "documentation": "For region ap-northeast-2 with FIPS disabled and DualStack disabled",
                            "expect": {
                                "endpoint": {
                                    "url": "https://groundstation.ap-northeast-2.amazonaws.com"
                                }
                            },
                            "params": {
                                "Region": "ap-northeast-2",
                                "UseFIPS": false,
                                "UseDualStack": false
                            }
                        },
                        {
                            "documentation": "For region ap-southeast-2 with FIPS disabled and DualStack disabled",
                            "expect": {
                                "endpoint": {
                                    "url": "https://groundstation.ap-southeast-2.amazonaws.com"
                                }
                            },
                            "params": {
                                "Region": "ap-southeast-2",
                                "UseFIPS": false,
                                "UseDualStack": false
                            }
                        },
                        {
                            "documentation": "For region eu-central-1 with FIPS disabled and DualStack disabled",
                            "expect": {
                                "endpoint": {
                                    "url": "https://groundstation.eu-central-1.amazonaws.com"
                                }
                            },
                            "params": {
                                "Region": "eu-central-1",
                                "UseFIPS": false,
                                "UseDualStack": false
                            }
                        },
                        {
                            "documentation": "For region eu-north-1 with FIPS disabled and DualStack disabled",
                            "expect": {
                                "endpoint": {
                                    "url": "https://groundstation.eu-north-1.amazonaws.com"
                                }
                            },
                            "params": {
                                "Region": "eu-north-1",
                                "UseFIPS": false,
                                "UseDualStack": false
                            }
                        },
                        {
                            "documentation": "For region eu-west-1 with FIPS disabled and DualStack disabled",
                            "expect": {
                                "endpoint": {
                                    "url": "https://groundstation.eu-west-1.amazonaws.com"
                                }
                            },
                            "params": {
                                "Region": "eu-west-1",
                                "UseFIPS": false,
                                "UseDualStack": false
                            }
                        },
                        {
                            "documentation": "For region me-south-1 with FIPS disabled and DualStack disabled",
                            "expect": {
                                "endpoint": {
                                    "url": "https://groundstation.me-south-1.amazonaws.com"
                                }
                            },
                            "params": {
                                "Region": "me-south-1",
                                "UseFIPS": false,
                                "UseDualStack": false
                            }
                        },
                        {
                            "documentation": "For region sa-east-1 with FIPS disabled and DualStack disabled",
                            "expect": {
                                "endpoint": {
                                    "url": "https://groundstation.sa-east-1.amazonaws.com"
                                }
                            },
                            "params": {
                                "Region": "sa-east-1",
                                "UseFIPS": false,
                                "UseDualStack": false
                            }
                        },
                        {
                            "documentation": "For region us-east-1 with FIPS disabled and DualStack disabled",
                            "expect": {
                                "endpoint": {
                                    "url": "https://groundstation.us-east-1.amazonaws.com"
                                }
                            },
                            "params": {
                                "Region": "us-east-1",
                                "UseFIPS": false,
                                "UseDualStack": false
                            }
                        },
                        {
                            "documentation": "For region us-east-1 with FIPS enabled and DualStack disabled",
                            "expect": {
                                "endpoint": {
                                    "url": "https://groundstation-fips.us-east-1.amazonaws.com"
                                }
                            },
                            "params": {
                                "Region": "us-east-1",
                                "UseFIPS": true,
                                "UseDualStack": false
                            }
                        },
                        {
                            "documentation": "For region us-east-2 with FIPS disabled and DualStack disabled",
                            "expect": {
                                "endpoint": {
                                    "url": "https://groundstation.us-east-2.amazonaws.com"
                                }
                            },
                            "params": {
                                "Region": "us-east-2",
                                "UseFIPS": false,
                                "UseDualStack": false
                            }
                        },
                        {
                            "documentation": "For region us-east-2 with FIPS enabled and DualStack disabled",
                            "expect": {
                                "endpoint": {
                                    "url": "https://groundstation-fips.us-east-2.amazonaws.com"
                                }
                            },
                            "params": {
                                "Region": "us-east-2",
                                "UseFIPS": true,
                                "UseDualStack": false
                            }
                        },
                        {
                            "documentation": "For region us-west-2 with FIPS disabled and DualStack disabled",
                            "expect": {
                                "endpoint": {
                                    "url": "https://groundstation.us-west-2.amazonaws.com"
                                }
                            },
                            "params": {
                                "Region": "us-west-2",
                                "UseFIPS": false,
                                "UseDualStack": false
                            }
                        },
                        {
                            "documentation": "For region us-west-2 with FIPS enabled and DualStack disabled",
                            "expect": {
                                "endpoint": {
                                    "url": "https://groundstation-fips.us-west-2.amazonaws.com"
                                }
                            },
                            "params": {
                                "Region": "us-west-2",
                                "UseFIPS": true,
                                "UseDualStack": false
                            }
                        },
                        {
                            "documentation": "For region us-east-1 with FIPS enabled and DualStack enabled",
                            "expect": {
                                "endpoint": {
                                    "url": "https://groundstation-fips.us-east-1.api.aws"
                                }
                            },
                            "params": {
                                "Region": "us-east-1",
                                "UseFIPS": true,
                                "UseDualStack": true
                            }
                        },
                        {
                            "documentation": "For region us-east-1 with FIPS disabled and DualStack enabled",
                            "expect": {
                                "endpoint": {
                                    "url": "https://groundstation.us-east-1.api.aws"
                                }
                            },
                            "params": {
                                "Region": "us-east-1",
                                "UseFIPS": false,
                                "UseDualStack": true
                            }
                        },
                        {
                            "documentation": "For region cn-north-1 with FIPS enabled and DualStack enabled",
                            "expect": {
                                "endpoint": {
                                    "url": "https://groundstation-fips.cn-north-1.api.amazonwebservices.com.cn"
                                }
                            },
                            "params": {
                                "Region": "cn-north-1",
                                "UseFIPS": true,
                                "UseDualStack": true
                            }
                        },
                        {
                            "documentation": "For region cn-north-1 with FIPS enabled and DualStack disabled",
                            "expect": {
                                "endpoint": {
                                    "url": "https://groundstation-fips.cn-north-1.amazonaws.com.cn"
                                }
                            },
                            "params": {
                                "Region": "cn-north-1",
                                "UseFIPS": true,
                                "UseDualStack": false
                            }
                        },
                        {
                            "documentation": "For region cn-north-1 with FIPS disabled and DualStack enabled",
                            "expect": {
                                "endpoint": {
                                    "url": "https://groundstation.cn-north-1.api.amazonwebservices.com.cn"
                                }
                            },
                            "params": {
                                "Region": "cn-north-1",
                                "UseFIPS": false,
                                "UseDualStack": true
                            }
                        },
                        {
                            "documentation": "For region cn-north-1 with FIPS disabled and DualStack disabled",
                            "expect": {
                                "endpoint": {
                                    "url": "https://groundstation.cn-north-1.amazonaws.com.cn"
                                }
                            },
                            "params": {
                                "Region": "cn-north-1",
                                "UseFIPS": false,
                                "UseDualStack": false
                            }
                        },
                        {
                            "documentation": "For region us-gov-east-1 with FIPS enabled and DualStack enabled",
                            "expect": {
                                "endpoint": {
                                    "url": "https://groundstation-fips.us-gov-east-1.api.aws"
                                }
                            },
                            "params": {
                                "Region": "us-gov-east-1",
                                "UseFIPS": true,
                                "UseDualStack": true
                            }
                        },
                        {
                            "documentation": "For region us-gov-east-1 with FIPS enabled and DualStack disabled",
                            "expect": {
                                "endpoint": {
                                    "url": "https://groundstation-fips.us-gov-east-1.amazonaws.com"
                                }
                            },
                            "params": {
                                "Region": "us-gov-east-1",
                                "UseFIPS": true,
                                "UseDualStack": false
                            }
                        },
                        {
                            "documentation": "For region us-gov-east-1 with FIPS disabled and DualStack enabled",
                            "expect": {
                                "endpoint": {
                                    "url": "https://groundstation.us-gov-east-1.api.aws"
                                }
                            },
                            "params": {
                                "Region": "us-gov-east-1",
                                "UseFIPS": false,
                                "UseDualStack": true
                            }
                        },
                        {
                            "documentation": "For region us-gov-east-1 with FIPS disabled and DualStack disabled",
                            "expect": {
                                "endpoint": {
                                    "url": "https://groundstation.us-gov-east-1.amazonaws.com"
                                }
                            },
                            "params": {
                                "Region": "us-gov-east-1",
                                "UseFIPS": false,
                                "UseDualStack": false
                            }
                        },
                        {
                            "documentation": "For region us-iso-east-1 with FIPS enabled and DualStack disabled",
                            "expect": {
                                "endpoint": {
                                    "url": "https://groundstation-fips.us-iso-east-1.c2s.ic.gov"
                                }
                            },
                            "params": {
                                "Region": "us-iso-east-1",
                                "UseFIPS": true,
                                "UseDualStack": false
                            }
                        },
                        {
                            "documentation": "For region us-iso-east-1 with FIPS disabled and DualStack disabled",
                            "expect": {
                                "endpoint": {
                                    "url": "https://groundstation.us-iso-east-1.c2s.ic.gov"
                                }
                            },
                            "params": {
                                "Region": "us-iso-east-1",
                                "UseFIPS": false,
                                "UseDualStack": false
                            }
                        },
                        {
                            "documentation": "For region us-isob-east-1 with FIPS enabled and DualStack disabled",
                            "expect": {
                                "endpoint": {
                                    "url": "https://groundstation-fips.us-isob-east-1.sc2s.sgov.gov"
                                }
                            },
                            "params": {
                                "Region": "us-isob-east-1",
                                "UseFIPS": true,
                                "UseDualStack": false
                            }
                        },
                        {
                            "documentation": "For region us-isob-east-1 with FIPS disabled and DualStack disabled",
                            "expect": {
                                "endpoint": {
                                    "url": "https://groundstation.us-isob-east-1.sc2s.sgov.gov"
                                }
                            },
                            "params": {
                                "Region": "us-isob-east-1",
                                "UseFIPS": false,
                                "UseDualStack": false
                            }
                        },
                        {
                            "documentation": "For custom endpoint with region set and fips disabled and dualstack disabled",
                            "expect": {
                                "endpoint": {
                                    "url": "https://example.com"
                                }
                            },
                            "params": {
                                "Region": "us-east-1",
                                "UseFIPS": false,
                                "UseDualStack": false,
                                "Endpoint": "https://example.com"
                            }
                        },
                        {
                            "documentation": "For custom endpoint with region not set and fips disabled and dualstack disabled",
                            "expect": {
                                "endpoint": {
                                    "url": "https://example.com"
                                }
                            },
                            "params": {
                                "UseFIPS": false,
                                "UseDualStack": false,
                                "Endpoint": "https://example.com"
                            }
                        },
                        {
                            "documentation": "For custom endpoint with fips enabled and dualstack disabled",
                            "expect": {
                                "error": "Invalid Configuration: FIPS and custom endpoint are not supported"
                            },
                            "params": {
                                "Region": "us-east-1",
                                "UseFIPS": true,
                                "UseDualStack": false,
                                "Endpoint": "https://example.com"
                            }
                        },
                        {
                            "documentation": "For custom endpoint with fips disabled and dualstack enabled",
                            "expect": {
                                "error": "Invalid Configuration: Dualstack and custom endpoint are not supported"
                            },
                            "params": {
                                "Region": "us-east-1",
                                "UseFIPS": false,
                                "UseDualStack": true,
                                "Endpoint": "https://example.com"
                            }
                        },
                        {
                            "documentation": "Missing region",
                            "expect": {
                                "error": "Invalid Configuration: Missing Region"
                            }
                        }
                    ],
                    "version": "1.0"
                }
            }
        },
        "com.amazonaws.groundstation#GroundStationData": {
            "type": "structure",
            "members": {
                "groundStationId": {
                    "target": "com.amazonaws.groundstation#GroundStationName",
                    "traits": {
                        "smithy.api#documentation": "<p>UUID of a ground station.</p>"
                    }
                },
                "groundStationName": {
                    "target": "com.amazonaws.groundstation#GroundStationName",
                    "traits": {
                        "smithy.api#documentation": "<p>Name of a ground station.</p>"
                    }
                },
                "region": {
                    "target": "com.amazonaws.groundstation#AWSRegion",
                    "traits": {
                        "smithy.api#documentation": "<p>Ground station Region.</p>"
                    }
                }
            },
            "traits": {
                "smithy.api#documentation": "<p>Information about the ground station data.</p>"
            }
        },
        "com.amazonaws.groundstation#GroundStationIdList": {
            "type": "list",
            "member": {
                "target": "com.amazonaws.groundstation#GroundStationName"
            },
            "traits": {
                "smithy.api#length": {
                    "min": 0,
                    "max": 500
                }
            }
        },
        "com.amazonaws.groundstation#GroundStationList": {
            "type": "list",
            "member": {
                "target": "com.amazonaws.groundstation#GroundStationData"
            }
        },
        "com.amazonaws.groundstation#GroundStationName": {
            "type": "string",
            "traits": {
                "smithy.api#length": {
                    "min": 4,
                    "max": 500
                },
                "smithy.api#pattern": "^[ a-zA-Z0-9-._:=]{4,256}$"
            }
        },
        "com.amazonaws.groundstation#GroundStationResource": {
            "type": "resource",
            "identifiers": {
                "groundStationId": {
                    "target": "smithy.api#String"
                }
            },
            "list": {
                "target": "com.amazonaws.groundstation#ListGroundStations"
            },
            "traits": {
                "aws.api#arn": {
                    "template": "groundstation:{groundStationId}"
                }
            }
        },
        "com.amazonaws.groundstation#ISO8601TimeRange": {
            "type": "structure",
            "members": {
                "startTime": {
                    "target": "smithy.api#Timestamp",
                    "traits": {
                        "smithy.api#documentation": "<p>Start time in ISO 8601 format in Coordinated Universal Time (UTC).</p> <p>Example: <code>2026-11-15T10:28:48.000Z</code> </p>",
                        "smithy.api#required": {},
                        "smithy.api#timestampFormat": "date-time"
                    }
                },
                "endTime": {
                    "target": "smithy.api#Timestamp",
                    "traits": {
                        "smithy.api#documentation": "<p>End time in ISO 8601 format in Coordinated Universal Time (UTC).</p> <p>Example: <code>2024-01-15T12:00:00.000Z</code> </p>",
                        "smithy.api#required": {},
                        "smithy.api#timestampFormat": "date-time"
                    }
                }
            },
            "traits": {
                "smithy.api#documentation": "<p>Time range specified using ISO 8601 format timestamps.</p>"
            }
        },
        "com.amazonaws.groundstation#InstanceId": {
            "type": "string",
            "traits": {
                "smithy.api#length": {
                    "min": 10,
                    "max": 64
                },
                "smithy.api#pattern": "^[a-z0-9-]{10,64}$"
            }
        },
        "com.amazonaws.groundstation#InstanceType": {
            "type": "string",
            "traits": {
                "smithy.api#length": {
                    "min": 1,
                    "max": 64
                },
                "smithy.api#pattern": "^[a-z0-9.-]{1,64}$"
            }
        },
        "com.amazonaws.groundstation#IntegerRange": {
            "type": "structure",
            "members": {
                "minimum": {
                    "target": "smithy.api#Integer",
                    "traits": {
                        "smithy.api#documentation": "<p>A minimum value.</p>",
                        "smithy.api#required": {}
                    }
                },
                "maximum": {
                    "target": "smithy.api#Integer",
                    "traits": {
                        "smithy.api#documentation": "<p>A maximum value.</p>",
                        "smithy.api#required": {}
                    }
                }
            },
            "traits": {
                "smithy.api#documentation": "<p>An integer range that has a minimum and maximum value.</p>"
            }
        },
        "com.amazonaws.groundstation#InvalidParameterException": {
            "type": "structure",
            "members": {
                "message": {
                    "target": "smithy.api#String"
                },
                "parameterName": {
                    "target": "smithy.api#String",
                    "traits": {
                        "smithy.api#documentation": "<p/>"
                    }
                }
            },
            "traits": {
                "smithy.api#documentation": "<p>One or more parameters are not valid.</p>",
                "smithy.api#error": "client",
                "smithy.api#httpError": 431
            }
        },
        "com.amazonaws.groundstation#IpAddressList": {
            "type": "list",
            "member": {
                "target": "com.amazonaws.groundstation#IpV4Address"
            },
            "traits": {
                "smithy.api#length": {
                    "min": 1,
                    "max": 20
                }
            }
        },
        "com.amazonaws.groundstation#IpV4Address": {
            "type": "string",
            "traits": {
                "smithy.api#length": {
                    "min": 7,
                    "max": 16
                },
                "smithy.api#pattern": "^\\d{1,3}\\.\\d{1,3}\\.\\d{1,3}\\.\\d{1,3}$"
            }
        },
        "com.amazonaws.groundstation#JsonString": {
            "type": "string",
            "traits": {
                "smithy.api#length": {
                    "min": 2,
                    "max": 8192
                },
                "smithy.api#pattern": "^[{}\\[\\]:.,\"0-9A-Za-z\\-_\\s]{2,8192}$"
            }
        },
        "com.amazonaws.groundstation#KeyAliasArn": {
            "type": "string",
            "traits": {
                "aws.api#arnReference": {
                    "type": "AWS::KMS::Alias"
                },
                "smithy.api#length": {
                    "min": 1,
                    "max": 512
                },
                "smithy.api#pattern": "^arn:aws[a-zA-Z-]{0,16}:kms:[-a-z0-9]{1,50}:[0-9]{12}:((alias/[a-zA-Z0-9:/_-]{1,256}))$"
            }
        },
        "com.amazonaws.groundstation#KeyAliasName": {
            "type": "string",
            "traits": {
                "smithy.api#length": {
                    "min": 1,
                    "max": 256
                },
                "smithy.api#pattern": "^alias/[a-zA-Z0-9:/_-]+$"
            }
        },
        "com.amazonaws.groundstation#KeyArn": {
            "type": "string",
            "traits": {
                "aws.api#arnReference": {
                    "type": "AWS::KMS::Key"
                }
            }
        },
        "com.amazonaws.groundstation#KmsKey": {
            "type": "union",
            "members": {
                "kmsKeyArn": {
                    "target": "com.amazonaws.groundstation#KeyArn",
                    "traits": {
                        "smithy.api#documentation": "<p>KMS Key Arn.</p>"
                    }
                },
                "kmsAliasArn": {
                    "target": "com.amazonaws.groundstation#KeyAliasArn",
                    "traits": {
                        "smithy.api#documentation": "<p>KMS Alias Arn.</p>"
                    }
                },
                "kmsAliasName": {
                    "target": "com.amazonaws.groundstation#KeyAliasName",
                    "traits": {
                        "smithy.api#documentation": "<p>KMS Alias Name.</p>"
                    }
                }
            },
            "traits": {
                "smithy.api#documentation": "<p>KMS key info.</p>"
            }
        },
        "com.amazonaws.groundstation#ListConfigs": {
            "type": "operation",
            "input": {
                "target": "com.amazonaws.groundstation#ListConfigsRequest"
            },
            "output": {
                "target": "com.amazonaws.groundstation#ListConfigsResponse"
            },
            "errors": [
                {
                    "target": "com.amazonaws.groundstation#DependencyException"
                },
                {
                    "target": "com.amazonaws.groundstation#InvalidParameterException"
                },
                {
                    "target": "com.amazonaws.groundstation#ResourceNotFoundException"
                }
            ],
            "traits": {
                "smithy.api#documentation": "<p>Returns a list of <code>Config</code> objects.</p>",
                "smithy.api#http": {
                    "method": "GET",
                    "uri": "/config"
                },
                "smithy.api#paginated": {
                    "inputToken": "nextToken",
                    "pageSize": "maxResults",
                    "outputToken": "nextToken",
                    "items": "configList"
                },
                "smithy.api#readonly": {}
            }
        },
        "com.amazonaws.groundstation#ListConfigsRequest": {
            "type": "structure",
            "members": {
                "maxResults": {
                    "target": "com.amazonaws.groundstation#PaginationMaxResults",
                    "traits": {
                        "smithy.api#documentation": "<p>Maximum number of <code>Configs</code> returned.</p>",
                        "smithy.api#httpQuery": "maxResults"
                    }
                },
                "nextToken": {
                    "target": "com.amazonaws.groundstation#PaginationToken",
                    "traits": {
                        "smithy.api#documentation": "<p>Next token returned in the request of a previous <code>ListConfigs</code> call. Used to get the next page of results.</p>",
                        "smithy.api#httpQuery": "nextToken"
                    }
                }
            },
            "traits": {
                "smithy.api#documentation": "<p/>",
                "smithy.api#input": {}
            }
        },
        "com.amazonaws.groundstation#ListConfigsResponse": {
            "type": "structure",
            "members": {
                "nextToken": {
                    "target": "com.amazonaws.groundstation#PaginationToken",
                    "traits": {
                        "smithy.api#documentation": "<p>Next token returned in the response of a previous <code>ListConfigs</code> call. Used to get the next page of results.</p>"
                    }
                },
                "configList": {
                    "target": "com.amazonaws.groundstation#ConfigList",
                    "traits": {
                        "smithy.api#documentation": "<p>List of <code>Config</code> items.</p>"
                    }
                }
            },
            "traits": {
                "smithy.api#documentation": "<p/>",
                "smithy.api#output": {}
            }
        },
        "com.amazonaws.groundstation#ListContacts": {
            "type": "operation",
            "input": {
                "target": "com.amazonaws.groundstation#ListContactsRequest"
            },
            "output": {
                "target": "com.amazonaws.groundstation#ListContactsResponse"
            },
            "errors": [
                {
                    "target": "com.amazonaws.groundstation#DependencyException"
                },
                {
                    "target": "com.amazonaws.groundstation#InvalidParameterException"
                },
                {
                    "target": "com.amazonaws.groundstation#ResourceNotFoundException"
                }
            ],
            "traits": {
                "smithy.api#documentation": "<p>Returns a list of contacts.</p> <p>If <code>statusList</code> contains AVAILABLE, the request must include <code>groundStation</code>, <code>missionprofileArn</code>, and <code>satelliteArn</code>. </p>",
                "smithy.api#http": {
                    "method": "POST",
                    "uri": "/contacts"
                },
                "smithy.api#paginated": {
                    "inputToken": "nextToken",
                    "pageSize": "maxResults",
                    "outputToken": "nextToken",
                    "items": "contactList"
                },
                "smithy.api#readonly": {}
            }
        },
        "com.amazonaws.groundstation#ListContactsRequest": {
            "type": "structure",
            "members": {
                "maxResults": {
                    "target": "com.amazonaws.groundstation#PaginationMaxResults",
                    "traits": {
                        "smithy.api#documentation": "<p>Maximum number of contacts returned.</p>"
                    }
                },
                "nextToken": {
                    "target": "com.amazonaws.groundstation#PaginationToken",
                    "traits": {
                        "smithy.api#documentation": "<p>Next token returned in the request of a previous <code>ListContacts</code> call. Used to get the next page of results.</p>"
                    }
                },
                "statusList": {
                    "target": "com.amazonaws.groundstation#StatusList",
                    "traits": {
                        "smithy.api#documentation": "<p>Status of a contact reservation.</p>",
                        "smithy.api#required": {}
                    }
                },
                "startTime": {
                    "target": "smithy.api#Timestamp",
                    "traits": {
                        "smithy.api#documentation": "<p>Start time of a contact in UTC.</p>",
                        "smithy.api#required": {}
                    }
                },
                "endTime": {
                    "target": "smithy.api#Timestamp",
                    "traits": {
                        "smithy.api#documentation": "<p>End time of a contact in UTC.</p>",
                        "smithy.api#required": {}
                    }
                },
                "groundStation": {
                    "target": "com.amazonaws.groundstation#GroundStationName",
                    "traits": {
                        "smithy.api#documentation": "<p>Name of a ground station.</p>"
                    }
                },
                "satelliteArn": {
                    "target": "com.amazonaws.groundstation#satelliteArn",
                    "traits": {
                        "smithy.api#documentation": "<p>ARN of a satellite.</p>"
                    }
                },
                "missionProfileArn": {
                    "target": "com.amazonaws.groundstation#MissionProfileArn",
                    "traits": {
                        "smithy.api#documentation": "<p>ARN of a mission profile.</p>"
                    }
                },
                "ephemeris": {
                    "target": "com.amazonaws.groundstation#EphemerisFilter",
                    "traits": {
                        "smithy.api#documentation": "<p>Filter for selecting contacts that use a specific ephemeris\".</p>"
                    }
                }
            },
            "traits": {
                "smithy.api#documentation": "<p/>",
                "smithy.api#input": {}
            }
        },
        "com.amazonaws.groundstation#ListContactsResponse": {
            "type": "structure",
            "members": {
                "nextToken": {
                    "target": "com.amazonaws.groundstation#PaginationToken",
                    "traits": {
                        "smithy.api#documentation": "<p>Next token returned in the response of a previous <code>ListContacts</code> call. Used to get the next page of results.</p>"
                    }
                },
                "contactList": {
                    "target": "com.amazonaws.groundstation#ContactList",
                    "traits": {
                        "smithy.api#documentation": "<p>List of contacts.</p>"
                    }
                }
            },
            "traits": {
                "smithy.api#documentation": "<p/>",
                "smithy.api#output": {}
            }
        },
        "com.amazonaws.groundstation#ListDataflowEndpointGroups": {
            "type": "operation",
            "input": {
                "target": "com.amazonaws.groundstation#ListDataflowEndpointGroupsRequest"
            },
            "output": {
                "target": "com.amazonaws.groundstation#ListDataflowEndpointGroupsResponse"
            },
            "errors": [
                {
                    "target": "com.amazonaws.groundstation#DependencyException"
                },
                {
                    "target": "com.amazonaws.groundstation#InvalidParameterException"
                },
                {
                    "target": "com.amazonaws.groundstation#ResourceNotFoundException"
                }
            ],
            "traits": {
                "smithy.api#documentation": "<p>Returns a list of <code>DataflowEndpoint</code> groups.</p>",
                "smithy.api#http": {
                    "method": "GET",
                    "uri": "/dataflowEndpointGroup"
                },
                "smithy.api#paginated": {
                    "inputToken": "nextToken",
                    "pageSize": "maxResults",
                    "outputToken": "nextToken",
                    "items": "dataflowEndpointGroupList"
                },
                "smithy.api#readonly": {}
            }
        },
        "com.amazonaws.groundstation#ListDataflowEndpointGroupsRequest": {
            "type": "structure",
            "members": {
                "maxResults": {
                    "target": "com.amazonaws.groundstation#PaginationMaxResults",
                    "traits": {
                        "smithy.api#documentation": "<p>Maximum number of dataflow endpoint groups returned.</p>",
                        "smithy.api#httpQuery": "maxResults"
                    }
                },
                "nextToken": {
                    "target": "com.amazonaws.groundstation#PaginationToken",
                    "traits": {
                        "smithy.api#documentation": "<p>Next token returned in the request of a previous <code>ListDataflowEndpointGroups</code> call. Used to get the next page of results.</p>",
                        "smithy.api#httpQuery": "nextToken"
                    }
                }
            },
            "traits": {
                "smithy.api#documentation": "<p/>",
                "smithy.api#input": {}
            }
        },
        "com.amazonaws.groundstation#ListDataflowEndpointGroupsResponse": {
            "type": "structure",
            "members": {
                "nextToken": {
                    "target": "com.amazonaws.groundstation#PaginationToken",
                    "traits": {
                        "smithy.api#documentation": "<p>Next token returned in the response of a previous <code>ListDataflowEndpointGroups</code> call. Used to get the next page of results.</p>"
                    }
                },
                "dataflowEndpointGroupList": {
                    "target": "com.amazonaws.groundstation#DataflowEndpointGroupList",
                    "traits": {
                        "smithy.api#documentation": "<p>A list of dataflow endpoint groups.</p>"
                    }
                }
            },
            "traits": {
                "smithy.api#documentation": "<p/>",
                "smithy.api#output": {}
            }
        },
        "com.amazonaws.groundstation#ListEphemerides": {
            "type": "operation",
            "input": {
                "target": "com.amazonaws.groundstation#ListEphemeridesRequest"
            },
            "output": {
                "target": "com.amazonaws.groundstation#ListEphemeridesResponse"
            },
            "errors": [
                {
                    "target": "com.amazonaws.groundstation#DependencyException"
                },
                {
                    "target": "com.amazonaws.groundstation#InvalidParameterException"
                },
                {
                    "target": "com.amazonaws.groundstation#ResourceNotFoundException"
                }
            ],
            "traits": {
                "smithy.api#documentation": "<p>List your existing ephemerides.</p>",
                "smithy.api#http": {
                    "method": "POST",
                    "uri": "/ephemerides"
                },
                "smithy.api#paginated": {
                    "inputToken": "nextToken",
                    "pageSize": "maxResults",
                    "outputToken": "nextToken",
                    "items": "ephemerides"
                },
                "smithy.api#readonly": {},
                "smithy.api#suppress": [
                    "HttpMethodSemantics"
                ]
            }
        },
        "com.amazonaws.groundstation#ListEphemeridesRequest": {
            "type": "structure",
            "members": {
                "satelliteId": {
                    "target": "com.amazonaws.groundstation#Uuid",
                    "traits": {
                        "smithy.api#documentation": "<p>The AWS Ground Station satellite ID to list ephemeris for.</p>"
                    }
                },
                "ephemerisType": {
                    "target": "com.amazonaws.groundstation#EphemerisType",
                    "traits": {
                        "smithy.api#documentation": "<p>Filter ephemerides by type. If not specified, all ephemeris types will be returned.</p>"
                    }
                },
                "startTime": {
                    "target": "smithy.api#Timestamp",
                    "traits": {
                        "smithy.api#documentation": "<p>The start time for the list operation in UTC. Returns ephemerides with expiration times within your specified time range.</p>",
                        "smithy.api#required": {}
                    }
                },
                "endTime": {
                    "target": "smithy.api#Timestamp",
                    "traits": {
                        "smithy.api#documentation": "<p>The end time for the list operation in UTC. Returns ephemerides with expiration times within your specified time range.</p>",
                        "smithy.api#required": {}
                    }
                },
                "statusList": {
                    "target": "com.amazonaws.groundstation#EphemerisStatusList",
                    "traits": {
                        "smithy.api#documentation": "<p>The list of ephemeris status to return.</p>"
                    }
                },
                "maxResults": {
                    "target": "com.amazonaws.groundstation#PaginationMaxResults",
                    "traits": {
                        "smithy.api#documentation": "<p>Maximum number of ephemerides to return.</p>",
                        "smithy.api#httpQuery": "maxResults"
                    }
                },
                "nextToken": {
                    "target": "com.amazonaws.groundstation#PaginationToken",
                    "traits": {
                        "smithy.api#documentation": "<p>Pagination token.</p>",
                        "smithy.api#httpQuery": "nextToken"
                    }
                }
            },
            "traits": {
                "smithy.api#input": {}
            }
        },
        "com.amazonaws.groundstation#ListEphemeridesResponse": {
            "type": "structure",
            "members": {
                "nextToken": {
                    "target": "com.amazonaws.groundstation#PaginationToken",
                    "traits": {
                        "smithy.api#documentation": "<p>Pagination token.</p>"
                    }
                },
                "ephemerides": {
                    "target": "com.amazonaws.groundstation#EphemeridesList",
                    "traits": {
                        "smithy.api#documentation": "<p>List of ephemerides.</p>"
                    }
                }
            },
            "traits": {
                "smithy.api#output": {}
            }
        },
        "com.amazonaws.groundstation#ListGroundStations": {
            "type": "operation",
            "input": {
                "target": "com.amazonaws.groundstation#ListGroundStationsRequest"
            },
            "output": {
                "target": "com.amazonaws.groundstation#ListGroundStationsResponse"
            },
            "errors": [
                {
                    "target": "com.amazonaws.groundstation#DependencyException"
                },
                {
                    "target": "com.amazonaws.groundstation#InvalidParameterException"
                },
                {
                    "target": "com.amazonaws.groundstation#ResourceNotFoundException"
                }
            ],
            "traits": {
                "smithy.api#documentation": "<p>Returns a list of ground stations. </p>",
                "smithy.api#http": {
                    "method": "GET",
                    "uri": "/groundstation"
                },
                "smithy.api#paginated": {
                    "inputToken": "nextToken",
                    "pageSize": "maxResults",
                    "outputToken": "nextToken",
                    "items": "groundStationList"
                },
                "smithy.api#readonly": {}
            }
        },
        "com.amazonaws.groundstation#ListGroundStationsRequest": {
            "type": "structure",
            "members": {
                "satelliteId": {
                    "target": "com.amazonaws.groundstation#Uuid",
                    "traits": {
                        "smithy.api#documentation": "<p>Satellite ID to retrieve on-boarded ground stations.</p>",
                        "smithy.api#httpQuery": "satelliteId"
                    }
                },
                "maxResults": {
                    "target": "com.amazonaws.groundstation#PaginationMaxResults",
                    "traits": {
                        "smithy.api#documentation": "<p>Maximum number of ground stations returned.</p>",
                        "smithy.api#httpQuery": "maxResults"
                    }
                },
                "nextToken": {
                    "target": "com.amazonaws.groundstation#PaginationToken",
                    "traits": {
                        "smithy.api#documentation": "<p>Next token that can be supplied in the next call to get the next page of ground stations.</p>",
                        "smithy.api#httpQuery": "nextToken"
                    }
                }
            },
            "traits": {
                "smithy.api#documentation": "<p/>"
            }
        },
        "com.amazonaws.groundstation#ListGroundStationsResponse": {
            "type": "structure",
            "members": {
                "nextToken": {
                    "target": "com.amazonaws.groundstation#PaginationToken",
                    "traits": {
                        "smithy.api#documentation": "<p>Next token that can be supplied in the next call to get the next page of ground stations.</p>"
                    }
                },
                "groundStationList": {
                    "target": "com.amazonaws.groundstation#GroundStationList",
                    "traits": {
                        "smithy.api#documentation": "<p>List of ground stations.</p>"
                    }
                }
            },
            "traits": {
                "smithy.api#documentation": "<p/>",
                "smithy.api#output": {}
            }
        },
        "com.amazonaws.groundstation#ListMissionProfiles": {
            "type": "operation",
            "input": {
                "target": "com.amazonaws.groundstation#ListMissionProfilesRequest"
            },
            "output": {
                "target": "com.amazonaws.groundstation#ListMissionProfilesResponse"
            },
            "errors": [
                {
                    "target": "com.amazonaws.groundstation#DependencyException"
                },
                {
                    "target": "com.amazonaws.groundstation#InvalidParameterException"
                },
                {
                    "target": "com.amazonaws.groundstation#ResourceNotFoundException"
                }
            ],
            "traits": {
                "smithy.api#documentation": "<p>Returns a list of mission profiles.</p>",
                "smithy.api#http": {
                    "method": "GET",
                    "uri": "/missionprofile"
                },
                "smithy.api#paginated": {
                    "inputToken": "nextToken",
                    "pageSize": "maxResults",
                    "outputToken": "nextToken",
                    "items": "missionProfileList"
                },
                "smithy.api#readonly": {}
            }
        },
        "com.amazonaws.groundstation#ListMissionProfilesRequest": {
            "type": "structure",
            "members": {
                "maxResults": {
                    "target": "com.amazonaws.groundstation#PaginationMaxResults",
                    "traits": {
                        "smithy.api#documentation": "<p>Maximum number of mission profiles returned.</p>",
                        "smithy.api#httpQuery": "maxResults"
                    }
                },
                "nextToken": {
                    "target": "com.amazonaws.groundstation#PaginationToken",
                    "traits": {
                        "smithy.api#documentation": "<p>Next token returned in the request of a previous <code>ListMissionProfiles</code> call. Used to get the next page of results.</p>",
                        "smithy.api#httpQuery": "nextToken"
                    }
                }
            },
            "traits": {
                "smithy.api#documentation": "<p/>",
                "smithy.api#input": {}
            }
        },
        "com.amazonaws.groundstation#ListMissionProfilesResponse": {
            "type": "structure",
            "members": {
                "nextToken": {
                    "target": "com.amazonaws.groundstation#PaginationToken",
                    "traits": {
                        "smithy.api#documentation": "<p>Next token returned in the response of a previous <code>ListMissionProfiles</code> call. Used to get the next page of results.</p>"
                    }
                },
                "missionProfileList": {
                    "target": "com.amazonaws.groundstation#MissionProfileList",
                    "traits": {
                        "smithy.api#documentation": "<p>List of mission profiles.</p>"
                    }
                }
            },
            "traits": {
                "smithy.api#documentation": "<p/>",
                "smithy.api#output": {}
            }
        },
        "com.amazonaws.groundstation#ListSatellites": {
            "type": "operation",
            "input": {
                "target": "com.amazonaws.groundstation#ListSatellitesRequest"
            },
            "output": {
                "target": "com.amazonaws.groundstation#ListSatellitesResponse"
            },
            "errors": [
                {
                    "target": "com.amazonaws.groundstation#DependencyException"
                },
                {
                    "target": "com.amazonaws.groundstation#InvalidParameterException"
                },
                {
                    "target": "com.amazonaws.groundstation#ResourceNotFoundException"
                }
            ],
            "traits": {
                "smithy.api#documentation": "<p>Returns a list of satellites.</p>",
                "smithy.api#http": {
                    "method": "GET",
                    "uri": "/satellite"
                },
                "smithy.api#paginated": {
                    "inputToken": "nextToken",
                    "pageSize": "maxResults",
                    "outputToken": "nextToken",
                    "items": "satellites"
                },
                "smithy.api#readonly": {}
            }
        },
        "com.amazonaws.groundstation#ListSatellitesRequest": {
            "type": "structure",
            "members": {
                "maxResults": {
                    "target": "com.amazonaws.groundstation#PaginationMaxResults",
                    "traits": {
                        "smithy.api#documentation": "<p>Maximum number of satellites returned.</p>",
                        "smithy.api#httpQuery": "maxResults"
                    }
                },
                "nextToken": {
                    "target": "com.amazonaws.groundstation#PaginationToken",
                    "traits": {
                        "smithy.api#documentation": "<p>Next token that can be supplied in the next call to get the next page of satellites.</p>",
                        "smithy.api#httpQuery": "nextToken"
                    }
                }
            },
            "traits": {
                "smithy.api#documentation": "<p/>",
                "smithy.api#input": {}
            }
        },
        "com.amazonaws.groundstation#ListSatellitesResponse": {
            "type": "structure",
            "members": {
                "nextToken": {
                    "target": "com.amazonaws.groundstation#PaginationToken",
                    "traits": {
                        "smithy.api#documentation": "<p>Next token that can be supplied in the next call to get the next page of satellites.</p>"
                    }
                },
                "satellites": {
                    "target": "com.amazonaws.groundstation#SatelliteList",
                    "traits": {
                        "smithy.api#documentation": "<p>List of satellites.</p>"
                    }
                }
            },
            "traits": {
                "smithy.api#documentation": "<p/>",
                "smithy.api#output": {}
            }
        },
        "com.amazonaws.groundstation#ListTagsForResource": {
            "type": "operation",
            "input": {
                "target": "com.amazonaws.groundstation#ListTagsForResourceRequest"
            },
            "output": {
                "target": "com.amazonaws.groundstation#ListTagsForResourceResponse"
            },
            "errors": [
                {
                    "target": "com.amazonaws.groundstation#DependencyException"
                },
                {
                    "target": "com.amazonaws.groundstation#InvalidParameterException"
                },
                {
                    "target": "com.amazonaws.groundstation#ResourceNotFoundException"
                }
            ],
            "traits": {
                "smithy.api#documentation": "<p>Returns a list of tags for a specified resource.</p>",
                "smithy.api#http": {
                    "method": "GET",
                    "uri": "/tags/{resourceArn}"
                },
                "smithy.api#readonly": {}
            }
        },
        "com.amazonaws.groundstation#ListTagsForResourceRequest": {
            "type": "structure",
            "members": {
                "resourceArn": {
                    "target": "com.amazonaws.groundstation#AnyArn",
                    "traits": {
                        "smithy.api#documentation": "<p>ARN of a resource.</p>",
                        "smithy.api#httpLabel": {},
                        "smithy.api#required": {}
                    }
                }
            },
            "traits": {
                "smithy.api#documentation": "<p/>",
                "smithy.api#input": {}
            }
        },
        "com.amazonaws.groundstation#ListTagsForResourceResponse": {
            "type": "structure",
            "members": {
                "tags": {
                    "target": "com.amazonaws.groundstation#TagsMap",
                    "traits": {
                        "smithy.api#documentation": "<p>Tags assigned to a resource.</p>"
                    }
                }
            },
            "traits": {
                "smithy.api#documentation": "<p/>",
                "smithy.api#output": {}
            }
        },
        "com.amazonaws.groundstation#MissionProfile": {
            "type": "resource",
            "identifiers": {
                "missionProfileId": {
                    "target": "com.amazonaws.groundstation#Uuid"
                }
            },
            "create": {
                "target": "com.amazonaws.groundstation#CreateMissionProfile"
            },
            "read": {
                "target": "com.amazonaws.groundstation#GetMissionProfile"
            },
            "update": {
                "target": "com.amazonaws.groundstation#UpdateMissionProfile"
            },
            "delete": {
                "target": "com.amazonaws.groundstation#DeleteMissionProfile"
            },
            "list": {
                "target": "com.amazonaws.groundstation#ListMissionProfiles"
            },
            "traits": {
                "aws.api#arn": {
                    "template": "mission-profile/{missionProfileId}"
                }
            }
        },
        "com.amazonaws.groundstation#MissionProfileArn": {
            "type": "string",
            "traits": {
                "aws.api#arnReference": {
                    "type": "AWS::GroundStation::MissionProfile",
                    "service": "GroundStation",
                    "resource": "MissionProfile"
                },
                "smithy.api#length": {
                    "min": 89,
                    "max": 138
                },
                "smithy.api#pattern": "^arn:aws:groundstation:[-a-z0-9]{1,50}:[0-9]{12}:mission-profile/[a-f0-9]{8}-[a-f0-9]{4}-[a-f0-9]{4}-[a-f0-9]{4}-[a-f0-9]{12}$"
            }
        },
        "com.amazonaws.groundstation#MissionProfileIdResponse": {
            "type": "structure",
            "members": {
                "missionProfileId": {
                    "target": "com.amazonaws.groundstation#Uuid",
                    "traits": {
                        "smithy.api#documentation": "<p>UUID of a mission profile.</p>"
                    }
                }
            },
            "traits": {
                "smithy.api#documentation": "<p/>"
            }
        },
        "com.amazonaws.groundstation#MissionProfileList": {
            "type": "list",
            "member": {
                "target": "com.amazonaws.groundstation#MissionProfileListItem"
            }
        },
        "com.amazonaws.groundstation#MissionProfileListItem": {
            "type": "structure",
            "members": {
                "missionProfileId": {
                    "target": "com.amazonaws.groundstation#Uuid",
                    "traits": {
                        "smithy.api#documentation": "<p>UUID of a mission profile.</p>"
                    }
                },
                "missionProfileArn": {
                    "target": "com.amazonaws.groundstation#MissionProfileArn",
                    "traits": {
                        "smithy.api#documentation": "<p>ARN of a mission profile.</p>"
                    }
                },
                "region": {
                    "target": "com.amazonaws.groundstation#AWSRegion",
                    "traits": {
                        "smithy.api#documentation": "<p>Region of a mission profile.</p>"
                    }
                },
                "name": {
                    "target": "com.amazonaws.groundstation#SafeName",
                    "traits": {
                        "smithy.api#documentation": "<p>Name of a mission profile.</p>"
                    }
                }
            },
            "traits": {
                "smithy.api#documentation": "<p>Item in a list of mission profiles.</p>"
            }
        },
        "com.amazonaws.groundstation#Month": {
            "type": "integer",
            "traits": {
                "smithy.api#range": {
                    "min": 1,
                    "max": 12
                }
            }
        },
        "com.amazonaws.groundstation#OEMEphemeris": {
            "type": "structure",
            "members": {
                "s3Object": {
                    "target": "com.amazonaws.groundstation#S3Object",
                    "traits": {
                        "smithy.api#documentation": "<p>The Amazon S3 object that contains the ephemeris data.</p>"
                    }
                },
                "oemData": {
                    "target": "com.amazonaws.groundstation#UnboundedString",
                    "traits": {
                        "smithy.api#documentation": "<p>OEM data that you provide directly instead of using an Amazon S3 object.</p>"
                    }
                }
            },
            "traits": {
                "smithy.api#documentation": "<p>Ephemeris data in Orbit Ephemeris Message (OEM) format.</p> <p> AWS Ground Station processes OEM ephemerides according to the <a href=\"https://ccsds.org/wp-content/uploads/gravity_forms/5-448e85c647331d9cbaf66c096458bdd5/2025/01//502x0b3e1.pdf\">CCSDS standard</a> with some extra restrictions. OEM files should be in KVN format. For more detail about the OEM format that AWS Ground Station supports, see <a href=\"https://docs.aws.amazon.com/ground-station/latest/ug/providing-oem-ephemeris-data.html#oem-ephemeris-format\">OEM ephemeris format</a> in the AWS Ground Station user guide. </p>"
            }
        },
        "com.amazonaws.groundstation#PaginationMaxResults": {
            "type": "integer",
            "traits": {
                "smithy.api#range": {
                    "min": 1,
                    "max": 100
                }
            }
        },
        "com.amazonaws.groundstation#PaginationToken": {
            "type": "string",
            "traits": {
                "smithy.api#length": {
                    "min": 3,
                    "max": 1000
                },
                "smithy.api#pattern": "^[A-Za-z0-9-/+_.=]+$"
            }
        },
        "com.amazonaws.groundstation#Polarization": {
            "type": "enum",
            "members": {
                "RIGHT_HAND": {
                    "target": "smithy.api#Unit",
                    "traits": {
                        "smithy.api#enumValue": "RIGHT_HAND"
                    }
                },
                "LEFT_HAND": {
                    "target": "smithy.api#Unit",
                    "traits": {
                        "smithy.api#enumValue": "LEFT_HAND"
                    }
                },
                "NONE": {
                    "target": "smithy.api#Unit",
                    "traits": {
                        "smithy.api#enumValue": "NONE"
                    }
                }
            }
        },
        "com.amazonaws.groundstation#PositiveDurationInSeconds": {
            "type": "integer",
            "traits": {
                "smithy.api#range": {
                    "min": 1,
                    "max": 21600
                }
            }
        },
        "com.amazonaws.groundstation#ProgramTrackSettings": {
            "type": "union",
            "members": {
                "azEl": {
                    "target": "com.amazonaws.groundstation#AzElProgramTrackSettings",
                    "traits": {
                        "smithy.api#documentation": "<p>Program track settings for <a>AzElEphemeris</a>.</p>"
                    }
                }
            },
            "traits": {
                "smithy.api#documentation": "<p>Program track settings for an antenna during a contact.</p>"
            }
        },
        "com.amazonaws.groundstation#RangedConnectionDetails": {
            "type": "structure",
            "members": {
                "socketAddress": {
                    "target": "com.amazonaws.groundstation#RangedSocketAddress",
                    "traits": {
                        "smithy.api#documentation": "<p>A ranged socket address.</p>",
                        "smithy.api#required": {}
                    }
                },
                "mtu": {
                    "target": "smithy.api#Integer",
                    "traits": {
                        "smithy.api#documentation": "<p>Maximum transmission unit (MTU) size in bytes of a dataflow endpoint.</p>",
                        "smithy.api#range": {
                            "min": 1400,
                            "max": 1500
                        }
                    }
                }
            },
            "traits": {
                "smithy.api#documentation": "<p>Ingress address of AgentEndpoint with a port range and an optional mtu.</p>"
            }
        },
        "com.amazonaws.groundstation#RangedSocketAddress": {
            "type": "structure",
            "members": {
                "name": {
                    "target": "com.amazonaws.groundstation#IpV4Address",
                    "traits": {
                        "smithy.api#documentation": "<p>IPv4 socket address.</p>",
                        "smithy.api#required": {}
                    }
                },
                "portRange": {
                    "target": "com.amazonaws.groundstation#IntegerRange",
                    "traits": {
                        "smithy.api#documentation": "<p>Port range of a socket address.</p>",
                        "smithy.api#required": {}
                    }
                }
            },
            "traits": {
                "smithy.api#documentation": "<p>A socket address with a port range.</p>"
            }
        },
        "com.amazonaws.groundstation#RegisterAgent": {
            "type": "operation",
            "input": {
                "target": "com.amazonaws.groundstation#RegisterAgentRequest"
            },
            "output": {
                "target": "com.amazonaws.groundstation#RegisterAgentResponse"
            },
            "errors": [
                {
                    "target": "com.amazonaws.groundstation#DependencyException"
                },
                {
                    "target": "com.amazonaws.groundstation#InvalidParameterException"
                },
                {
                    "target": "com.amazonaws.groundstation#ResourceNotFoundException"
                }
            ],
            "traits": {
                "smithy.api#documentation": "<note> <p> For use by AWS Ground Station Agent and shouldn't be called directly.</p> </note> <p> Registers a new agent with AWS Ground Station. </p>",
                "smithy.api#http": {
                    "method": "POST",
                    "uri": "/agent"
                }
            }
        },
        "com.amazonaws.groundstation#RegisterAgentRequest": {
            "type": "structure",
            "members": {
                "discoveryData": {
                    "target": "com.amazonaws.groundstation#DiscoveryData",
                    "traits": {
                        "smithy.api#documentation": "<p>Data for associating an agent with the capabilities it is managing.</p>",
                        "smithy.api#required": {}
                    }
                },
                "agentDetails": {
                    "target": "com.amazonaws.groundstation#AgentDetails",
                    "traits": {
                        "smithy.api#documentation": "<p>Detailed information about the agent being registered.</p>",
                        "smithy.api#required": {}
                    }
                },
                "tags": {
                    "target": "com.amazonaws.groundstation#TagsMap",
                    "traits": {
                        "smithy.api#documentation": "<p>Tags assigned to an <code>Agent</code>.</p>"
                    }
                }
            },
            "traits": {
                "smithy.api#input": {}
            }
        },
        "com.amazonaws.groundstation#RegisterAgentResponse": {
            "type": "structure",
            "members": {
                "agentId": {
                    "target": "com.amazonaws.groundstation#Uuid",
                    "traits": {
                        "smithy.api#documentation": "<p>UUID of registered agent.</p>"
                    }
                }
            },
            "traits": {
                "smithy.api#output": {}
            }
        },
        "com.amazonaws.groundstation#ReserveContact": {
            "type": "operation",
            "input": {
                "target": "com.amazonaws.groundstation#ReserveContactRequest"
            },
            "output": {
                "target": "com.amazonaws.groundstation#ContactIdResponse"
            },
            "errors": [
                {
                    "target": "com.amazonaws.groundstation#DependencyException"
                },
                {
                    "target": "com.amazonaws.groundstation#InvalidParameterException"
                },
                {
                    "target": "com.amazonaws.groundstation#ResourceLimitExceededException"
                },
                {
                    "target": "com.amazonaws.groundstation#ResourceNotFoundException"
                }
            ],
            "traits": {
                "smithy.api#documentation": "<p>Reserves a contact using specified parameters.</p>",
                "smithy.api#http": {
                    "method": "POST",
                    "uri": "/contact"
                }
            }
        },
        "com.amazonaws.groundstation#ReserveContactRequest": {
            "type": "structure",
            "members": {
                "missionProfileArn": {
                    "target": "com.amazonaws.groundstation#MissionProfileArn",
                    "traits": {
                        "smithy.api#documentation": "<p>ARN of a mission profile.</p>",
                        "smithy.api#required": {}
                    }
                },
                "satelliteArn": {
                    "target": "com.amazonaws.groundstation#satelliteArn",
                    "traits": {
                        "smithy.api#documentation": "<p>ARN of a satellite</p>"
                    }
                },
                "startTime": {
                    "target": "smithy.api#Timestamp",
                    "traits": {
                        "smithy.api#documentation": "<p>Start time of a contact in UTC.</p>",
                        "smithy.api#required": {}
                    }
                },
                "endTime": {
                    "target": "smithy.api#Timestamp",
                    "traits": {
                        "smithy.api#documentation": "<p>End time of a contact in UTC.</p>",
                        "smithy.api#required": {}
                    }
                },
                "groundStation": {
                    "target": "com.amazonaws.groundstation#GroundStationName",
                    "traits": {
                        "smithy.api#documentation": "<p>Name of a ground station.</p>",
                        "smithy.api#required": {}
                    }
                },
                "tags": {
                    "target": "com.amazonaws.groundstation#TagsMap",
                    "traits": {
                        "smithy.api#documentation": "<p>Tags assigned to a contact.</p>"
                    }
                },
                "trackingOverrides": {
                    "target": "com.amazonaws.groundstation#TrackingOverrides",
                    "traits": {
                        "smithy.api#documentation": "<p>Tracking configuration overrides for the contact.</p>"
                    }
                }
            },
            "traits": {
                "smithy.api#documentation": "<p/>",
                "smithy.api#input": {}
            }
        },
        "com.amazonaws.groundstation#ResourceInUseException": {
            "type": "structure",
            "members": {
                "message": {
                    "target": "smithy.api#String"
                }
            },
            "traits": {
                "smithy.api#documentation": "<p>The specified resource is in use by non-terminal state contacts and cannot be modified or deleted.</p>",
                "smithy.api#error": "client",
                "smithy.api#httpError": 409
            }
        },
        "com.amazonaws.groundstation#ResourceLimitExceededException": {
            "type": "structure",
            "members": {
                "message": {
                    "target": "smithy.api#String"
                },
                "parameterName": {
                    "target": "smithy.api#String",
                    "traits": {
                        "smithy.api#documentation": "<p/>"
                    }
                }
            },
            "traits": {
                "smithy.api#documentation": "<p>Account limits for this resource have been exceeded.</p>",
                "smithy.api#error": "client",
                "smithy.api#httpError": 429
            }
        },
        "com.amazonaws.groundstation#ResourceNotFoundException": {
            "type": "structure",
            "members": {
                "message": {
                    "target": "smithy.api#String"
                }
            },
            "traits": {
                "smithy.api#documentation": "<p>Resource was not found.</p>",
                "smithy.api#error": "client",
                "smithy.api#httpError": 434
            }
        },
        "com.amazonaws.groundstation#RoleArn": {
            "type": "string"
        },
        "com.amazonaws.groundstation#S3BucketName": {
            "type": "string",
            "traits": {
                "smithy.api#length": {
                    "min": 3,
                    "max": 63
                },
                "smithy.api#pattern": "^[a-z0-9.-]{3,63}$"
            }
        },
        "com.amazonaws.groundstation#S3KeyPrefix": {
            "type": "string",
            "traits": {
                "smithy.api#length": {
                    "min": 1,
                    "max": 900
                },
                "smithy.api#pattern": "^([a-zA-Z0-9_\\-=/]|\\{satellite_id\\}|\\{config\\-name}|\\{s3\\-config-id}|\\{year\\}|\\{month\\}|\\{day\\}){1,900}$"
            }
        },
        "com.amazonaws.groundstation#S3Object": {
            "type": "structure",
            "members": {
                "bucket": {
                    "target": "com.amazonaws.groundstation#S3BucketName",
                    "traits": {
                        "smithy.api#documentation": "<p>An Amazon S3 Bucket name.</p>"
                    }
                },
                "key": {
                    "target": "com.amazonaws.groundstation#S3ObjectKey",
                    "traits": {
                        "smithy.api#documentation": "<p>An Amazon S3 key for the ephemeris.</p>"
                    }
                },
                "version": {
                    "target": "com.amazonaws.groundstation#S3VersionId",
                    "traits": {
                        "smithy.api#documentation": "<p>For versioned Amazon S3 objects, the version to use for the ephemeris.</p>"
                    }
                }
            },
            "traits": {
                "smithy.api#documentation": "<p>Object stored in Amazon S3 containing ephemeris data.</p>"
            }
        },
        "com.amazonaws.groundstation#S3ObjectKey": {
            "type": "string",
            "traits": {
                "smithy.api#length": {
                    "min": 1,
                    "max": 1024
                },
                "smithy.api#pattern": "^[a-zA-Z0-9!*'\\)\\(./_-]{1,1024}$"
            }
        },
        "com.amazonaws.groundstation#S3RecordingConfig": {
            "type": "structure",
            "members": {
                "bucketArn": {
                    "target": "com.amazonaws.groundstation#BucketArn",
                    "traits": {
                        "smithy.api#documentation": "<p>ARN of the bucket to record to.</p>",
                        "smithy.api#required": {}
                    }
                },
                "roleArn": {
                    "target": "com.amazonaws.groundstation#RoleArn",
                    "traits": {
                        "smithy.api#documentation": "<p>ARN of the role Ground Station assumes to write data to the bucket.</p>",
                        "smithy.api#required": {}
                    }
                },
                "prefix": {
                    "target": "com.amazonaws.groundstation#S3KeyPrefix",
                    "traits": {
                        "smithy.api#documentation": "<p>S3 Key prefix to prefice data files.</p>"
                    }
                }
            },
            "traits": {
                "smithy.api#documentation": "<p>Information about an S3 recording <code>Config</code>.</p>"
            }
        },
        "com.amazonaws.groundstation#S3RecordingDetails": {
            "type": "structure",
            "members": {
                "bucketArn": {
                    "target": "com.amazonaws.groundstation#BucketArn",
                    "traits": {
                        "smithy.api#documentation": "<p>ARN of the bucket used.</p>"
                    }
                },
                "keyTemplate": {
                    "target": "smithy.api#String",
                    "traits": {
                        "smithy.api#documentation": "<p>Key template used for the S3 Recording Configuration</p>"
                    }
                }
            },
            "traits": {
                "smithy.api#documentation": "<p>Details about an S3 recording <code>Config</code> used in a contact.</p>"
            }
        },
        "com.amazonaws.groundstation#S3VersionId": {
            "type": "string",
            "traits": {
                "smithy.api#length": {
                    "min": 1,
                    "max": 1024
                },
                "smithy.api#pattern": "^[\\s\\S]{1,1024}$"
            }
        },
        "com.amazonaws.groundstation#SafeName": {
            "type": "string",
            "traits": {
                "smithy.api#length": {
                    "min": 1,
                    "max": 256
                },
                "smithy.api#pattern": "^[ a-zA-Z0-9_:-]{1,256}$"
            }
        },
        "com.amazonaws.groundstation#Satellite": {
            "type": "resource",
            "identifiers": {
                "satelliteId": {
                    "target": "com.amazonaws.groundstation#Uuid"
                }
            },
            "read": {
                "target": "com.amazonaws.groundstation#GetSatellite"
            },
            "list": {
                "target": "com.amazonaws.groundstation#ListSatellites"
            },
            "traits": {
                "aws.api#arn": {
                    "template": "satellite/{satelliteId}"
                }
            }
        },
        "com.amazonaws.groundstation#SatelliteList": {
            "type": "list",
            "member": {
                "target": "com.amazonaws.groundstation#SatelliteListItem"
            }
        },
        "com.amazonaws.groundstation#SatelliteListItem": {
            "type": "structure",
            "members": {
                "satelliteId": {
                    "target": "com.amazonaws.groundstation#Uuid",
                    "traits": {
                        "smithy.api#documentation": "<p>UUID of a satellite.</p>"
                    }
                },
                "satelliteArn": {
                    "target": "com.amazonaws.groundstation#satelliteArn",
                    "traits": {
                        "smithy.api#documentation": "<p>ARN of a satellite.</p>"
                    }
                },
                "noradSatelliteID": {
                    "target": "com.amazonaws.groundstation#noradSatelliteID",
                    "traits": {
                        "smithy.api#default": 0,
                        "smithy.api#documentation": "<p>NORAD satellite ID number.</p>"
                    }
                },
                "groundStations": {
                    "target": "com.amazonaws.groundstation#GroundStationIdList",
                    "traits": {
                        "smithy.api#documentation": "<p>A list of ground stations to which the satellite is on-boarded.</p>"
                    }
                },
                "currentEphemeris": {
                    "target": "com.amazonaws.groundstation#EphemerisMetaData",
                    "traits": {
                        "smithy.api#documentation": "<p>The current ephemeris being used to compute the trajectory of the satellite.</p>"
                    }
                }
            },
            "traits": {
                "smithy.api#documentation": "<p>Item in a list of satellites.</p>"
            }
        },
        "com.amazonaws.groundstation#SecurityDetails": {
            "type": "structure",
            "members": {
                "subnetIds": {
                    "target": "com.amazonaws.groundstation#SubnetList",
                    "traits": {
                        "smithy.api#documentation": "<p>A list of subnets where AWS Ground Station places elastic network interfaces to send streams to your instances.</p>",
                        "smithy.api#required": {}
                    }
                },
                "securityGroupIds": {
                    "target": "com.amazonaws.groundstation#SecurityGroupIdList",
                    "traits": {
                        "smithy.api#documentation": "<p>The security groups to attach to the elastic network interfaces.</p>",
                        "smithy.api#required": {}
                    }
                },
                "roleArn": {
                    "target": "com.amazonaws.groundstation#RoleArn",
                    "traits": {
                        "smithy.api#documentation": "<p>ARN to a role needed for connecting streams to your instances. </p>",
                        "smithy.api#required": {}
                    }
                }
            },
            "traits": {
                "smithy.api#documentation": "<p>Information about endpoints.</p>"
            }
        },
        "com.amazonaws.groundstation#SecurityGroupIdList": {
            "type": "list",
            "member": {
                "target": "smithy.api#String"
            }
        },
        "com.amazonaws.groundstation#ServiceQuotaExceededException": {
            "type": "structure",
            "members": {
                "message": {
                    "target": "smithy.api#String"
                },
                "parameterName": {
                    "target": "smithy.api#String",
                    "traits": {
                        "smithy.api#documentation": "<p>Parameter name that caused the exception</p>"
                    }
                }
            },
            "traits": {
                "smithy.api#documentation": "<p>Request would cause a service quota to be exceeded.</p>",
                "smithy.api#error": "client",
                "smithy.api#httpError": 402
            }
        },
        "com.amazonaws.groundstation#SignatureMap": {
            "type": "map",
            "key": {
                "target": "smithy.api#String"
            },
            "value": {
                "target": "smithy.api#Boolean"
            }
        },
        "com.amazonaws.groundstation#SocketAddress": {
            "type": "structure",
            "members": {
                "name": {
                    "target": "smithy.api#String",
                    "traits": {
                        "smithy.api#documentation": "<p>Name of a socket address.</p>",
                        "smithy.api#required": {}
                    }
                },
                "port": {
                    "target": "smithy.api#Integer",
                    "traits": {
                        "smithy.api#documentation": "<p>Port of a socket address.</p>",
                        "smithy.api#required": {}
                    }
                }
            },
            "traits": {
                "smithy.api#documentation": "<p>Information about the socket address.</p>"
            }
        },
        "com.amazonaws.groundstation#Source": {
            "type": "structure",
            "members": {
                "configType": {
                    "target": "com.amazonaws.groundstation#ConfigCapabilityType",
                    "traits": {
                        "smithy.api#documentation": "<p>Type of a <code>Config</code>.</p>"
                    }
                },
                "configId": {
                    "target": "smithy.api#String",
                    "traits": {
                        "smithy.api#documentation": "<p>UUID of a <code>Config</code>.</p>"
                    }
                },
                "configDetails": {
                    "target": "com.amazonaws.groundstation#ConfigDetails",
                    "traits": {
                        "smithy.api#documentation": "<p>Additional details for a <code>Config</code>, if type is <code>dataflow-endpoint</code> or <code>antenna-downlink-demod-decode</code> </p>"
                    }
                },
                "dataflowSourceRegion": {
                    "target": "smithy.api#String",
                    "traits": {
                        "smithy.api#documentation": "<p>Region of a dataflow source.</p>"
                    }
                }
            },
            "traits": {
                "smithy.api#documentation": "<p>Dataflow details for the source side.</p>"
            }
        },
        "com.amazonaws.groundstation#SpectrumConfig": {
            "type": "structure",
            "members": {
                "centerFrequency": {
                    "target": "com.amazonaws.groundstation#Frequency",
                    "traits": {
                        "smithy.api#documentation": "<p>Center frequency of a spectral <code>Config</code>. Valid values are between 2200 to 2300 MHz and 7750 to 8400 MHz for downlink and 2025 to 2120 MHz for uplink.</p>",
                        "smithy.api#required": {}
                    }
                },
                "bandwidth": {
                    "target": "com.amazonaws.groundstation#FrequencyBandwidth",
                    "traits": {
                        "smithy.api#documentation": "<p>Bandwidth of a spectral <code>Config</code>. AWS Ground Station currently has the following bandwidth limitations:</p> <ul> <li> <p>For <code>AntennaDownlinkDemodDecodeconfig</code>, valid values are between 125 kHz to 650 MHz.</p> </li> <li> <p>For <code>AntennaDownlinkconfig</code> valid values are between 10 kHz to 54 MHz.</p> </li> <li> <p>For <code>AntennaUplinkConfig</code>, valid values are between 10 kHz to 54 MHz.</p> </li> </ul>",
                        "smithy.api#required": {}
                    }
                },
                "polarization": {
                    "target": "com.amazonaws.groundstation#Polarization",
                    "traits": {
                        "smithy.api#addedDefault": {},
                        "smithy.api#clientOptional": {},
                        "smithy.api#default": "NONE",
                        "smithy.api#documentation": "<p>Polarization of a spectral <code>Config</code>. Capturing both <code>\"RIGHT_HAND\"</code> and <code>\"LEFT_HAND\"</code> polarization requires two separate configs.</p>"
                    }
                }
            },
            "traits": {
                "smithy.api#documentation": "<p>Object that describes a spectral <code>Config</code>.</p>"
            }
        },
        "com.amazonaws.groundstation#StatusList": {
            "type": "list",
            "member": {
                "target": "com.amazonaws.groundstation#ContactStatus"
            },
            "traits": {
                "smithy.api#length": {
                    "min": 0,
                    "max": 500
                }
            }
        },
        "com.amazonaws.groundstation#SubnetList": {
            "type": "list",
            "member": {
                "target": "smithy.api#String"
            }
        },
        "com.amazonaws.groundstation#TLEData": {
            "type": "structure",
            "members": {
                "tleLine1": {
                    "target": "com.amazonaws.groundstation#TleLineOne",
                    "traits": {
                        "smithy.api#documentation": "<p>First line of two-line element set (TLE) data.</p>",
                        "smithy.api#required": {}
                    }
                },
                "tleLine2": {
                    "target": "com.amazonaws.groundstation#TleLineTwo",
                    "traits": {
                        "smithy.api#documentation": "<p>Second line of two-line element set (TLE) data.</p>",
                        "smithy.api#required": {}
                    }
                },
                "validTimeRange": {
                    "target": "com.amazonaws.groundstation#TimeRange",
                    "traits": {
                        "smithy.api#documentation": "<p>The valid time range for the TLE. Time ranges must be continuous without gaps or overlaps.</p>",
                        "smithy.api#required": {}
                    }
                }
            },
            "traits": {
                "smithy.api#documentation": "<p>Two-line element set (TLE) data.</p>"
            }
        },
        "com.amazonaws.groundstation#TLEDataList": {
            "type": "list",
            "member": {
                "target": "com.amazonaws.groundstation#TLEData"
            },
            "traits": {
                "smithy.api#length": {
                    "min": 1,
                    "max": 500
                }
            }
        },
        "com.amazonaws.groundstation#TLEEphemeris": {
            "type": "structure",
            "members": {
                "s3Object": {
                    "target": "com.amazonaws.groundstation#S3Object",
                    "traits": {
                        "smithy.api#documentation": "<p>The Amazon S3 object that contains the ephemeris data.</p>"
                    }
                },
                "tleData": {
                    "target": "com.amazonaws.groundstation#TLEDataList",
                    "traits": {
                        "smithy.api#documentation": "<p>TLE data that you provide directly instead of using an Amazon S3 object.</p>"
                    }
                }
            },
            "traits": {
                "smithy.api#documentation": "<p>Two-line element set (TLE) ephemeris.</p> <p> For more detail about providing Two-line element sets to AWS Ground Station, see the <a href=\"https://docs.aws.amazon.com/ground-station/latest/ug/providing-tle-ephemeris-data.html\">TLE section</a> of the AWS Ground Station user guide. </p>"
            }
        },
        "com.amazonaws.groundstation#TagKeys": {
            "type": "list",
            "member": {
                "target": "com.amazonaws.groundstation#UnboundedString"
            },
            "traits": {
                "smithy.api#length": {
                    "min": 0,
                    "max": 500
                }
            }
        },
        "com.amazonaws.groundstation#TagResource": {
            "type": "operation",
            "input": {
                "target": "com.amazonaws.groundstation#TagResourceRequest"
            },
            "output": {
                "target": "com.amazonaws.groundstation#TagResourceResponse"
            },
            "errors": [
                {
                    "target": "com.amazonaws.groundstation#DependencyException"
                },
                {
                    "target": "com.amazonaws.groundstation#InvalidParameterException"
                },
                {
                    "target": "com.amazonaws.groundstation#ResourceNotFoundException"
                }
            ],
            "traits": {
                "smithy.api#documentation": "<p>Assigns a tag to a resource.</p>",
                "smithy.api#http": {
                    "method": "POST",
                    "uri": "/tags/{resourceArn}"
                }
            }
        },
        "com.amazonaws.groundstation#TagResourceRequest": {
            "type": "structure",
            "members": {
                "resourceArn": {
                    "target": "com.amazonaws.groundstation#AnyArn",
                    "traits": {
                        "smithy.api#documentation": "<p>ARN of a resource tag.</p>",
                        "smithy.api#httpLabel": {},
                        "smithy.api#required": {}
                    }
                },
                "tags": {
                    "target": "com.amazonaws.groundstation#TagsMap",
                    "traits": {
                        "smithy.api#documentation": "<p>Tags assigned to a resource.</p>",
                        "smithy.api#required": {}
                    }
                }
            },
            "traits": {
                "smithy.api#documentation": "<p/>",
                "smithy.api#input": {}
            }
        },
        "com.amazonaws.groundstation#TagResourceResponse": {
            "type": "structure",
            "members": {},
            "traits": {
                "smithy.api#documentation": "<p/>",
                "smithy.api#output": {}
            }
        },
        "com.amazonaws.groundstation#TagsMap": {
            "type": "map",
            "key": {
                "target": "smithy.api#String"
            },
            "value": {
                "target": "smithy.api#String"
            }
        },
        "com.amazonaws.groundstation#TimeAzEl": {
            "type": "structure",
            "members": {
                "dt": {
                    "target": "smithy.api#Double",
                    "traits": {
                        "smithy.api#documentation": "<p>Time offset in atomic seconds from the segment's reference epoch.</p> <p>All <code>dt</code> values within a segment must be in ascending order with no duplicates.</p> <p> <code>dt</code> values may be:</p> <ul> <li> <p>negative</p> </li> <li> <p>expressed as fractions of a second</p> </li> <li> <p>expressed in scientific notation</p> </li> </ul>",
                        "smithy.api#required": {}
                    }
                },
                "az": {
                    "target": "smithy.api#Double",
                    "traits": {
                        "smithy.api#documentation": "<p>Azimuth angle at the specified time.</p> <p>Valid ranges by unit:</p> <ul> <li> <p> <code>DEGREE_ANGLE</code>: -180 to 360 degrees, measured clockwise from true north</p> </li> <li> <p> <code>RADIAN</code>: -π to 2π radians, measured clockwise from true north</p> </li> </ul>",
                        "smithy.api#required": {}
                    }
                },
                "el": {
                    "target": "smithy.api#Double",
                    "traits": {
                        "smithy.api#documentation": "<p>Elevation angle at the specified time.</p> <p>Valid ranges by unit:</p> <ul> <li> <p> <code>DEGREE_ANGLE</code>: -90 to 90 degrees, where 0 is the horizon, 90 is zenith, and negative values are below the horizon </p> </li> <li> <p> <code>RADIAN</code>: -π/2 to π/2 radians, where 0 is the horizon, π/2 is zenith, and negative values are below the horizon </p> </li> </ul>",
                        "smithy.api#required": {}
                    }
                }
            },
            "traits": {
                "smithy.api#documentation": "<p>Time-tagged azimuth elevation pointing data.</p> <p>Specifies the antenna pointing direction at a specific time offset from the segment's reference epoch.</p>"
            }
        },
        "com.amazonaws.groundstation#TimeAzElList": {
            "type": "list",
            "member": {
                "target": "com.amazonaws.groundstation#TimeAzEl"
            },
            "traits": {
                "smithy.api#length": {
                    "min": 5
                }
            }
        },
        "com.amazonaws.groundstation#TimeRange": {
            "type": "structure",
            "members": {
                "startTime": {
                    "target": "smithy.api#Timestamp",
                    "traits": {
                        "smithy.api#documentation": "<p>Unix epoch timestamp in UTC at which the time range starts.</p>",
                        "smithy.api#required": {}
                    }
                },
                "endTime": {
                    "target": "smithy.api#Timestamp",
                    "traits": {
                        "smithy.api#documentation": "<p>Unix epoch timestamp in UTC at which the time range ends.</p>",
                        "smithy.api#required": {}
                    }
                }
            },
            "traits": {
                "smithy.api#documentation": "<p>A time range with a start and end time.</p>"
            }
        },
        "com.amazonaws.groundstation#TleLineOne": {
            "type": "string",
            "traits": {
                "smithy.api#length": {
                    "min": 69,
                    "max": 69
                },
                "smithy.api#pattern": "^1 [ 0-9]{5}[A-Z] [ 0-9]{5}[ A-Z]{3} [ 0-9]{5}[.][ 0-9]{8} (?:(?:[ 0+-][.][ 0-9]{8})|(?: [ +-][.][ 0-9]{7})) [ +-][ 0-9]{5}[+-][ 0-9] [ +-][ 0-9]{5}[+-][ 0-9] [ 0-9] [ 0-9]{4}[ 0-9]$"
            }
        },
        "com.amazonaws.groundstation#TleLineTwo": {
            "type": "string",
            "traits": {
                "smithy.api#length": {
                    "min": 69,
                    "max": 69
                },
                "smithy.api#pattern": "^2 [ 0-9]{5} [ 0-9]{3}[.][ 0-9]{4} [ 0-9]{3}[.][ 0-9]{4} [ 0-9]{7} [ 0-9]{3}[.][ 0-9]{4} [ 0-9]{3}[.][ 0-9]{4} [ 0-9]{2}[.][ 0-9]{13}[ 0-9]$"
            }
        },
        "com.amazonaws.groundstation#TrackingConfig": {
            "type": "structure",
            "members": {
                "autotrack": {
                    "target": "com.amazonaws.groundstation#Criticality",
                    "traits": {
                        "smithy.api#documentation": "<p>Current setting for autotrack.</p>",
                        "smithy.api#required": {}
                    }
                }
            },
            "traits": {
                "smithy.api#documentation": "<p>Object that determines whether tracking should be used during a contact executed with this <code>Config</code> in the mission profile.</p>"
            }
        },
        "com.amazonaws.groundstation#TrackingOverrides": {
            "type": "structure",
            "members": {
                "programTrackSettings": {
                    "target": "com.amazonaws.groundstation#ProgramTrackSettings",
                    "traits": {
                        "smithy.api#documentation": "<p>Program track settings to override for antenna tracking during the contact.</p>",
                        "smithy.api#required": {}
                    }
                }
            },
            "traits": {
                "smithy.api#documentation": "<p>Overrides the default tracking configuration on an antenna during a contact.</p>"
            }
        },
        "com.amazonaws.groundstation#UnboundedString": {
            "type": "string",
            "traits": {
                "smithy.api#length": {
                    "min": 1
                },
                "smithy.api#pattern": "^[\\s\\S]+$"
            }
        },
        "com.amazonaws.groundstation#UntagResource": {
            "type": "operation",
            "input": {
                "target": "com.amazonaws.groundstation#UntagResourceRequest"
            },
            "output": {
                "target": "com.amazonaws.groundstation#UntagResourceResponse"
            },
            "errors": [
                {
                    "target": "com.amazonaws.groundstation#DependencyException"
                },
                {
                    "target": "com.amazonaws.groundstation#InvalidParameterException"
                },
                {
                    "target": "com.amazonaws.groundstation#ResourceNotFoundException"
                }
            ],
            "traits": {
                "smithy.api#documentation": "<p>Deassigns a resource tag.</p>",
                "smithy.api#http": {
                    "method": "DELETE",
                    "uri": "/tags/{resourceArn}"
                },
                "smithy.api#idempotent": {}
            }
        },
        "com.amazonaws.groundstation#UntagResourceRequest": {
            "type": "structure",
            "members": {
                "resourceArn": {
                    "target": "com.amazonaws.groundstation#AnyArn",
                    "traits": {
                        "smithy.api#documentation": "<p>ARN of a resource.</p>",
                        "smithy.api#httpLabel": {},
                        "smithy.api#required": {}
                    }
                },
                "tagKeys": {
                    "target": "com.amazonaws.groundstation#TagKeys",
                    "traits": {
                        "smithy.api#documentation": "<p>Keys of a resource tag.</p>",
                        "smithy.api#httpQuery": "tagKeys",
                        "smithy.api#required": {}
                    }
                }
            },
            "traits": {
                "smithy.api#documentation": "<p/>",
                "smithy.api#input": {}
            }
        },
        "com.amazonaws.groundstation#UntagResourceResponse": {
            "type": "structure",
            "members": {},
            "traits": {
                "smithy.api#documentation": "<p/>",
                "smithy.api#output": {}
            }
        },
        "com.amazonaws.groundstation#UpdateAgentStatus": {
            "type": "operation",
            "input": {
                "target": "com.amazonaws.groundstation#UpdateAgentStatusRequest"
            },
            "output": {
                "target": "com.amazonaws.groundstation#UpdateAgentStatusResponse"
            },
            "errors": [
                {
                    "target": "com.amazonaws.groundstation#DependencyException"
                },
                {
                    "target": "com.amazonaws.groundstation#InvalidParameterException"
                },
                {
                    "target": "com.amazonaws.groundstation#ResourceNotFoundException"
                }
            ],
            "traits": {
                "smithy.api#documentation": "<note> <p> For use by AWS Ground Station Agent and shouldn't be called directly.</p> </note> <p>Update the status of the agent.</p>",
                "smithy.api#http": {
                    "method": "PUT",
                    "uri": "/agent/{agentId}"
                },
                "smithy.api#idempotent": {}
            }
        },
        "com.amazonaws.groundstation#UpdateAgentStatusRequest": {
            "type": "structure",
            "members": {
                "agentId": {
                    "target": "com.amazonaws.groundstation#Uuid",
                    "traits": {
                        "smithy.api#documentation": "<p>UUID of agent to update.</p>",
                        "smithy.api#httpLabel": {},
                        "smithy.api#required": {}
                    }
                },
                "taskId": {
                    "target": "com.amazonaws.groundstation#Uuid",
                    "traits": {
                        "smithy.api#documentation": "<p>GUID of agent task.</p>",
                        "smithy.api#required": {}
                    }
                },
                "aggregateStatus": {
                    "target": "com.amazonaws.groundstation#AggregateStatus",
                    "traits": {
                        "smithy.api#documentation": "<p>Aggregate status for agent.</p>",
                        "smithy.api#required": {}
                    }
                },
                "componentStatuses": {
                    "target": "com.amazonaws.groundstation#ComponentStatusList",
                    "traits": {
                        "smithy.api#documentation": "<p>List of component statuses for agent.</p>",
                        "smithy.api#required": {}
                    }
                }
            },
            "traits": {
                "smithy.api#input": {}
            }
        },
        "com.amazonaws.groundstation#UpdateAgentStatusResponse": {
            "type": "structure",
            "members": {
                "agentId": {
                    "target": "com.amazonaws.groundstation#Uuid",
                    "traits": {
                        "smithy.api#documentation": "<p>UUID of updated agent.</p>",
                        "smithy.api#required": {}
                    }
                }
            },
            "traits": {
                "smithy.api#output": {}
            }
        },
        "com.amazonaws.groundstation#UpdateConfig": {
            "type": "operation",
            "input": {
                "target": "com.amazonaws.groundstation#UpdateConfigRequest"
            },
            "output": {
                "target": "com.amazonaws.groundstation#ConfigIdResponse"
            },
            "errors": [
                {
                    "target": "com.amazonaws.groundstation#DependencyException"
                },
                {
                    "target": "com.amazonaws.groundstation#InvalidParameterException"
                },
                {
                    "target": "com.amazonaws.groundstation#ResourceNotFoundException"
                }
            ],
            "traits": {
                "smithy.api#documentation": "<p>Updates the <code>Config</code> used when scheduling contacts.</p> <p>Updating a <code>Config</code> will not update the execution parameters for existing future contacts scheduled with this <code>Config</code>.</p>",
                "smithy.api#http": {
                    "method": "PUT",
                    "uri": "/config/{configType}/{configId}"
                },
                "smithy.api#idempotent": {}
            }
        },
        "com.amazonaws.groundstation#UpdateConfigRequest": {
            "type": "structure",
            "members": {
                "configId": {
                    "target": "com.amazonaws.groundstation#Uuid",
                    "traits": {
                        "smithy.api#documentation": "<p>UUID of a <code>Config</code>.</p>",
                        "smithy.api#httpLabel": {},
                        "smithy.api#required": {}
                    }
                },
                "name": {
                    "target": "com.amazonaws.groundstation#SafeName",
                    "traits": {
                        "smithy.api#documentation": "<p>Name of a <code>Config</code>.</p>",
                        "smithy.api#required": {}
                    }
                },
                "configType": {
                    "target": "com.amazonaws.groundstation#ConfigCapabilityType",
                    "traits": {
                        "smithy.api#documentation": "<p>Type of a <code>Config</code>.</p>",
                        "smithy.api#httpLabel": {},
                        "smithy.api#required": {}
                    }
                },
                "configData": {
                    "target": "com.amazonaws.groundstation#ConfigTypeData",
                    "traits": {
                        "smithy.api#documentation": "<p>Parameters of a <code>Config</code>.</p>",
                        "smithy.api#required": {}
                    }
                }
            },
            "traits": {
                "smithy.api#documentation": "<p/>",
                "smithy.api#input": {}
            }
        },
        "com.amazonaws.groundstation#UpdateEphemeris": {
            "type": "operation",
            "input": {
                "target": "com.amazonaws.groundstation#UpdateEphemerisRequest"
            },
            "output": {
                "target": "com.amazonaws.groundstation#EphemerisIdResponse"
            },
            "errors": [
                {
                    "target": "com.amazonaws.groundstation#DependencyException"
                },
                {
                    "target": "com.amazonaws.groundstation#InvalidParameterException"
                },
                {
                    "target": "com.amazonaws.groundstation#ResourceNotFoundException"
                }
            ],
            "traits": {
                "smithy.api#documentation": "<p>Update an existing ephemeris.</p>",
                "smithy.api#http": {
                    "method": "PUT",
                    "uri": "/ephemeris/{ephemerisId}"
                },
                "smithy.api#idempotent": {}
            }
        },
        "com.amazonaws.groundstation#UpdateEphemerisRequest": {
            "type": "structure",
            "members": {
                "ephemerisId": {
                    "target": "com.amazonaws.groundstation#Uuid",
                    "traits": {
                        "smithy.api#documentation": "<p>The AWS Ground Station ephemeris ID.</p>",
                        "smithy.api#httpLabel": {},
                        "smithy.api#required": {}
                    }
                },
                "enabled": {
                    "target": "smithy.api#Boolean",
                    "traits": {
                        "smithy.api#documentation": "<p>Enable or disable the ephemeris. Changing this value doesn't require re-validation.</p>",
                        "smithy.api#required": {}
                    }
                },
                "name": {
                    "target": "com.amazonaws.groundstation#SafeName",
                    "traits": {
                        "smithy.api#documentation": "<p>A name that you can use to identify the ephemeris.</p>"
                    }
                },
                "priority": {
                    "target": "com.amazonaws.groundstation#EphemerisPriority",
                    "traits": {
                        "smithy.api#documentation": "<p>A priority score that determines which ephemeris to use when multiple ephemerides overlap.</p> <p>Higher numbers take precedence. The default is 1. Must be 1 or greater.</p>"
                    }
                }
            },
            "traits": {
                "smithy.api#input": {}
            }
        },
        "com.amazonaws.groundstation#UpdateMissionProfile": {
            "type": "operation",
            "input": {
                "target": "com.amazonaws.groundstation#UpdateMissionProfileRequest"
            },
            "output": {
                "target": "com.amazonaws.groundstation#MissionProfileIdResponse"
            },
            "errors": [
                {
                    "target": "com.amazonaws.groundstation#DependencyException"
                },
                {
                    "target": "com.amazonaws.groundstation#InvalidParameterException"
                },
                {
                    "target": "com.amazonaws.groundstation#ResourceNotFoundException"
                }
            ],
            "traits": {
                "smithy.api#documentation": "<p>Updates a mission profile.</p> <p>Updating a mission profile will not update the execution parameters for existing future contacts.</p>",
                "smithy.api#http": {
                    "method": "PUT",
                    "uri": "/missionprofile/{missionProfileId}"
                },
                "smithy.api#idempotent": {}
            }
        },
        "com.amazonaws.groundstation#UpdateMissionProfileRequest": {
            "type": "structure",
            "members": {
                "missionProfileId": {
                    "target": "com.amazonaws.groundstation#Uuid",
                    "traits": {
                        "smithy.api#documentation": "<p>UUID of a mission profile.</p>",
                        "smithy.api#httpLabel": {},
                        "smithy.api#required": {}
                    }
                },
                "name": {
                    "target": "com.amazonaws.groundstation#SafeName",
                    "traits": {
                        "smithy.api#documentation": "<p>Name of a mission profile.</p>"
                    }
                },
                "contactPrePassDurationSeconds": {
                    "target": "com.amazonaws.groundstation#DurationInSeconds",
                    "traits": {
                        "smithy.api#documentation": "<p>Amount of time after a contact ends that you’d like to receive a Ground Station Contact State Change event indicating the pass has finished.</p>"
                    }
                },
                "contactPostPassDurationSeconds": {
                    "target": "com.amazonaws.groundstation#DurationInSeconds",
                    "traits": {
                        "smithy.api#documentation": "<p>Amount of time after a contact ends that you’d like to receive a Ground Station Contact State Change event indicating the pass has finished.</p>"
                    }
                },
                "minimumViableContactDurationSeconds": {
                    "target": "com.amazonaws.groundstation#PositiveDurationInSeconds",
                    "traits": {
                        "smithy.api#documentation": "<p>Smallest amount of time in seconds that you’d like to see for an available contact. AWS Ground Station will not present you with contacts shorter than this duration.</p>"
                    }
                },
                "dataflowEdges": {
                    "target": "com.amazonaws.groundstation#DataflowEdgeList",
                    "traits": {
                        "smithy.api#documentation": "<p>A list of lists of ARNs. Each list of ARNs is an edge, with a <i>from</i> <code>Config</code> and a <i>to</i> <code>Config</code>.</p>"
                    }
                },
                "trackingConfigArn": {
                    "target": "com.amazonaws.groundstation#ConfigArn",
                    "traits": {
                        "smithy.api#documentation": "<p>ARN of a tracking <code>Config</code>.</p>"
                    }
                },
                "streamsKmsKey": {
                    "target": "com.amazonaws.groundstation#KmsKey",
                    "traits": {
                        "smithy.api#documentation": "<p>KMS key to use for encrypting streams.</p>"
                    }
                },
                "streamsKmsRole": {
                    "target": "com.amazonaws.groundstation#RoleArn",
                    "traits": {
                        "smithy.api#documentation": "<p>Role to use for encrypting streams with KMS key.</p>"
                    }
                }
            },
            "traits": {
                "smithy.api#documentation": "<p/>",
                "smithy.api#input": {}
<<<<<<< HEAD
=======
            }
        },
        "com.amazonaws.groundstation#UplinkAwsGroundStationAgentEndpoint": {
            "type": "structure",
            "members": {
                "name": {
                    "target": "com.amazonaws.groundstation#SafeName",
                    "traits": {
                        "smithy.api#documentation": "<p>Uplink dataflow endpoint name</p>",
                        "smithy.api#required": {}
                    }
                },
                "dataflowDetails": {
                    "target": "com.amazonaws.groundstation#UplinkDataflowDetails",
                    "traits": {
                        "smithy.api#documentation": "<p>Dataflow details for the uplink endpoint</p>",
                        "smithy.api#required": {}
                    }
                }
            },
            "traits": {
                "smithy.api#documentation": "<p>Definition for an uplink agent endpoint</p>"
            }
        },
        "com.amazonaws.groundstation#UplinkAwsGroundStationAgentEndpointDetails": {
            "type": "structure",
            "members": {
                "name": {
                    "target": "com.amazonaws.groundstation#SafeName",
                    "traits": {
                        "smithy.api#documentation": "<p>Uplink dataflow endpoint name</p>",
                        "smithy.api#required": {}
                    }
                },
                "dataflowDetails": {
                    "target": "com.amazonaws.groundstation#UplinkDataflowDetails",
                    "traits": {
                        "smithy.api#documentation": "<p>Dataflow details for the uplink endpoint</p>",
                        "smithy.api#required": {}
                    }
                },
                "agentStatus": {
                    "target": "com.amazonaws.groundstation#AgentStatus",
                    "traits": {
                        "smithy.api#documentation": "<p>Status of the agent associated with the uplink dataflow endpoint</p>"
                    }
                },
                "auditResults": {
                    "target": "com.amazonaws.groundstation#AuditResults",
                    "traits": {
                        "smithy.api#documentation": "<p>Health audit results for the uplink dataflow endpoint</p>"
                    }
                }
            },
            "traits": {
                "smithy.api#documentation": "<p>Details for an uplink agent endpoint</p>"
            }
        },
        "com.amazonaws.groundstation#UplinkConnectionDetails": {
            "type": "structure",
            "members": {
                "ingressAddressAndPort": {
                    "target": "com.amazonaws.groundstation#ConnectionDetails",
                    "traits": {
                        "smithy.api#required": {}
                    }
                },
                "agentIpAndPortAddress": {
                    "target": "com.amazonaws.groundstation#RangedConnectionDetails",
                    "traits": {
                        "smithy.api#required": {}
                    }
                }
            },
            "traits": {
                "smithy.api#documentation": "<p>Connection details for customer to Agent and Agent to Ground Station</p>"
            }
        },
        "com.amazonaws.groundstation#UplinkDataflowDetails": {
            "type": "union",
            "members": {
                "agentConnectionDetails": {
                    "target": "com.amazonaws.groundstation#UplinkConnectionDetails",
                    "traits": {
                        "smithy.api#documentation": "<p>Uplink connection details for customer to Agent and Agent to Ground Station</p>"
                    }
                }
            },
            "traits": {
                "smithy.api#documentation": "<p>Dataflow details for an uplink endpoint</p>"
>>>>>>> e073ad92
            }
        },
        "com.amazonaws.groundstation#UplinkEchoConfig": {
            "type": "structure",
            "members": {
                "enabled": {
                    "target": "smithy.api#Boolean",
                    "traits": {
                        "smithy.api#documentation": "<p>Whether or not an uplink <code>Config</code> is enabled.</p>",
                        "smithy.api#required": {}
                    }
                },
                "antennaUplinkConfigArn": {
                    "target": "com.amazonaws.groundstation#ConfigArn",
                    "traits": {
                        "smithy.api#documentation": "<p>ARN of an uplink <code>Config</code>.</p>",
                        "smithy.api#required": {}
                    }
                }
            },
            "traits": {
                "smithy.api#documentation": "<p>Information about an uplink echo <code>Config</code>.</p> <p>Parameters from the <code>AntennaUplinkConfig</code>, corresponding to the specified <code>AntennaUplinkConfigArn</code>, are used when this <code>UplinkEchoConfig</code> is used in a contact.</p>"
            }
        },
        "com.amazonaws.groundstation#UplinkSpectrumConfig": {
            "type": "structure",
            "members": {
                "centerFrequency": {
                    "target": "com.amazonaws.groundstation#Frequency",
                    "traits": {
                        "smithy.api#documentation": "<p>Center frequency of an uplink spectral <code>Config</code>. Valid values are between 2025 to 2120 MHz.</p>",
                        "smithy.api#required": {}
                    }
                },
                "polarization": {
                    "target": "com.amazonaws.groundstation#Polarization",
                    "traits": {
                        "smithy.api#documentation": "<p>Polarization of an uplink spectral <code>Config</code>. Capturing both <code>\"RIGHT_HAND\"</code> and <code>\"LEFT_HAND\"</code> polarization requires two separate configs.</p>"
                    }
                }
            },
            "traits": {
                "smithy.api#documentation": "<p>Information about the uplink spectral <code>Config</code>.</p>"
            }
        },
        "com.amazonaws.groundstation#Uuid": {
            "type": "string",
            "traits": {
                "smithy.api#length": {
                    "min": 36,
                    "max": 36
                },
                "smithy.api#pattern": "^[a-f0-9]{8}-[a-f0-9]{4}-[a-f0-9]{4}-[a-f0-9]{4}-[a-f0-9]{12}$"
            }
        },
        "com.amazonaws.groundstation#VersionString": {
            "type": "string",
            "traits": {
                "smithy.api#length": {
                    "min": 1,
                    "max": 64
                },
                "smithy.api#pattern": "^(0|[1-9]\\d*)(\\.(0|[1-9]\\d*))*$"
            }
        },
        "com.amazonaws.groundstation#VersionStringList": {
            "type": "list",
            "member": {
                "target": "com.amazonaws.groundstation#VersionString"
            },
            "traits": {
                "smithy.api#length": {
                    "min": 1,
                    "max": 20
                }
            }
        },
        "com.amazonaws.groundstation#Year": {
            "type": "integer",
            "traits": {
                "smithy.api#range": {
                    "min": 2018,
                    "max": 3000
                }
            }
        },
        "com.amazonaws.groundstation#noradSatelliteID": {
            "type": "integer",
            "traits": {
                "smithy.api#default": 0,
                "smithy.api#range": {
                    "min": 0,
                    "max": 99999
                }
            }
        },
        "com.amazonaws.groundstation#satelliteArn": {
            "type": "string",
            "traits": {
                "aws.api#arnReference": {
                    "type": "AWS::GroundStation::Satellite",
                    "service": "com.amazon.awsgsaascontrolplanelambda.r20190311#GroundStation",
                    "resource": "com.amazon.awsgsaascontrolplanelambda.r20190311#Satellite"
                },
                "smithy.api#length": {
                    "min": 82,
                    "max": 132
                },
                "smithy.api#pattern": "^arn:aws:groundstation:([-a-z0-9]{1,50})?:[0-9]{12}:satellite/[a-f0-9]{8}-[a-f0-9]{4}-[a-f0-9]{4}-[a-f0-9]{4}-[a-f0-9]{12}$"
            }
        }
    }
}<|MERGE_RESOLUTION|>--- conflicted
+++ resolved
@@ -1349,8 +1349,6 @@
             "traits": {
                 "smithy.api#documentation": "<p/>",
                 "smithy.api#input": {}
-<<<<<<< HEAD
-=======
             }
         },
         "com.amazonaws.groundstation#CreateDataflowEndpointGroupV2": {
@@ -1465,7 +1463,6 @@
                     "min": 1,
                     "max": 12
                 }
->>>>>>> e073ad92
             }
         },
         "com.amazonaws.groundstation#CreateEphemeris": {
@@ -2010,16 +2007,12 @@
             },
             "traits": {
                 "smithy.api#documentation": "<p/>",
-<<<<<<< HEAD
-                "smithy.api#input": {}
-=======
                 "smithy.api#input": {},
                 "smithy.api#references": [
                     {
                         "resource": "com.amazonaws.groundstation#DataflowEndpointGroup"
                     }
                 ]
->>>>>>> e073ad92
             }
         },
         "com.amazonaws.groundstation#DeleteEphemeris": {
@@ -2319,7 +2312,6 @@
                     "target": "smithy.api#Timestamp",
                     "traits": {
                         "smithy.api#documentation": "<p> Projected time in UTC your satellite will set below the <a href=\"https://docs.aws.amazon.com/ground-station/latest/ug/site-masks.html\">receive mask</a>. This time is based on the satellite's current active ephemeris for future contacts and the ephemeris that was active during contact execution for completed contacts. </p>"
-<<<<<<< HEAD
                     }
                 },
                 "trackingOverrides": {
@@ -2333,21 +2325,6 @@
                     "traits": {
                         "smithy.api#documentation": "<p>The ephemeris that determines antenna pointing directions for the contact.</p>"
                     }
-=======
-                    }
-                },
-                "trackingOverrides": {
-                    "target": "com.amazonaws.groundstation#TrackingOverrides",
-                    "traits": {
-                        "smithy.api#documentation": "<p>Tracking configuration overrides specified when the contact was reserved.</p>"
-                    }
-                },
-                "ephemeris": {
-                    "target": "com.amazonaws.groundstation#EphemerisResponseData",
-                    "traits": {
-                        "smithy.api#documentation": "<p>The ephemeris that determines antenna pointing directions for the contact.</p>"
-                    }
->>>>>>> e073ad92
                 }
             },
             "traits": {
@@ -3115,20 +3092,12 @@
                         "smithy.api#required": {}
                     }
                 },
-<<<<<<< HEAD
                 "errorMessage": {
                     "target": "com.amazonaws.groundstation#ErrorString",
                     "traits": {
                         "smithy.api#documentation": "<p>A human-readable message describing the validation failure.</p> <p>Provides specific details about what failed and may include suggestions for remediation.</p>",
                         "smithy.api#required": {}
                     }
-=======
-                "oem": {
-                    "target": "com.amazonaws.groundstation#OEMEphemeris"
-                },
-                "azEl": {
-                    "target": "com.amazonaws.groundstation#AzElEphemeris"
->>>>>>> e073ad92
                 }
             },
             "traits": {
@@ -3150,298 +3119,6 @@
         "com.amazonaws.groundstation#EphemerisFilter": {
             "type": "union",
             "members": {
-<<<<<<< HEAD
-                "azEl": {
-                    "target": "com.amazonaws.groundstation#AzElEphemerisFilter",
-=======
-                "sourceS3Object": {
-                    "target": "com.amazonaws.groundstation#S3Object",
-                    "traits": {
-                        "smithy.api#documentation": "<p>Source Amazon S3 object used for the ephemeris.</p>"
-                    }
-                },
-                "ephemerisData": {
-                    "target": "com.amazonaws.groundstation#UnboundedString",
->>>>>>> e073ad92
-                    "traits": {
-                        "smithy.api#documentation": "<p>Filter for <a>AzElEphemeris</a>.</p>"
-                    }
-                }
-            },
-            "traits": {
-                "smithy.api#documentation": "<p>Filter for selecting contacts that use a specific ephemeris\".</p>"
-            }
-        },
-        "com.amazonaws.groundstation#EphemerisErrorCode": {
-            "type": "enum",
-            "members": {
-                "INTERNAL_ERROR": {
-                    "target": "smithy.api#Unit",
-                    "traits": {
-                        "smithy.api#enumValue": "INTERNAL_ERROR"
-                    }
-                },
-                "MISMATCHED_SATCAT_ID": {
-                    "target": "smithy.api#Unit",
-                    "traits": {
-                        "smithy.api#enumValue": "MISMATCHED_SATCAT_ID"
-                    }
-                },
-                "OEM_VERSION_UNSUPPORTED": {
-                    "target": "smithy.api#Unit",
-                    "traits": {
-                        "smithy.api#enumValue": "OEM_VERSION_UNSUPPORTED"
-                    }
-                },
-                "ORIGINATOR_MISSING": {
-                    "target": "smithy.api#Unit",
-                    "traits": {
-                        "smithy.api#enumValue": "ORIGINATOR_MISSING"
-                    }
-                },
-                "CREATION_DATE_MISSING": {
-                    "target": "smithy.api#Unit",
-                    "traits": {
-                        "smithy.api#enumValue": "CREATION_DATE_MISSING"
-                    }
-                },
-                "OBJECT_NAME_MISSING": {
-                    "target": "smithy.api#Unit",
-                    "traits": {
-                        "smithy.api#enumValue": "OBJECT_NAME_MISSING"
-                    }
-                },
-                "OBJECT_ID_MISSING": {
-                    "target": "smithy.api#Unit",
-                    "traits": {
-                        "smithy.api#enumValue": "OBJECT_ID_MISSING"
-                    }
-                },
-                "REF_FRAME_UNSUPPORTED": {
-                    "target": "smithy.api#Unit",
-                    "traits": {
-                        "smithy.api#enumValue": "REF_FRAME_UNSUPPORTED"
-                    }
-                },
-                "REF_FRAME_EPOCH_UNSUPPORTED": {
-                    "target": "smithy.api#Unit",
-                    "traits": {
-                        "smithy.api#enumValue": "REF_FRAME_EPOCH_UNSUPPORTED"
-                    }
-                },
-                "TIME_SYSTEM_UNSUPPORTED": {
-                    "target": "smithy.api#Unit",
-                    "traits": {
-                        "smithy.api#enumValue": "TIME_SYSTEM_UNSUPPORTED"
-                    }
-                },
-                "CENTER_BODY_UNSUPPORTED": {
-                    "target": "smithy.api#Unit",
-                    "traits": {
-                        "smithy.api#enumValue": "CENTER_BODY_UNSUPPORTED"
-                    }
-                },
-                "INTERPOLATION_MISSING": {
-                    "target": "smithy.api#Unit",
-                    "traits": {
-                        "smithy.api#enumValue": "INTERPOLATION_MISSING"
-                    }
-                },
-                "INTERPOLATION_DEGREE_INVALID": {
-                    "target": "smithy.api#Unit",
-                    "traits": {
-                        "smithy.api#enumValue": "INTERPOLATION_DEGREE_INVALID"
-                    }
-                },
-                "AZ_EL_SEGMENT_LIST_MISSING": {
-                    "target": "smithy.api#Unit",
-                    "traits": {
-                        "smithy.api#enumValue": "AZ_EL_SEGMENT_LIST_MISSING"
-                    }
-                },
-                "INSUFFICIENT_TIME_AZ_EL": {
-                    "target": "smithy.api#Unit",
-                    "traits": {
-                        "smithy.api#enumValue": "INSUFFICIENT_TIME_AZ_EL"
-                    }
-                },
-                "START_TIME_IN_FUTURE": {
-                    "target": "smithy.api#Unit",
-                    "traits": {
-                        "smithy.api#enumValue": "START_TIME_IN_FUTURE"
-                    }
-                },
-                "END_TIME_IN_PAST": {
-                    "target": "smithy.api#Unit",
-                    "traits": {
-                        "smithy.api#enumValue": "END_TIME_IN_PAST"
-                    }
-                },
-                "EXPIRATION_TIME_TOO_EARLY": {
-                    "target": "smithy.api#Unit",
-                    "traits": {
-                        "smithy.api#enumValue": "EXPIRATION_TIME_TOO_EARLY"
-                    }
-                },
-                "START_TIME_METADATA_TOO_EARLY": {
-                    "target": "smithy.api#Unit",
-                    "traits": {
-                        "smithy.api#enumValue": "START_TIME_METADATA_TOO_EARLY"
-                    }
-                },
-                "STOP_TIME_METADATA_TOO_LATE": {
-                    "target": "smithy.api#Unit",
-                    "traits": {
-                        "smithy.api#enumValue": "STOP_TIME_METADATA_TOO_LATE"
-                    }
-                },
-                "AZ_EL_SEGMENT_END_TIME_BEFORE_START_TIME": {
-                    "target": "smithy.api#Unit",
-                    "traits": {
-                        "smithy.api#enumValue": "AZ_EL_SEGMENT_END_TIME_BEFORE_START_TIME"
-                    }
-                },
-                "AZ_EL_SEGMENT_TIMES_OVERLAP": {
-                    "target": "smithy.api#Unit",
-                    "traits": {
-                        "smithy.api#enumValue": "AZ_EL_SEGMENT_TIMES_OVERLAP"
-                    }
-                },
-                "AZ_EL_SEGMENTS_OUT_OF_ORDER": {
-                    "target": "smithy.api#Unit",
-                    "traits": {
-                        "smithy.api#enumValue": "AZ_EL_SEGMENTS_OUT_OF_ORDER"
-                    }
-                },
-                "TIME_AZ_EL_ITEMS_OUT_OF_ORDER": {
-                    "target": "smithy.api#Unit",
-                    "traits": {
-                        "smithy.api#enumValue": "TIME_AZ_EL_ITEMS_OUT_OF_ORDER"
-                    }
-                },
-                "MEAN_MOTION_INVALID": {
-                    "target": "smithy.api#Unit",
-                    "traits": {
-                        "smithy.api#enumValue": "MEAN_MOTION_INVALID"
-                    }
-                },
-                "TIME_AZ_EL_AZ_RADIAN_RANGE_INVALID": {
-                    "target": "smithy.api#Unit",
-                    "traits": {
-                        "smithy.api#enumValue": "TIME_AZ_EL_AZ_RADIAN_RANGE_INVALID"
-                    }
-                },
-                "TIME_AZ_EL_EL_RADIAN_RANGE_INVALID": {
-                    "target": "smithy.api#Unit",
-                    "traits": {
-                        "smithy.api#enumValue": "TIME_AZ_EL_EL_RADIAN_RANGE_INVALID"
-                    }
-                },
-                "TIME_AZ_EL_AZ_DEGREE_RANGE_INVALID": {
-                    "target": "smithy.api#Unit",
-                    "traits": {
-                        "smithy.api#enumValue": "TIME_AZ_EL_AZ_DEGREE_RANGE_INVALID"
-                    }
-                },
-                "TIME_AZ_EL_EL_DEGREE_RANGE_INVALID": {
-                    "target": "smithy.api#Unit",
-                    "traits": {
-                        "smithy.api#enumValue": "TIME_AZ_EL_EL_DEGREE_RANGE_INVALID"
-                    }
-                },
-                "TIME_AZ_EL_ANGLE_UNITS_INVALID": {
-                    "target": "smithy.api#Unit",
-                    "traits": {
-                        "smithy.api#enumValue": "TIME_AZ_EL_ANGLE_UNITS_INVALID"
-                    }
-                },
-                "INSUFFICIENT_KMS_PERMISSIONS": {
-                    "target": "smithy.api#Unit",
-                    "traits": {
-                        "smithy.api#enumValue": "INSUFFICIENT_KMS_PERMISSIONS"
-                    }
-                },
-                "FILE_FORMAT_INVALID": {
-                    "target": "smithy.api#Unit",
-                    "traits": {
-                        "smithy.api#enumValue": "FILE_FORMAT_INVALID"
-                    }
-                },
-                "AZ_EL_SEGMENT_REFERENCE_EPOCH_INVALID": {
-                    "target": "smithy.api#Unit",
-                    "traits": {
-                        "smithy.api#enumValue": "AZ_EL_SEGMENT_REFERENCE_EPOCH_INVALID"
-                    }
-                },
-                "AZ_EL_SEGMENT_START_TIME_INVALID": {
-                    "target": "smithy.api#Unit",
-                    "traits": {
-                        "smithy.api#enumValue": "AZ_EL_SEGMENT_START_TIME_INVALID"
-                    }
-                },
-                "AZ_EL_SEGMENT_END_TIME_INVALID": {
-                    "target": "smithy.api#Unit",
-                    "traits": {
-                        "smithy.api#enumValue": "AZ_EL_SEGMENT_END_TIME_INVALID"
-                    }
-                },
-                "AZ_EL_SEGMENT_VALID_TIME_RANGE_INVALID": {
-                    "target": "smithy.api#Unit",
-                    "traits": {
-                        "smithy.api#enumValue": "AZ_EL_SEGMENT_VALID_TIME_RANGE_INVALID"
-                    }
-                },
-                "AZ_EL_SEGMENT_END_TIME_TOO_LATE": {
-                    "target": "smithy.api#Unit",
-                    "traits": {
-                        "smithy.api#enumValue": "AZ_EL_SEGMENT_END_TIME_TOO_LATE"
-                    }
-                },
-                "AZ_EL_TOTAL_DURATION_EXCEEDED": {
-                    "target": "smithy.api#Unit",
-                    "traits": {
-                        "smithy.api#enumValue": "AZ_EL_TOTAL_DURATION_EXCEEDED"
-                    }
-                }
-            }
-        },
-        "com.amazonaws.groundstation#EphemerisErrorReason": {
-            "type": "structure",
-            "members": {
-                "errorCode": {
-                    "target": "com.amazonaws.groundstation#EphemerisErrorCode",
-                    "traits": {
-                        "smithy.api#documentation": "<p>The error code identifying the type of validation failure.</p> <p>See the <a href=\"https://docs.aws.amazon.com/ground-station/latest/ug/troubleshooting-invalid-ephemerides.html\">Troubleshooting Invalid Ephemerides guide</a> for error code details.</p>",
-                        "smithy.api#required": {}
-                    }
-                },
-                "errorMessage": {
-                    "target": "com.amazonaws.groundstation#ErrorString",
-                    "traits": {
-                        "smithy.api#documentation": "<p>A human-readable message describing the validation failure.</p> <p>Provides specific details about what failed and may include suggestions for remediation.</p>",
-                        "smithy.api#required": {}
-                    }
-                }
-            },
-            "traits": {
-                "smithy.api#documentation": "<p>Detailed error information for ephemeris validation failures.</p> <p>Provides an error code and descriptive message to help diagnose and resolve validation issues.</p>"
-            }
-        },
-        "com.amazonaws.groundstation#EphemerisErrorReasonList": {
-            "type": "list",
-            "member": {
-                "target": "com.amazonaws.groundstation#EphemerisErrorReason"
-            },
-            "traits": {
-                "smithy.api#length": {
-                    "min": 1,
-                    "max": 50
-                }
-            }
-        },
-        "com.amazonaws.groundstation#EphemerisFilter": {
-            "type": "union",
-            "members": {
                 "azEl": {
                     "target": "com.amazonaws.groundstation#AzElEphemerisFilter",
                     "traits": {
@@ -3882,8 +3559,6 @@
             },
             "traits": {
                 "smithy.api#output": {}
-<<<<<<< HEAD
-=======
             }
         },
         "com.amazonaws.groundstation#GetAgentTaskResponseUrl": {
@@ -3975,7 +3650,6 @@
                         "resource": "com.amazonaws.groundstation#Agent"
                     }
                 ]
->>>>>>> e073ad92
             }
         },
         "com.amazonaws.groundstation#GetConfig": {
@@ -4122,16 +3796,12 @@
             },
             "traits": {
                 "smithy.api#documentation": "<p/>",
-<<<<<<< HEAD
-                "smithy.api#input": {}
-=======
                 "smithy.api#input": {},
                 "smithy.api#references": [
                     {
                         "resource": "com.amazonaws.groundstation#DataflowEndpointGroup"
                     }
                 ]
->>>>>>> e073ad92
             }
         },
         "com.amazonaws.groundstation#GetDataflowEndpointGroupResponse": {
@@ -4176,16 +3846,12 @@
             },
             "traits": {
                 "smithy.api#documentation": "<p/>",
-<<<<<<< HEAD
-                "smithy.api#output": {}
-=======
                 "smithy.api#output": {},
                 "smithy.api#references": [
                     {
                         "resource": "com.amazonaws.groundstation#DataflowEndpointGroup"
                     }
                 ]
->>>>>>> e073ad92
             }
         },
         "com.amazonaws.groundstation#GetMinuteUsage": {
@@ -7650,8 +7316,6 @@
             "traits": {
                 "smithy.api#documentation": "<p/>",
                 "smithy.api#input": {}
-<<<<<<< HEAD
-=======
             }
         },
         "com.amazonaws.groundstation#UplinkAwsGroundStationAgentEndpoint": {
@@ -7742,7 +7406,6 @@
             },
             "traits": {
                 "smithy.api#documentation": "<p>Dataflow details for an uplink endpoint</p>"
->>>>>>> e073ad92
             }
         },
         "com.amazonaws.groundstation#UplinkEchoConfig": {
