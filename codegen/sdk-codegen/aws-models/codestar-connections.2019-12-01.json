{
    "smithy": "2.0",
    "metadata": {
        "suppressions": [
            {
                "id": "HttpMethodSemantics",
                "namespace": "*"
            },
            {
                "id": "HttpResponseCodeSemantics",
                "namespace": "*"
            },
            {
                "id": "PaginatedTrait",
                "namespace": "*"
            },
            {
                "id": "HttpHeaderTrait",
                "namespace": "*"
            },
            {
                "id": "HttpUriConflict",
                "namespace": "*"
            },
            {
                "id": "Service",
                "namespace": "*"
            }
        ]
    },
    "shapes": {
        "com.amazonaws.codestarconnections#AccessDeniedException": {
            "type": "structure",
            "members": {
                "Message": {
                    "target": "com.amazonaws.codestarconnections#ErrorMessage"
                }
            },
            "traits": {
                "smithy.api#documentation": "<p>You do not have sufficient access to perform this action.</p>",
                "smithy.api#error": "client",
                "smithy.api#httpError": 403
            }
        },
        "com.amazonaws.codestarconnections#AccountId": {
            "type": "string",
            "traits": {
                "smithy.api#length": {
                    "min": 12,
                    "max": 12
                },
                "smithy.api#pattern": "^[0-9]{12}$"
            }
        },
        "com.amazonaws.codestarconnections#AmazonResourceName": {
            "type": "string",
            "traits": {
                "smithy.api#length": {
                    "min": 1,
                    "max": 1011
                },
                "smithy.api#pattern": "^arn:aws(-[\\w]+)*:.+:.+:[0-9]{12}:.+$"
            }
        },
        "com.amazonaws.codestarconnections#BlockerStatus": {
            "type": "enum",
            "members": {
                "ACTIVE": {
                    "target": "smithy.api#Unit",
                    "traits": {
                        "smithy.api#enumValue": "ACTIVE"
                    }
                },
                "RESOLVED": {
                    "target": "smithy.api#Unit",
                    "traits": {
                        "smithy.api#enumValue": "RESOLVED"
                    }
                }
            }
        },
        "com.amazonaws.codestarconnections#BlockerType": {
            "type": "enum",
            "members": {
                "AUTOMATED": {
                    "target": "smithy.api#Unit",
                    "traits": {
                        "smithy.api#enumValue": "AUTOMATED"
                    }
                }
            }
        },
        "com.amazonaws.codestarconnections#BranchName": {
            "type": "string",
            "traits": {
                "smithy.api#length": {
                    "min": 1,
                    "max": 255
                },
                "smithy.api#pattern": "^.*$"
            }
        },
        "com.amazonaws.codestarconnections#CodeStar_connections_20191201": {
            "type": "service",
            "version": "2019-12-01",
            "operations": [
                {
                    "target": "com.amazonaws.codestarconnections#CreateConnection"
                },
                {
                    "target": "com.amazonaws.codestarconnections#CreateHost"
                },
                {
                    "target": "com.amazonaws.codestarconnections#CreateRepositoryLink"
                },
                {
                    "target": "com.amazonaws.codestarconnections#CreateSyncConfiguration"
                },
                {
                    "target": "com.amazonaws.codestarconnections#DeleteConnection"
                },
                {
                    "target": "com.amazonaws.codestarconnections#DeleteHost"
                },
                {
                    "target": "com.amazonaws.codestarconnections#DeleteRepositoryLink"
                },
                {
                    "target": "com.amazonaws.codestarconnections#DeleteSyncConfiguration"
                },
                {
                    "target": "com.amazonaws.codestarconnections#GetConnection"
                },
                {
                    "target": "com.amazonaws.codestarconnections#GetHost"
                },
                {
                    "target": "com.amazonaws.codestarconnections#GetRepositoryLink"
                },
                {
                    "target": "com.amazonaws.codestarconnections#GetRepositorySyncStatus"
                },
                {
                    "target": "com.amazonaws.codestarconnections#GetResourceSyncStatus"
                },
                {
                    "target": "com.amazonaws.codestarconnections#GetSyncBlockerSummary"
                },
                {
                    "target": "com.amazonaws.codestarconnections#GetSyncConfiguration"
                },
                {
                    "target": "com.amazonaws.codestarconnections#ListConnections"
                },
                {
                    "target": "com.amazonaws.codestarconnections#ListHosts"
                },
                {
                    "target": "com.amazonaws.codestarconnections#ListRepositoryLinks"
                },
                {
                    "target": "com.amazonaws.codestarconnections#ListRepositorySyncDefinitions"
                },
                {
                    "target": "com.amazonaws.codestarconnections#ListSyncConfigurations"
                },
                {
                    "target": "com.amazonaws.codestarconnections#ListTagsForResource"
                },
                {
                    "target": "com.amazonaws.codestarconnections#TagResource"
                },
                {
                    "target": "com.amazonaws.codestarconnections#UntagResource"
                },
                {
                    "target": "com.amazonaws.codestarconnections#UpdateHost"
                },
                {
                    "target": "com.amazonaws.codestarconnections#UpdateRepositoryLink"
                },
                {
                    "target": "com.amazonaws.codestarconnections#UpdateSyncBlocker"
                },
                {
                    "target": "com.amazonaws.codestarconnections#UpdateSyncConfiguration"
                }
            ],
            "traits": {
                "aws.api#service": {
                    "sdkId": "CodeStar connections",
                    "arnNamespace": "codestar-connections",
                    "cloudFormationName": "CodeStarconnections",
                    "cloudTrailEventSource": "codestarconnections.amazonaws.com",
                    "endpointPrefix": "codestar-connections"
                },
                "aws.auth#sigv4": {
                    "name": "codestar-connections"
                },
                "aws.protocols#awsJson1_0": {},
                "smithy.api#documentation": "<fullname>AWS CodeStar Connections</fullname>\n         <p>This Amazon Web Services CodeStar Connections API Reference provides descriptions and usage examples of\n      the operations and data types for the Amazon Web Services CodeStar Connections API. You can use the\n      connections API to work with connections and installations.</p>\n         <p>\n            <i>Connections</i> are configurations that you use to connect Amazon Web Services\n      resources to external code repositories. Each connection is a resource that can be given to\n      services such as CodePipeline to connect to a third-party repository such as Bitbucket. For\n      example, you can add the connection in CodePipeline so that it triggers your pipeline when a\n      code change is made to your third-party code repository. Each connection is named and\n      associated with a unique ARN that is used to reference the connection.</p>\n         <p>When you create a connection, the console initiates a third-party connection handshake.\n        <i>Installations</i> are the apps that are used to conduct this handshake. For\n      example, the installation for the Bitbucket provider type is the Bitbucket app. When you\n      create a connection, you can choose an existing installation or create one.</p>\n         <p>When you want to create a connection to an installed provider type such as GitHub\n      Enterprise Server, you create a <i>host</i> for your connections.</p>\n         <p>You can work with connections by calling:</p>\n         <ul>\n            <li>\n               <p>\n                  <a>CreateConnection</a>, which creates a uniquely named connection that can be\n          referenced by services such as CodePipeline.</p>\n            </li>\n            <li>\n               <p>\n                  <a>DeleteConnection</a>, which deletes the specified connection.</p>\n            </li>\n            <li>\n               <p>\n                  <a>GetConnection</a>, which returns information about the connection, including\n          the connection status.</p>\n            </li>\n            <li>\n               <p>\n                  <a>ListConnections</a>, which lists the connections associated with your\n          account.</p>\n            </li>\n         </ul>\n         <p>You can work with hosts by calling:</p>\n         <ul>\n            <li>\n               <p>\n                  <a>CreateHost</a>, which creates a host that represents the infrastructure where your provider is installed.</p>\n            </li>\n            <li>\n               <p>\n                  <a>DeleteHost</a>, which deletes the specified host.</p>\n            </li>\n            <li>\n               <p>\n                  <a>GetHost</a>, which returns information about the host, including\n          the setup status.</p>\n            </li>\n            <li>\n               <p>\n                  <a>ListHosts</a>, which lists the hosts associated with your\n          account.</p>\n            </li>\n         </ul>\n         <p>You can work with tags in Amazon Web Services CodeStar Connections by calling the following:</p>\n         <ul>\n            <li>\n               <p>\n                  <a>ListTagsForResource</a>, which gets information about Amazon Web Services tags for a\n          specified Amazon Resource Name (ARN) in Amazon Web Services CodeStar Connections.</p>\n            </li>\n            <li>\n               <p>\n                  <a>TagResource</a>, which adds or updates tags for a resource in Amazon Web Services CodeStar\n          Connections.</p>\n            </li>\n            <li>\n               <p>\n                  <a>UntagResource</a>, which removes tags for a resource in Amazon Web Services CodeStar\n          Connections.</p>\n            </li>\n         </ul>\n         <p>For information about how to use Amazon Web Services CodeStar Connections, see the <a href=\"https://docs.aws.amazon.com/dtconsole/latest/userguide/welcome-connections.html\">Developer Tools User\n        Guide</a>.</p>",
                "smithy.api#title": "AWS CodeStar connections",
                "smithy.rules#endpointRuleSet": {
                    "version": "1.0",
                    "parameters": {
                        "Region": {
                            "builtIn": "AWS::Region",
                            "required": false,
                            "documentation": "The AWS region used to dispatch the request.",
                            "type": "String"
                        },
                        "UseDualStack": {
                            "builtIn": "AWS::UseDualStack",
                            "required": true,
                            "default": false,
                            "documentation": "When true, use the dual-stack endpoint. If the configured endpoint does not support dual-stack, dispatching the request MAY return an error.",
                            "type": "Boolean"
                        },
                        "UseFIPS": {
                            "builtIn": "AWS::UseFIPS",
                            "required": true,
                            "default": false,
                            "documentation": "When true, send this request to the FIPS-compliant regional endpoint. If the configured endpoint does not have a FIPS compliant endpoint, dispatching the request will return an error.",
                            "type": "Boolean"
                        },
                        "Endpoint": {
                            "builtIn": "SDK::Endpoint",
                            "required": false,
                            "documentation": "Override the endpoint used to send this request",
                            "type": "String"
                        }
                    },
                    "rules": [
                        {
                            "conditions": [
                                {
                                    "fn": "isSet",
                                    "argv": [
                                        {
                                            "ref": "Endpoint"
                                        }
                                    ]
                                }
                            ],
                            "rules": [
                                {
                                    "conditions": [
                                        {
                                            "fn": "booleanEquals",
                                            "argv": [
                                                {
                                                    "ref": "UseFIPS"
                                                },
                                                true
                                            ]
                                        }
                                    ],
                                    "error": "Invalid Configuration: FIPS and custom endpoint are not supported",
                                    "type": "error"
                                },
                                {
                                    "conditions": [
                                        {
                                            "fn": "booleanEquals",
                                            "argv": [
                                                {
                                                    "ref": "UseDualStack"
                                                },
                                                true
                                            ]
                                        }
                                    ],
                                    "error": "Invalid Configuration: Dualstack and custom endpoint are not supported",
                                    "type": "error"
                                },
                                {
                                    "conditions": [],
                                    "endpoint": {
                                        "url": {
                                            "ref": "Endpoint"
                                        },
                                        "properties": {},
                                        "headers": {}
                                    },
                                    "type": "endpoint"
                                }
                            ],
                            "type": "tree"
                        },
                        {
                            "conditions": [
                                {
                                    "fn": "isSet",
                                    "argv": [
                                        {
                                            "ref": "Region"
                                        }
                                    ]
                                }
                            ],
                            "rules": [
                                {
                                    "conditions": [
                                        {
                                            "fn": "aws.partition",
                                            "argv": [
                                                {
                                                    "ref": "Region"
                                                }
                                            ],
                                            "assign": "PartitionResult"
                                        }
                                    ],
                                    "rules": [
                                        {
                                            "conditions": [
                                                {
                                                    "fn": "booleanEquals",
                                                    "argv": [
                                                        {
                                                            "ref": "UseFIPS"
                                                        },
                                                        true
                                                    ]
                                                },
                                                {
                                                    "fn": "booleanEquals",
                                                    "argv": [
                                                        {
                                                            "ref": "UseDualStack"
                                                        },
                                                        true
                                                    ]
                                                }
                                            ],
                                            "rules": [
                                                {
                                                    "conditions": [
                                                        {
                                                            "fn": "booleanEquals",
                                                            "argv": [
                                                                true,
                                                                {
                                                                    "fn": "getAttr",
                                                                    "argv": [
                                                                        {
                                                                            "ref": "PartitionResult"
                                                                        },
                                                                        "supportsFIPS"
                                                                    ]
                                                                }
                                                            ]
                                                        },
                                                        {
                                                            "fn": "booleanEquals",
                                                            "argv": [
                                                                true,
                                                                {
                                                                    "fn": "getAttr",
                                                                    "argv": [
                                                                        {
                                                                            "ref": "PartitionResult"
                                                                        },
                                                                        "supportsDualStack"
                                                                    ]
                                                                }
                                                            ]
                                                        }
                                                    ],
                                                    "rules": [
                                                        {
                                                            "conditions": [],
                                                            "endpoint": {
                                                                "url": "https://codestar-connections-fips.{Region}.{PartitionResult#dualStackDnsSuffix}",
                                                                "properties": {},
                                                                "headers": {}
                                                            },
                                                            "type": "endpoint"
                                                        }
                                                    ],
                                                    "type": "tree"
                                                },
                                                {
                                                    "conditions": [],
                                                    "error": "FIPS and DualStack are enabled, but this partition does not support one or both",
                                                    "type": "error"
                                                }
                                            ],
                                            "type": "tree"
                                        },
                                        {
                                            "conditions": [
                                                {
                                                    "fn": "booleanEquals",
                                                    "argv": [
                                                        {
                                                            "ref": "UseFIPS"
                                                        },
                                                        true
                                                    ]
                                                }
                                            ],
                                            "rules": [
                                                {
                                                    "conditions": [
                                                        {
                                                            "fn": "booleanEquals",
                                                            "argv": [
                                                                {
                                                                    "fn": "getAttr",
                                                                    "argv": [
                                                                        {
                                                                            "ref": "PartitionResult"
                                                                        },
                                                                        "supportsFIPS"
                                                                    ]
                                                                },
                                                                true
                                                            ]
                                                        }
                                                    ],
                                                    "rules": [
                                                        {
                                                            "conditions": [],
                                                            "endpoint": {
                                                                "url": "https://codestar-connections-fips.{Region}.{PartitionResult#dnsSuffix}",
                                                                "properties": {},
                                                                "headers": {}
                                                            },
                                                            "type": "endpoint"
                                                        }
                                                    ],
                                                    "type": "tree"
                                                },
                                                {
                                                    "conditions": [],
                                                    "error": "FIPS is enabled but this partition does not support FIPS",
                                                    "type": "error"
                                                }
                                            ],
                                            "type": "tree"
                                        },
                                        {
                                            "conditions": [
                                                {
                                                    "fn": "booleanEquals",
                                                    "argv": [
                                                        {
                                                            "ref": "UseDualStack"
                                                        },
                                                        true
                                                    ]
                                                }
                                            ],
                                            "rules": [
                                                {
                                                    "conditions": [
                                                        {
                                                            "fn": "booleanEquals",
                                                            "argv": [
                                                                true,
                                                                {
                                                                    "fn": "getAttr",
                                                                    "argv": [
                                                                        {
                                                                            "ref": "PartitionResult"
                                                                        },
                                                                        "supportsDualStack"
                                                                    ]
                                                                }
                                                            ]
                                                        }
                                                    ],
                                                    "rules": [
                                                        {
                                                            "conditions": [],
                                                            "endpoint": {
                                                                "url": "https://codestar-connections.{Region}.{PartitionResult#dualStackDnsSuffix}",
                                                                "properties": {},
                                                                "headers": {}
                                                            },
                                                            "type": "endpoint"
                                                        }
                                                    ],
                                                    "type": "tree"
                                                },
                                                {
                                                    "conditions": [],
                                                    "error": "DualStack is enabled but this partition does not support DualStack",
                                                    "type": "error"
                                                }
                                            ],
                                            "type": "tree"
                                        },
                                        {
                                            "conditions": [],
                                            "endpoint": {
                                                "url": "https://codestar-connections.{Region}.{PartitionResult#dnsSuffix}",
                                                "properties": {},
                                                "headers": {}
                                            },
                                            "type": "endpoint"
                                        }
                                    ],
                                    "type": "tree"
                                }
                            ],
                            "type": "tree"
                        },
                        {
                            "conditions": [],
                            "error": "Invalid Configuration: Missing Region",
                            "type": "error"
                        }
                    ]
                },
                "smithy.rules#endpointTests": {
                    "testCases": [
                        {
                            "documentation": "For region ap-northeast-1 with FIPS disabled and DualStack disabled",
                            "expect": {
                                "endpoint": {
                                    "url": "https://codestar-connections.ap-northeast-1.amazonaws.com"
                                }
                            },
                            "params": {
                                "Region": "ap-northeast-1",
                                "UseFIPS": false,
                                "UseDualStack": false
                            }
                        },
                        {
                            "documentation": "For region ap-northeast-2 with FIPS disabled and DualStack disabled",
                            "expect": {
                                "endpoint": {
                                    "url": "https://codestar-connections.ap-northeast-2.amazonaws.com"
                                }
                            },
                            "params": {
                                "Region": "ap-northeast-2",
                                "UseFIPS": false,
                                "UseDualStack": false
                            }
                        },
                        {
                            "documentation": "For region ap-south-1 with FIPS disabled and DualStack disabled",
                            "expect": {
                                "endpoint": {
                                    "url": "https://codestar-connections.ap-south-1.amazonaws.com"
                                }
                            },
                            "params": {
                                "Region": "ap-south-1",
                                "UseFIPS": false,
                                "UseDualStack": false
                            }
                        },
                        {
                            "documentation": "For region ap-southeast-1 with FIPS disabled and DualStack disabled",
                            "expect": {
                                "endpoint": {
                                    "url": "https://codestar-connections.ap-southeast-1.amazonaws.com"
                                }
                            },
                            "params": {
                                "Region": "ap-southeast-1",
                                "UseFIPS": false,
                                "UseDualStack": false
                            }
                        },
                        {
                            "documentation": "For region ap-southeast-2 with FIPS disabled and DualStack disabled",
                            "expect": {
                                "endpoint": {
                                    "url": "https://codestar-connections.ap-southeast-2.amazonaws.com"
                                }
                            },
                            "params": {
                                "Region": "ap-southeast-2",
                                "UseFIPS": false,
                                "UseDualStack": false
                            }
                        },
                        {
                            "documentation": "For region ca-central-1 with FIPS disabled and DualStack disabled",
                            "expect": {
                                "endpoint": {
                                    "url": "https://codestar-connections.ca-central-1.amazonaws.com"
                                }
                            },
                            "params": {
                                "Region": "ca-central-1",
                                "UseFIPS": false,
                                "UseDualStack": false
                            }
                        },
                        {
                            "documentation": "For region eu-central-1 with FIPS disabled and DualStack disabled",
                            "expect": {
                                "endpoint": {
                                    "url": "https://codestar-connections.eu-central-1.amazonaws.com"
                                }
                            },
                            "params": {
                                "Region": "eu-central-1",
                                "UseFIPS": false,
                                "UseDualStack": false
                            }
                        },
                        {
                            "documentation": "For region eu-north-1 with FIPS disabled and DualStack disabled",
                            "expect": {
                                "endpoint": {
                                    "url": "https://codestar-connections.eu-north-1.amazonaws.com"
                                }
                            },
                            "params": {
                                "Region": "eu-north-1",
                                "UseFIPS": false,
                                "UseDualStack": false
                            }
                        },
                        {
                            "documentation": "For region eu-west-1 with FIPS disabled and DualStack disabled",
                            "expect": {
                                "endpoint": {
                                    "url": "https://codestar-connections.eu-west-1.amazonaws.com"
                                }
                            },
                            "params": {
                                "Region": "eu-west-1",
                                "UseFIPS": false,
                                "UseDualStack": false
                            }
                        },
                        {
                            "documentation": "For region eu-west-2 with FIPS disabled and DualStack disabled",
                            "expect": {
                                "endpoint": {
                                    "url": "https://codestar-connections.eu-west-2.amazonaws.com"
                                }
                            },
                            "params": {
                                "Region": "eu-west-2",
                                "UseFIPS": false,
                                "UseDualStack": false
                            }
                        },
                        {
                            "documentation": "For region eu-west-3 with FIPS disabled and DualStack disabled",
                            "expect": {
                                "endpoint": {
                                    "url": "https://codestar-connections.eu-west-3.amazonaws.com"
                                }
                            },
                            "params": {
                                "Region": "eu-west-3",
                                "UseFIPS": false,
                                "UseDualStack": false
                            }
                        },
                        {
                            "documentation": "For region sa-east-1 with FIPS disabled and DualStack disabled",
                            "expect": {
                                "endpoint": {
                                    "url": "https://codestar-connections.sa-east-1.amazonaws.com"
                                }
                            },
                            "params": {
                                "Region": "sa-east-1",
                                "UseFIPS": false,
                                "UseDualStack": false
                            }
                        },
                        {
                            "documentation": "For region us-east-1 with FIPS disabled and DualStack disabled",
                            "expect": {
                                "endpoint": {
                                    "url": "https://codestar-connections.us-east-1.amazonaws.com"
                                }
                            },
                            "params": {
                                "Region": "us-east-1",
                                "UseFIPS": false,
                                "UseDualStack": false
                            }
                        },
                        {
                            "documentation": "For region us-east-2 with FIPS disabled and DualStack disabled",
                            "expect": {
                                "endpoint": {
                                    "url": "https://codestar-connections.us-east-2.amazonaws.com"
                                }
                            },
                            "params": {
                                "Region": "us-east-2",
                                "UseFIPS": false,
                                "UseDualStack": false
                            }
                        },
                        {
                            "documentation": "For region us-west-1 with FIPS disabled and DualStack disabled",
                            "expect": {
                                "endpoint": {
                                    "url": "https://codestar-connections.us-west-1.amazonaws.com"
                                }
                            },
                            "params": {
                                "Region": "us-west-1",
                                "UseFIPS": false,
                                "UseDualStack": false
                            }
                        },
                        {
                            "documentation": "For region us-west-2 with FIPS disabled and DualStack disabled",
                            "expect": {
                                "endpoint": {
                                    "url": "https://codestar-connections.us-west-2.amazonaws.com"
                                }
                            },
                            "params": {
                                "Region": "us-west-2",
                                "UseFIPS": false,
                                "UseDualStack": false
                            }
                        },
                        {
                            "documentation": "For region us-east-1 with FIPS enabled and DualStack enabled",
                            "expect": {
                                "endpoint": {
                                    "url": "https://codestar-connections-fips.us-east-1.api.aws"
                                }
                            },
                            "params": {
                                "Region": "us-east-1",
                                "UseFIPS": true,
                                "UseDualStack": true
                            }
                        },
                        {
                            "documentation": "For region us-east-1 with FIPS enabled and DualStack disabled",
                            "expect": {
                                "endpoint": {
                                    "url": "https://codestar-connections-fips.us-east-1.amazonaws.com"
                                }
                            },
                            "params": {
                                "Region": "us-east-1",
                                "UseFIPS": true,
                                "UseDualStack": false
                            }
                        },
                        {
                            "documentation": "For region us-east-1 with FIPS disabled and DualStack enabled",
                            "expect": {
                                "endpoint": {
                                    "url": "https://codestar-connections.us-east-1.api.aws"
                                }
                            },
                            "params": {
                                "Region": "us-east-1",
                                "UseFIPS": false,
                                "UseDualStack": true
                            }
                        },
                        {
                            "documentation": "For region cn-north-1 with FIPS enabled and DualStack enabled",
                            "expect": {
                                "endpoint": {
                                    "url": "https://codestar-connections-fips.cn-north-1.api.amazonwebservices.com.cn"
                                }
                            },
                            "params": {
                                "Region": "cn-north-1",
                                "UseFIPS": true,
                                "UseDualStack": true
                            }
                        },
                        {
                            "documentation": "For region cn-north-1 with FIPS enabled and DualStack disabled",
                            "expect": {
                                "endpoint": {
                                    "url": "https://codestar-connections-fips.cn-north-1.amazonaws.com.cn"
                                }
                            },
                            "params": {
                                "Region": "cn-north-1",
                                "UseFIPS": true,
                                "UseDualStack": false
                            }
                        },
                        {
                            "documentation": "For region cn-north-1 with FIPS disabled and DualStack enabled",
                            "expect": {
                                "endpoint": {
                                    "url": "https://codestar-connections.cn-north-1.api.amazonwebservices.com.cn"
                                }
                            },
                            "params": {
                                "Region": "cn-north-1",
                                "UseFIPS": false,
                                "UseDualStack": true
                            }
                        },
                        {
                            "documentation": "For region cn-north-1 with FIPS disabled and DualStack disabled",
                            "expect": {
                                "endpoint": {
                                    "url": "https://codestar-connections.cn-north-1.amazonaws.com.cn"
                                }
                            },
                            "params": {
                                "Region": "cn-north-1",
                                "UseFIPS": false,
                                "UseDualStack": false
                            }
                        },
                        {
                            "documentation": "For region us-gov-east-1 with FIPS enabled and DualStack enabled",
                            "expect": {
                                "endpoint": {
                                    "url": "https://codestar-connections-fips.us-gov-east-1.api.aws"
                                }
                            },
                            "params": {
                                "Region": "us-gov-east-1",
                                "UseFIPS": true,
                                "UseDualStack": true
                            }
                        },
                        {
                            "documentation": "For region us-gov-east-1 with FIPS enabled and DualStack disabled",
                            "expect": {
                                "endpoint": {
                                    "url": "https://codestar-connections-fips.us-gov-east-1.amazonaws.com"
                                }
                            },
                            "params": {
                                "Region": "us-gov-east-1",
                                "UseFIPS": true,
                                "UseDualStack": false
                            }
                        },
                        {
                            "documentation": "For region us-gov-east-1 with FIPS disabled and DualStack enabled",
                            "expect": {
                                "endpoint": {
                                    "url": "https://codestar-connections.us-gov-east-1.api.aws"
                                }
                            },
                            "params": {
                                "Region": "us-gov-east-1",
                                "UseFIPS": false,
                                "UseDualStack": true
                            }
                        },
                        {
                            "documentation": "For region us-gov-east-1 with FIPS disabled and DualStack disabled",
                            "expect": {
                                "endpoint": {
                                    "url": "https://codestar-connections.us-gov-east-1.amazonaws.com"
                                }
                            },
                            "params": {
                                "Region": "us-gov-east-1",
                                "UseFIPS": false,
                                "UseDualStack": false
                            }
                        },
                        {
                            "documentation": "For region us-iso-east-1 with FIPS enabled and DualStack enabled",
                            "expect": {
                                "error": "FIPS and DualStack are enabled, but this partition does not support one or both"
                            },
                            "params": {
                                "Region": "us-iso-east-1",
                                "UseFIPS": true,
                                "UseDualStack": true
                            }
                        },
                        {
                            "documentation": "For region us-iso-east-1 with FIPS enabled and DualStack disabled",
                            "expect": {
                                "endpoint": {
                                    "url": "https://codestar-connections-fips.us-iso-east-1.c2s.ic.gov"
                                }
                            },
                            "params": {
                                "Region": "us-iso-east-1",
                                "UseFIPS": true,
                                "UseDualStack": false
                            }
                        },
                        {
                            "documentation": "For region us-iso-east-1 with FIPS disabled and DualStack enabled",
                            "expect": {
                                "error": "DualStack is enabled but this partition does not support DualStack"
                            },
                            "params": {
                                "Region": "us-iso-east-1",
                                "UseFIPS": false,
                                "UseDualStack": true
                            }
                        },
                        {
                            "documentation": "For region us-iso-east-1 with FIPS disabled and DualStack disabled",
                            "expect": {
                                "endpoint": {
                                    "url": "https://codestar-connections.us-iso-east-1.c2s.ic.gov"
                                }
                            },
                            "params": {
                                "Region": "us-iso-east-1",
                                "UseFIPS": false,
                                "UseDualStack": false
                            }
                        },
                        {
                            "documentation": "For region us-isob-east-1 with FIPS enabled and DualStack enabled",
                            "expect": {
                                "error": "FIPS and DualStack are enabled, but this partition does not support one or both"
                            },
                            "params": {
                                "Region": "us-isob-east-1",
                                "UseFIPS": true,
                                "UseDualStack": true
                            }
                        },
                        {
                            "documentation": "For region us-isob-east-1 with FIPS enabled and DualStack disabled",
                            "expect": {
                                "endpoint": {
                                    "url": "https://codestar-connections-fips.us-isob-east-1.sc2s.sgov.gov"
                                }
                            },
                            "params": {
                                "Region": "us-isob-east-1",
                                "UseFIPS": true,
                                "UseDualStack": false
                            }
                        },
                        {
                            "documentation": "For region us-isob-east-1 with FIPS disabled and DualStack enabled",
                            "expect": {
                                "error": "DualStack is enabled but this partition does not support DualStack"
                            },
                            "params": {
                                "Region": "us-isob-east-1",
                                "UseFIPS": false,
                                "UseDualStack": true
                            }
                        },
                        {
                            "documentation": "For region us-isob-east-1 with FIPS disabled and DualStack disabled",
                            "expect": {
                                "endpoint": {
                                    "url": "https://codestar-connections.us-isob-east-1.sc2s.sgov.gov"
                                }
                            },
                            "params": {
                                "Region": "us-isob-east-1",
                                "UseFIPS": false,
                                "UseDualStack": false
                            }
                        },
                        {
                            "documentation": "For custom endpoint with region set and fips disabled and dualstack disabled",
                            "expect": {
                                "endpoint": {
                                    "url": "https://example.com"
                                }
                            },
                            "params": {
                                "Region": "us-east-1",
                                "UseFIPS": false,
                                "UseDualStack": false,
                                "Endpoint": "https://example.com"
                            }
                        },
                        {
                            "documentation": "For custom endpoint with region not set and fips disabled and dualstack disabled",
                            "expect": {
                                "endpoint": {
                                    "url": "https://example.com"
                                }
                            },
                            "params": {
                                "UseFIPS": false,
                                "UseDualStack": false,
                                "Endpoint": "https://example.com"
                            }
                        },
                        {
                            "documentation": "For custom endpoint with fips enabled and dualstack disabled",
                            "expect": {
                                "error": "Invalid Configuration: FIPS and custom endpoint are not supported"
                            },
                            "params": {
                                "Region": "us-east-1",
                                "UseFIPS": true,
                                "UseDualStack": false,
                                "Endpoint": "https://example.com"
                            }
                        },
                        {
                            "documentation": "For custom endpoint with fips disabled and dualstack enabled",
                            "expect": {
                                "error": "Invalid Configuration: Dualstack and custom endpoint are not supported"
                            },
                            "params": {
                                "Region": "us-east-1",
                                "UseFIPS": false,
                                "UseDualStack": true,
                                "Endpoint": "https://example.com"
                            }
                        },
                        {
                            "documentation": "Missing region",
                            "expect": {
                                "error": "Invalid Configuration: Missing Region"
                            }
                        }
                    ],
                    "version": "1.0"
                }
            }
        },
        "com.amazonaws.codestarconnections#ConcurrentModificationException": {
            "type": "structure",
            "members": {
                "Message": {
                    "target": "com.amazonaws.codestarconnections#ErrorMessage"
                }
            },
            "traits": {
                "smithy.api#documentation": "<p>Exception thrown as a result of concurrent modification to an application. For example, two individuals attempting to edit the same application at the same time. </p>",
                "smithy.api#error": "client",
                "smithy.api#httpError": 409
            }
        },
        "com.amazonaws.codestarconnections#ConditionalCheckFailedException": {
            "type": "structure",
            "members": {
                "Message": {
                    "target": "com.amazonaws.codestarconnections#ErrorMessage"
                }
            },
            "traits": {
                "smithy.api#documentation": "<p>The conditional check failed. Try again later.</p>",
                "smithy.api#error": "client",
                "smithy.api#httpError": 409
            }
        },
        "com.amazonaws.codestarconnections#ConflictException": {
            "type": "structure",
            "members": {
                "Message": {
                    "target": "com.amazonaws.codestarconnections#ErrorMessage"
                }
            },
            "traits": {
                "smithy.api#documentation": "<p>Two conflicting operations have been made on the same resource.</p>",
                "smithy.api#error": "client",
                "smithy.api#httpError": 409
            }
        },
        "com.amazonaws.codestarconnections#Connection": {
            "type": "structure",
            "members": {
                "ConnectionName": {
                    "target": "com.amazonaws.codestarconnections#ConnectionName",
                    "traits": {
                        "smithy.api#documentation": "<p>The name of the connection. Connection names must be unique in an Amazon Web Services account.</p>"
                    }
                },
                "ConnectionArn": {
                    "target": "com.amazonaws.codestarconnections#ConnectionArn",
                    "traits": {
                        "smithy.api#documentation": "<p>The Amazon Resource Name (ARN) of the connection. The ARN is used as the connection\n      reference when the connection is shared between Amazon Web Services.</p>\n         <note>\n            <p>The ARN is never reused if the connection is deleted.</p>\n         </note>"
                    }
                },
                "ProviderType": {
                    "target": "com.amazonaws.codestarconnections#ProviderType",
                    "traits": {
                        "smithy.api#documentation": "<p>The name of the external provider where your third-party code repository is\n      configured.</p>"
                    }
                },
                "OwnerAccountId": {
                    "target": "com.amazonaws.codestarconnections#AccountId",
                    "traits": {
                        "smithy.api#documentation": "<p>The identifier of the external provider where your third-party code repository is configured.\n      For Bitbucket, this is the account ID of the owner of the Bitbucket repository.</p>"
                    }
                },
                "ConnectionStatus": {
                    "target": "com.amazonaws.codestarconnections#ConnectionStatus",
                    "traits": {
                        "smithy.api#documentation": "<p>The current status of the connection. </p>"
                    }
                },
                "HostArn": {
                    "target": "com.amazonaws.codestarconnections#HostArn",
                    "traits": {
                        "smithy.api#documentation": "<p>The Amazon Resource Name (ARN) of the host associated with the connection.</p>"
                    }
                }
            },
            "traits": {
                "smithy.api#documentation": "<p>A resource that is used to connect third-party source providers with services like CodePipeline.</p>\n         <p>Note: A connection created through CloudFormation, the CLI, or the SDK is in `PENDING` status by default. You can make its status `AVAILABLE` by updating the \n      connection in the console.</p>"
            }
        },
        "com.amazonaws.codestarconnections#ConnectionArn": {
            "type": "string",
            "traits": {
                "smithy.api#length": {
                    "min": 0,
                    "max": 256
                },
                "smithy.api#pattern": "^arn:aws(-[\\w]+)*:.+:.+:[0-9]{12}:.+$"
            }
        },
        "com.amazonaws.codestarconnections#ConnectionList": {
            "type": "list",
            "member": {
                "target": "com.amazonaws.codestarconnections#Connection"
            }
        },
        "com.amazonaws.codestarconnections#ConnectionName": {
            "type": "string",
            "traits": {
                "smithy.api#length": {
                    "min": 1,
                    "max": 32
                },
                "smithy.api#pattern": "^[\\s\\S]*$"
            }
        },
        "com.amazonaws.codestarconnections#ConnectionStatus": {
            "type": "enum",
            "members": {
                "PENDING": {
                    "target": "smithy.api#Unit",
                    "traits": {
                        "smithy.api#enumValue": "PENDING"
                    }
                },
                "AVAILABLE": {
                    "target": "smithy.api#Unit",
                    "traits": {
                        "smithy.api#enumValue": "AVAILABLE"
                    }
                },
                "ERROR": {
                    "target": "smithy.api#Unit",
                    "traits": {
                        "smithy.api#enumValue": "ERROR"
                    }
                }
            }
        },
        "com.amazonaws.codestarconnections#CreateConnection": {
            "type": "operation",
            "input": {
                "target": "com.amazonaws.codestarconnections#CreateConnectionInput"
            },
            "output": {
                "target": "com.amazonaws.codestarconnections#CreateConnectionOutput"
            },
            "errors": [
                {
                    "target": "com.amazonaws.codestarconnections#LimitExceededException"
                },
                {
                    "target": "com.amazonaws.codestarconnections#ResourceNotFoundException"
                },
                {
                    "target": "com.amazonaws.codestarconnections#ResourceUnavailableException"
                }
            ],
            "traits": {
                "smithy.api#documentation": "<p>Creates a connection that can then be given to other Amazon Web Services services like CodePipeline so\n      that it can access third-party code repositories. The connection is in pending status until\n      the third-party connection handshake is completed from the console.</p>"
            }
        },
        "com.amazonaws.codestarconnections#CreateConnectionInput": {
            "type": "structure",
            "members": {
                "ProviderType": {
                    "target": "com.amazonaws.codestarconnections#ProviderType",
                    "traits": {
                        "smithy.api#documentation": "<p>The name of the external provider where your third-party code repository is\n      configured.</p>"
                    }
                },
                "ConnectionName": {
                    "target": "com.amazonaws.codestarconnections#ConnectionName",
                    "traits": {
                        "smithy.api#documentation": "<p>The name of the connection to be created.</p>",
                        "smithy.api#required": {}
                    }
                },
                "Tags": {
                    "target": "com.amazonaws.codestarconnections#TagList",
                    "traits": {
                        "smithy.api#documentation": "<p>The key-value pair to use when tagging the resource.</p>"
                    }
                },
                "HostArn": {
                    "target": "com.amazonaws.codestarconnections#HostArn",
                    "traits": {
                        "smithy.api#documentation": "<p>The Amazon Resource Name (ARN) of the host associated with the connection to be created.</p>"
                    }
                }
            },
            "traits": {
                "smithy.api#input": {}
            }
        },
        "com.amazonaws.codestarconnections#CreateConnectionOutput": {
            "type": "structure",
            "members": {
                "ConnectionArn": {
                    "target": "com.amazonaws.codestarconnections#ConnectionArn",
                    "traits": {
                        "smithy.api#documentation": "<p>The Amazon Resource Name (ARN) of the connection to be created. The ARN is used as the\n      connection reference when the connection is shared between Amazon Web Services services.</p>\n         <note>\n            <p>The ARN is never reused if the connection is deleted.</p>\n         </note>",
                        "smithy.api#required": {}
                    }
                },
                "Tags": {
                    "target": "com.amazonaws.codestarconnections#TagList",
                    "traits": {
                        "smithy.api#documentation": "<p>Specifies the tags applied to the resource.</p>"
                    }
                }
            },
            "traits": {
                "smithy.api#output": {}
            }
        },
        "com.amazonaws.codestarconnections#CreateHost": {
            "type": "operation",
            "input": {
                "target": "com.amazonaws.codestarconnections#CreateHostInput"
            },
            "output": {
                "target": "com.amazonaws.codestarconnections#CreateHostOutput"
            },
            "errors": [
                {
                    "target": "com.amazonaws.codestarconnections#LimitExceededException"
                }
            ],
            "traits": {
                "smithy.api#documentation": "<p>Creates a resource that represents the infrastructure where a third-party provider is\n      installed. The host is used when you create connections to an installed third-party provider\n      type, such as GitHub Enterprise Server. You create one host for all connections to that\n      provider.</p>\n         <note>\n            <p>A host created through the CLI or the SDK is in `PENDING` status by\n        default. You can make its status `AVAILABLE` by setting up the host in the console.</p>\n         </note>"
            }
        },
        "com.amazonaws.codestarconnections#CreateHostInput": {
            "type": "structure",
            "members": {
                "Name": {
                    "target": "com.amazonaws.codestarconnections#HostName",
                    "traits": {
                        "smithy.api#documentation": "<p>The name of the host to be created.</p>",
                        "smithy.api#required": {}
                    }
                },
                "ProviderType": {
                    "target": "com.amazonaws.codestarconnections#ProviderType",
                    "traits": {
                        "smithy.api#documentation": "<p>The name of the installed provider to be associated with your connection. The host\n      resource represents the infrastructure where your provider type is installed. The valid\n      provider type is GitHub Enterprise Server.</p>",
                        "smithy.api#required": {}
                    }
                },
                "ProviderEndpoint": {
                    "target": "com.amazonaws.codestarconnections#Url",
                    "traits": {
                        "smithy.api#documentation": "<p>The endpoint of the infrastructure to be represented by the host after it is\n      created.</p>",
                        "smithy.api#required": {}
                    }
                },
                "VpcConfiguration": {
                    "target": "com.amazonaws.codestarconnections#VpcConfiguration",
                    "traits": {
                        "smithy.api#documentation": "<p>The VPC configuration to be provisioned for the host. A VPC must be configured and the\n      infrastructure to be represented by the host must already be connected to the VPC.</p>"
                    }
                },
                "Tags": {
                    "target": "com.amazonaws.codestarconnections#TagList",
                    "traits": {
                        "smithy.api#documentation": "<p>Tags for the host to be created.</p>"
                    }
                }
            },
            "traits": {
                "smithy.api#input": {}
            }
        },
        "com.amazonaws.codestarconnections#CreateHostOutput": {
            "type": "structure",
            "members": {
                "HostArn": {
                    "target": "com.amazonaws.codestarconnections#HostArn",
                    "traits": {
                        "smithy.api#documentation": "<p>The Amazon Resource Name (ARN) of the host to be created.</p>"
                    }
                },
                "Tags": {
                    "target": "com.amazonaws.codestarconnections#TagList",
                    "traits": {
                        "smithy.api#documentation": "<p>Tags for the created host.</p>"
                    }
                }
            },
            "traits": {
                "smithy.api#output": {}
            }
        },
        "com.amazonaws.codestarconnections#CreateRepositoryLink": {
            "type": "operation",
            "input": {
                "target": "com.amazonaws.codestarconnections#CreateRepositoryLinkInput"
            },
            "output": {
                "target": "com.amazonaws.codestarconnections#CreateRepositoryLinkOutput"
            },
            "errors": [
                {
                    "target": "com.amazonaws.codestarconnections#AccessDeniedException"
                },
                {
                    "target": "com.amazonaws.codestarconnections#ConcurrentModificationException"
                },
                {
                    "target": "com.amazonaws.codestarconnections#InternalServerException"
                },
                {
                    "target": "com.amazonaws.codestarconnections#InvalidInputException"
                },
                {
                    "target": "com.amazonaws.codestarconnections#LimitExceededException"
                },
                {
                    "target": "com.amazonaws.codestarconnections#ResourceAlreadyExistsException"
                },
                {
                    "target": "com.amazonaws.codestarconnections#ThrottlingException"
                }
            ],
            "traits": {
                "smithy.api#documentation": "<p>Creates a link to a specified external Git repository. A repository link allows Git sync to monitor and sync changes to files in a specified Git repository.</p>"
            }
        },
        "com.amazonaws.codestarconnections#CreateRepositoryLinkInput": {
            "type": "structure",
            "members": {
                "ConnectionArn": {
                    "target": "com.amazonaws.codestarconnections#ConnectionArn",
                    "traits": {
                        "smithy.api#documentation": "<p>The Amazon Resource Name (ARN) of the connection to be associated with the repository link.</p>",
                        "smithy.api#required": {}
                    }
                },
                "OwnerId": {
                    "target": "com.amazonaws.codestarconnections#OwnerId",
                    "traits": {
                        "smithy.api#documentation": "<p>The owner ID for the repository associated with a specific sync configuration, such as\n      the owner ID in GitHub.</p>",
                        "smithy.api#required": {}
                    }
                },
                "RepositoryName": {
                    "target": "com.amazonaws.codestarconnections#RepositoryName",
                    "traits": {
                        "smithy.api#documentation": "<p>The name of the repository to be associated with the repository link.</p>",
                        "smithy.api#required": {}
                    }
                },
                "EncryptionKeyArn": {
                    "target": "com.amazonaws.codestarconnections#KmsKeyArn",
                    "traits": {
                        "smithy.api#documentation": "<p>The Amazon Resource Name (ARN) encryption key for the repository to be associated with the repository link.</p>"
                    }
                },
                "Tags": {
                    "target": "com.amazonaws.codestarconnections#TagList",
                    "traits": {
                        "smithy.api#documentation": "<p>The tags for the repository to be associated with the repository link.</p>"
                    }
                }
            },
            "traits": {
                "smithy.api#input": {}
            }
        },
        "com.amazonaws.codestarconnections#CreateRepositoryLinkOutput": {
            "type": "structure",
            "members": {
                "RepositoryLinkInfo": {
                    "target": "com.amazonaws.codestarconnections#RepositoryLinkInfo",
                    "traits": {
                        "smithy.api#documentation": "<p>The returned information about the created repository link.</p>",
                        "smithy.api#required": {}
                    }
                }
            },
            "traits": {
                "smithy.api#output": {}
            }
        },
        "com.amazonaws.codestarconnections#CreateSyncConfiguration": {
            "type": "operation",
            "input": {
                "target": "com.amazonaws.codestarconnections#CreateSyncConfigurationInput"
            },
            "output": {
                "target": "com.amazonaws.codestarconnections#CreateSyncConfigurationOutput"
            },
            "errors": [
                {
                    "target": "com.amazonaws.codestarconnections#AccessDeniedException"
                },
                {
                    "target": "com.amazonaws.codestarconnections#ConcurrentModificationException"
                },
                {
                    "target": "com.amazonaws.codestarconnections#InternalServerException"
                },
                {
                    "target": "com.amazonaws.codestarconnections#InvalidInputException"
                },
                {
                    "target": "com.amazonaws.codestarconnections#LimitExceededException"
                },
                {
                    "target": "com.amazonaws.codestarconnections#ResourceAlreadyExistsException"
                },
                {
                    "target": "com.amazonaws.codestarconnections#ThrottlingException"
                }
            ],
            "traits": {
                "smithy.api#documentation": "<p>Creates a sync configuration which allows Amazon Web Services to sync content from a Git\n      repository to update a specified Amazon Web Services resource. Parameters for the sync\n      configuration are determined by the sync type.</p>"
            }
        },
        "com.amazonaws.codestarconnections#CreateSyncConfigurationInput": {
            "type": "structure",
            "members": {
                "Branch": {
                    "target": "com.amazonaws.codestarconnections#BranchName",
                    "traits": {
                        "smithy.api#documentation": "<p>The branch in the repository from which changes will be synced.</p>",
                        "smithy.api#required": {}
                    }
                },
                "ConfigFile": {
                    "target": "com.amazonaws.codestarconnections#DeploymentFilePath",
                    "traits": {
                        "smithy.api#documentation": "<p>The file name of the configuration file that manages syncing between the connection and the repository. This configuration file is stored in the repository.</p>",
                        "smithy.api#required": {}
                    }
                },
                "RepositoryLinkId": {
                    "target": "com.amazonaws.codestarconnections#RepositoryLinkId",
                    "traits": {
                        "smithy.api#documentation": "<p>The ID of the repository link created for the connection. A repository link allows Git\n      sync to monitor and sync changes to files in a specified Git repository.</p>",
                        "smithy.api#required": {}
                    }
                },
                "ResourceName": {
                    "target": "com.amazonaws.codestarconnections#ResourceName",
                    "traits": {
                        "smithy.api#documentation": "<p>The name of the Amazon Web Services resource (for example, a CloudFormation stack in the\n      case of CFN_STACK_SYNC) that will be synchronized from the linked repository.</p>",
                        "smithy.api#required": {}
                    }
                },
                "RoleArn": {
                    "target": "com.amazonaws.codestarconnections#IamRoleArn",
                    "traits": {
                        "smithy.api#documentation": "<p>The ARN of the IAM role that grants permission for Amazon Web Services to use Git sync to\n      update a given Amazon Web Services resource on your behalf.</p>",
                        "smithy.api#required": {}
                    }
                },
                "SyncType": {
                    "target": "com.amazonaws.codestarconnections#SyncConfigurationType",
                    "traits": {
                        "smithy.api#documentation": "<p>The type of sync configuration.</p>",
                        "smithy.api#required": {}
                    }
                }
            },
            "traits": {
                "smithy.api#input": {}
            }
        },
        "com.amazonaws.codestarconnections#CreateSyncConfigurationOutput": {
            "type": "structure",
            "members": {
                "SyncConfiguration": {
                    "target": "com.amazonaws.codestarconnections#SyncConfiguration",
                    "traits": {
                        "smithy.api#documentation": "<p>The created sync configuration for the connection. A sync configuration allows Amazon Web Services to sync content from a Git repository to update a specified Amazon Web Services\n      resource. </p>",
                        "smithy.api#required": {}
                    }
                }
            },
            "traits": {
                "smithy.api#output": {}
            }
        },
        "com.amazonaws.codestarconnections#CreatedReason": {
            "type": "string"
        },
        "com.amazonaws.codestarconnections#DeleteConnection": {
            "type": "operation",
            "input": {
                "target": "com.amazonaws.codestarconnections#DeleteConnectionInput"
            },
            "output": {
                "target": "com.amazonaws.codestarconnections#DeleteConnectionOutput"
            },
            "errors": [
                {
                    "target": "com.amazonaws.codestarconnections#ResourceNotFoundException"
                }
            ],
            "traits": {
                "smithy.api#documentation": "<p>The connection to be deleted.</p>"
            }
        },
        "com.amazonaws.codestarconnections#DeleteConnectionInput": {
            "type": "structure",
            "members": {
                "ConnectionArn": {
                    "target": "com.amazonaws.codestarconnections#ConnectionArn",
                    "traits": {
                        "smithy.api#documentation": "<p>The Amazon Resource Name (ARN) of the connection to be deleted.</p>\n         <note>\n            <p>The ARN is never reused if the connection is deleted.</p>\n         </note>",
                        "smithy.api#required": {}
                    }
                }
            },
            "traits": {
                "smithy.api#input": {}
            }
        },
        "com.amazonaws.codestarconnections#DeleteConnectionOutput": {
            "type": "structure",
            "members": {},
            "traits": {
                "smithy.api#output": {}
            }
        },
        "com.amazonaws.codestarconnections#DeleteHost": {
            "type": "operation",
            "input": {
                "target": "com.amazonaws.codestarconnections#DeleteHostInput"
            },
            "output": {
                "target": "com.amazonaws.codestarconnections#DeleteHostOutput"
            },
            "errors": [
                {
                    "target": "com.amazonaws.codestarconnections#ResourceNotFoundException"
                },
                {
                    "target": "com.amazonaws.codestarconnections#ResourceUnavailableException"
                }
            ],
            "traits": {
                "smithy.api#documentation": "<p>The host to be deleted. Before you delete a host, all connections associated to the host must be deleted.</p>\n         <note>\n            <p>A host cannot be deleted if it is in the VPC_CONFIG_INITIALIZING or VPC_CONFIG_DELETING state.</p>\n         </note>"
            }
        },
        "com.amazonaws.codestarconnections#DeleteHostInput": {
            "type": "structure",
            "members": {
                "HostArn": {
                    "target": "com.amazonaws.codestarconnections#HostArn",
                    "traits": {
                        "smithy.api#documentation": "<p>The Amazon Resource Name (ARN) of the host to be deleted.</p>",
                        "smithy.api#required": {}
                    }
                }
            },
            "traits": {
                "smithy.api#input": {}
            }
        },
        "com.amazonaws.codestarconnections#DeleteHostOutput": {
            "type": "structure",
            "members": {},
            "traits": {
                "smithy.api#output": {}
            }
        },
        "com.amazonaws.codestarconnections#DeleteRepositoryLink": {
            "type": "operation",
            "input": {
                "target": "com.amazonaws.codestarconnections#DeleteRepositoryLinkInput"
            },
            "output": {
                "target": "com.amazonaws.codestarconnections#DeleteRepositoryLinkOutput"
            },
            "errors": [
                {
                    "target": "com.amazonaws.codestarconnections#AccessDeniedException"
                },
                {
                    "target": "com.amazonaws.codestarconnections#ConcurrentModificationException"
                },
                {
                    "target": "com.amazonaws.codestarconnections#InternalServerException"
                },
                {
                    "target": "com.amazonaws.codestarconnections#InvalidInputException"
                },
                {
                    "target": "com.amazonaws.codestarconnections#ResourceNotFoundException"
                },
                {
                    "target": "com.amazonaws.codestarconnections#SyncConfigurationStillExistsException"
                },
                {
                    "target": "com.amazonaws.codestarconnections#ThrottlingException"
                },
                {
                    "target": "com.amazonaws.codestarconnections#UnsupportedProviderTypeException"
                }
            ],
            "traits": {
                "smithy.api#documentation": "<p>Deletes the association between your connection and a specified external Git repository.</p>"
            }
        },
        "com.amazonaws.codestarconnections#DeleteRepositoryLinkInput": {
            "type": "structure",
            "members": {
                "RepositoryLinkId": {
                    "target": "com.amazonaws.codestarconnections#RepositoryLinkId",
                    "traits": {
                        "smithy.api#documentation": "<p>The ID of the repository link to be deleted.</p>",
                        "smithy.api#required": {}
                    }
                }
            },
            "traits": {
                "smithy.api#input": {}
            }
        },
        "com.amazonaws.codestarconnections#DeleteRepositoryLinkOutput": {
            "type": "structure",
            "members": {},
            "traits": {
                "smithy.api#output": {}
            }
        },
        "com.amazonaws.codestarconnections#DeleteSyncConfiguration": {
            "type": "operation",
            "input": {
                "target": "com.amazonaws.codestarconnections#DeleteSyncConfigurationInput"
            },
            "output": {
                "target": "com.amazonaws.codestarconnections#DeleteSyncConfigurationOutput"
            },
            "errors": [
                {
                    "target": "com.amazonaws.codestarconnections#AccessDeniedException"
                },
                {
                    "target": "com.amazonaws.codestarconnections#ConcurrentModificationException"
                },
                {
                    "target": "com.amazonaws.codestarconnections#InternalServerException"
                },
                {
                    "target": "com.amazonaws.codestarconnections#InvalidInputException"
                },
                {
                    "target": "com.amazonaws.codestarconnections#LimitExceededException"
                },
                {
                    "target": "com.amazonaws.codestarconnections#ThrottlingException"
                }
            ],
            "traits": {
                "smithy.api#documentation": "<p>Deletes the sync configuration for a specified repository and connection.</p>"
            }
        },
        "com.amazonaws.codestarconnections#DeleteSyncConfigurationInput": {
            "type": "structure",
            "members": {
                "SyncType": {
                    "target": "com.amazonaws.codestarconnections#SyncConfigurationType",
                    "traits": {
                        "smithy.api#documentation": "<p>The type of sync configuration to be deleted.</p>",
                        "smithy.api#required": {}
                    }
                },
                "ResourceName": {
                    "target": "com.amazonaws.codestarconnections#ResourceName",
                    "traits": {
                        "smithy.api#documentation": "<p>The name of the Amazon Web Services resource associated with the sync configuration to be\n      deleted.</p>",
                        "smithy.api#required": {}
                    }
                }
            },
            "traits": {
                "smithy.api#input": {}
            }
        },
        "com.amazonaws.codestarconnections#DeleteSyncConfigurationOutput": {
            "type": "structure",
            "members": {},
            "traits": {
                "smithy.api#output": {}
            }
        },
        "com.amazonaws.codestarconnections#DeploymentFilePath": {
            "type": "string"
        },
        "com.amazonaws.codestarconnections#Directory": {
            "type": "string"
        },
        "com.amazonaws.codestarconnections#ErrorMessage": {
            "type": "string",
            "traits": {
                "smithy.api#length": {
                    "min": 0,
                    "max": 600
                }
            }
        },
        "com.amazonaws.codestarconnections#Event": {
            "type": "string"
        },
        "com.amazonaws.codestarconnections#ExternalId": {
            "type": "string"
        },
        "com.amazonaws.codestarconnections#GetConnection": {
            "type": "operation",
            "input": {
                "target": "com.amazonaws.codestarconnections#GetConnectionInput"
            },
            "output": {
                "target": "com.amazonaws.codestarconnections#GetConnectionOutput"
            },
            "errors": [
                {
                    "target": "com.amazonaws.codestarconnections#ResourceNotFoundException"
                },
                {
                    "target": "com.amazonaws.codestarconnections#ResourceUnavailableException"
                }
            ],
            "traits": {
                "smithy.api#documentation": "<p>Returns the connection ARN and details such as status, owner, and provider type.</p>"
            }
        },
        "com.amazonaws.codestarconnections#GetConnectionInput": {
            "type": "structure",
            "members": {
                "ConnectionArn": {
                    "target": "com.amazonaws.codestarconnections#ConnectionArn",
                    "traits": {
                        "smithy.api#documentation": "<p>The Amazon Resource Name (ARN) of a connection.</p>",
                        "smithy.api#required": {}
                    }
                }
            },
            "traits": {
                "smithy.api#input": {}
            }
        },
        "com.amazonaws.codestarconnections#GetConnectionOutput": {
            "type": "structure",
            "members": {
                "Connection": {
                    "target": "com.amazonaws.codestarconnections#Connection",
                    "traits": {
                        "smithy.api#documentation": "<p>The connection details, such as status, owner, and provider type.</p>"
                    }
                }
            },
            "traits": {
                "smithy.api#output": {}
            }
        },
        "com.amazonaws.codestarconnections#GetHost": {
            "type": "operation",
            "input": {
                "target": "com.amazonaws.codestarconnections#GetHostInput"
            },
            "output": {
                "target": "com.amazonaws.codestarconnections#GetHostOutput"
            },
            "errors": [
                {
                    "target": "com.amazonaws.codestarconnections#ResourceNotFoundException"
                },
                {
                    "target": "com.amazonaws.codestarconnections#ResourceUnavailableException"
                }
            ],
            "traits": {
                "smithy.api#documentation": "<p>Returns the host ARN and details such as status, provider type, endpoint, and, if\n      applicable, the VPC configuration.</p>"
            }
        },
        "com.amazonaws.codestarconnections#GetHostInput": {
            "type": "structure",
            "members": {
                "HostArn": {
                    "target": "com.amazonaws.codestarconnections#HostArn",
                    "traits": {
                        "smithy.api#documentation": "<p>The Amazon Resource Name (ARN) of the requested host.</p>",
                        "smithy.api#required": {}
                    }
                }
            },
            "traits": {
                "smithy.api#input": {}
            }
        },
        "com.amazonaws.codestarconnections#GetHostOutput": {
            "type": "structure",
            "members": {
                "Name": {
                    "target": "com.amazonaws.codestarconnections#HostName",
                    "traits": {
                        "smithy.api#documentation": "<p>The name of the requested host.</p>"
                    }
                },
                "Status": {
                    "target": "com.amazonaws.codestarconnections#HostStatus",
                    "traits": {
                        "smithy.api#documentation": "<p>The status of the requested host.</p>"
                    }
                },
                "ProviderType": {
                    "target": "com.amazonaws.codestarconnections#ProviderType",
                    "traits": {
                        "smithy.api#documentation": "<p>The provider type of the requested host, such as GitHub Enterprise Server.</p>"
                    }
                },
                "ProviderEndpoint": {
                    "target": "com.amazonaws.codestarconnections#Url",
                    "traits": {
                        "smithy.api#documentation": "<p>The endpoint of the infrastructure represented by the requested host.</p>"
                    }
                },
                "VpcConfiguration": {
                    "target": "com.amazonaws.codestarconnections#VpcConfiguration",
                    "traits": {
                        "smithy.api#documentation": "<p>The VPC configuration of the requested host.</p>"
                    }
                }
            },
            "traits": {
                "smithy.api#output": {}
            }
        },
        "com.amazonaws.codestarconnections#GetRepositoryLink": {
            "type": "operation",
            "input": {
                "target": "com.amazonaws.codestarconnections#GetRepositoryLinkInput"
            },
            "output": {
                "target": "com.amazonaws.codestarconnections#GetRepositoryLinkOutput"
            },
            "errors": [
                {
                    "target": "com.amazonaws.codestarconnections#AccessDeniedException"
                },
                {
                    "target": "com.amazonaws.codestarconnections#ConcurrentModificationException"
                },
                {
                    "target": "com.amazonaws.codestarconnections#InternalServerException"
                },
                {
                    "target": "com.amazonaws.codestarconnections#InvalidInputException"
                },
                {
                    "target": "com.amazonaws.codestarconnections#ResourceNotFoundException"
                },
                {
                    "target": "com.amazonaws.codestarconnections#ThrottlingException"
                }
            ],
            "traits": {
                "smithy.api#documentation": "<p>Returns details about a repository link. A repository link allows Git sync to monitor\n      and sync changes from files in a specified Git repository.</p>"
            }
        },
        "com.amazonaws.codestarconnections#GetRepositoryLinkInput": {
            "type": "structure",
            "members": {
                "RepositoryLinkId": {
                    "target": "com.amazonaws.codestarconnections#RepositoryLinkId",
                    "traits": {
                        "smithy.api#documentation": "<p>The ID of the repository link to get.</p>",
                        "smithy.api#required": {}
                    }
                }
            },
            "traits": {
                "smithy.api#input": {}
            }
        },
        "com.amazonaws.codestarconnections#GetRepositoryLinkOutput": {
            "type": "structure",
            "members": {
                "RepositoryLinkInfo": {
                    "target": "com.amazonaws.codestarconnections#RepositoryLinkInfo",
                    "traits": {
                        "smithy.api#documentation": "<p>The information returned for a specified repository link.</p>",
                        "smithy.api#required": {}
                    }
                }
            },
            "traits": {
                "smithy.api#output": {}
            }
        },
        "com.amazonaws.codestarconnections#GetRepositorySyncStatus": {
            "type": "operation",
            "input": {
                "target": "com.amazonaws.codestarconnections#GetRepositorySyncStatusInput"
            },
            "output": {
                "target": "com.amazonaws.codestarconnections#GetRepositorySyncStatusOutput"
            },
            "errors": [
                {
                    "target": "com.amazonaws.codestarconnections#AccessDeniedException"
                },
                {
                    "target": "com.amazonaws.codestarconnections#InternalServerException"
                },
                {
                    "target": "com.amazonaws.codestarconnections#InvalidInputException"
                },
                {
                    "target": "com.amazonaws.codestarconnections#ResourceNotFoundException"
                },
                {
                    "target": "com.amazonaws.codestarconnections#ThrottlingException"
                }
            ],
            "traits": {
                "smithy.api#documentation": "<p>Returns details about the sync status for a repository. A repository sync uses Git sync\n      to push and pull changes from your remote repository.</p>"
            }
        },
        "com.amazonaws.codestarconnections#GetRepositorySyncStatusInput": {
            "type": "structure",
            "members": {
                "Branch": {
                    "target": "com.amazonaws.codestarconnections#BranchName",
                    "traits": {
                        "smithy.api#documentation": "<p>The branch of the repository link for the requested repository sync status.</p>",
                        "smithy.api#required": {}
                    }
                },
                "RepositoryLinkId": {
                    "target": "com.amazonaws.codestarconnections#RepositoryLinkId",
                    "traits": {
                        "smithy.api#documentation": "<p>The repository link ID for the requested repository sync status.</p>",
                        "smithy.api#required": {}
                    }
                },
                "SyncType": {
                    "target": "com.amazonaws.codestarconnections#SyncConfigurationType",
                    "traits": {
                        "smithy.api#documentation": "<p>The sync type of the requested sync status.</p>",
                        "smithy.api#required": {}
                    }
                }
            },
            "traits": {
                "smithy.api#input": {}
            }
        },
        "com.amazonaws.codestarconnections#GetRepositorySyncStatusOutput": {
            "type": "structure",
            "members": {
                "LatestSync": {
                    "target": "com.amazonaws.codestarconnections#RepositorySyncAttempt",
                    "traits": {
                        "smithy.api#documentation": "<p>The status of the latest sync returned for a specified repository and branch.</p>",
                        "smithy.api#required": {}
                    }
                }
            },
            "traits": {
                "smithy.api#output": {}
            }
        },
        "com.amazonaws.codestarconnections#GetResourceSyncStatus": {
            "type": "operation",
            "input": {
                "target": "com.amazonaws.codestarconnections#GetResourceSyncStatusInput"
            },
            "output": {
                "target": "com.amazonaws.codestarconnections#GetResourceSyncStatusOutput"
            },
            "errors": [
                {
                    "target": "com.amazonaws.codestarconnections#AccessDeniedException"
                },
                {
                    "target": "com.amazonaws.codestarconnections#InternalServerException"
                },
                {
                    "target": "com.amazonaws.codestarconnections#InvalidInputException"
                },
                {
                    "target": "com.amazonaws.codestarconnections#ResourceNotFoundException"
                },
                {
                    "target": "com.amazonaws.codestarconnections#ThrottlingException"
                }
            ],
            "traits": {
                "smithy.api#documentation": "<p>Returns the status of the sync with the Git repository for a specific Amazon Web Services\n      resource.</p>"
            }
        },
        "com.amazonaws.codestarconnections#GetResourceSyncStatusInput": {
            "type": "structure",
            "members": {
                "ResourceName": {
                    "target": "com.amazonaws.codestarconnections#ResourceName",
                    "traits": {
                        "smithy.api#documentation": "<p>The name of the Amazon Web Services resource for the sync status with the Git\n      repository.</p>",
                        "smithy.api#required": {}
                    }
                },
                "SyncType": {
                    "target": "com.amazonaws.codestarconnections#SyncConfigurationType",
                    "traits": {
                        "smithy.api#documentation": "<p>The sync type for the sync status with the Git repository.</p>",
                        "smithy.api#required": {}
                    }
                }
            },
            "traits": {
                "smithy.api#input": {}
            }
        },
        "com.amazonaws.codestarconnections#GetResourceSyncStatusOutput": {
            "type": "structure",
            "members": {
                "DesiredState": {
                    "target": "com.amazonaws.codestarconnections#Revision",
                    "traits": {
                        "smithy.api#documentation": "<p>The desired state of the Amazon Web Services resource for the sync status with the Git\n      repository.</p>"
                    }
                },
                "LatestSuccessfulSync": {
                    "target": "com.amazonaws.codestarconnections#ResourceSyncAttempt",
                    "traits": {
                        "smithy.api#documentation": "<p>The latest successful sync for the sync status with the Git repository.</p>"
                    }
                },
                "LatestSync": {
                    "target": "com.amazonaws.codestarconnections#ResourceSyncAttempt",
                    "traits": {
                        "smithy.api#documentation": "<p>The latest sync for the sync status with the Git repository, whether successful or not.</p>",
                        "smithy.api#required": {}
                    }
                }
            },
            "traits": {
                "smithy.api#output": {}
            }
        },
        "com.amazonaws.codestarconnections#GetSyncBlockerSummary": {
            "type": "operation",
            "input": {
                "target": "com.amazonaws.codestarconnections#GetSyncBlockerSummaryInput"
            },
            "output": {
                "target": "com.amazonaws.codestarconnections#GetSyncBlockerSummaryOutput"
            },
            "errors": [
                {
                    "target": "com.amazonaws.codestarconnections#AccessDeniedException"
                },
                {
                    "target": "com.amazonaws.codestarconnections#InternalServerException"
                },
                {
                    "target": "com.amazonaws.codestarconnections#InvalidInputException"
                },
                {
                    "target": "com.amazonaws.codestarconnections#ResourceNotFoundException"
                },
                {
                    "target": "com.amazonaws.codestarconnections#ThrottlingException"
                }
            ],
            "traits": {
                "smithy.api#documentation": "<p>Returns a list of the most recent sync blockers.</p>"
            }
        },
        "com.amazonaws.codestarconnections#GetSyncBlockerSummaryInput": {
            "type": "structure",
            "members": {
                "SyncType": {
                    "target": "com.amazonaws.codestarconnections#SyncConfigurationType",
                    "traits": {
                        "smithy.api#documentation": "<p>The sync type for the sync blocker summary.</p>",
                        "smithy.api#required": {}
                    }
                },
                "ResourceName": {
                    "target": "com.amazonaws.codestarconnections#ResourceName",
                    "traits": {
                        "smithy.api#documentation": "<p>The name of the Amazon Web Services resource currently blocked from automatically being synced from a Git repository.</p>",
                        "smithy.api#required": {}
                    }
                }
            },
            "traits": {
                "smithy.api#input": {}
            }
        },
        "com.amazonaws.codestarconnections#GetSyncBlockerSummaryOutput": {
            "type": "structure",
            "members": {
                "SyncBlockerSummary": {
                    "target": "com.amazonaws.codestarconnections#SyncBlockerSummary",
                    "traits": {
                        "smithy.api#documentation": "<p>The list of sync blockers for a specified resource.</p>",
                        "smithy.api#required": {}
                    }
                }
            },
            "traits": {
                "smithy.api#output": {}
            }
        },
        "com.amazonaws.codestarconnections#GetSyncConfiguration": {
            "type": "operation",
            "input": {
                "target": "com.amazonaws.codestarconnections#GetSyncConfigurationInput"
            },
            "output": {
                "target": "com.amazonaws.codestarconnections#GetSyncConfigurationOutput"
            },
            "errors": [
                {
                    "target": "com.amazonaws.codestarconnections#AccessDeniedException"
                },
                {
                    "target": "com.amazonaws.codestarconnections#InternalServerException"
                },
                {
                    "target": "com.amazonaws.codestarconnections#InvalidInputException"
                },
                {
                    "target": "com.amazonaws.codestarconnections#ResourceNotFoundException"
                },
                {
                    "target": "com.amazonaws.codestarconnections#ThrottlingException"
                }
            ],
            "traits": {
                "smithy.api#documentation": "<p>Returns details about a sync configuration, including the sync type and resource name. A sync configuration allows the configuration to sync (push and pull) changes from the remote repository for a specified branch in a Git repository.</p>"
            }
        },
        "com.amazonaws.codestarconnections#GetSyncConfigurationInput": {
            "type": "structure",
            "members": {
                "SyncType": {
                    "target": "com.amazonaws.codestarconnections#SyncConfigurationType",
                    "traits": {
                        "smithy.api#documentation": "<p>The sync type for the sync configuration for which you want to retrieve information.</p>",
                        "smithy.api#required": {}
                    }
                },
                "ResourceName": {
                    "target": "com.amazonaws.codestarconnections#ResourceName",
                    "traits": {
                        "smithy.api#documentation": "<p>The name of the Amazon Web Services resource for the sync configuration for which you\n      want to retrieve information.</p>",
                        "smithy.api#required": {}
                    }
                }
            },
            "traits": {
                "smithy.api#input": {}
            }
        },
        "com.amazonaws.codestarconnections#GetSyncConfigurationOutput": {
            "type": "structure",
            "members": {
                "SyncConfiguration": {
                    "target": "com.amazonaws.codestarconnections#SyncConfiguration",
                    "traits": {
                        "smithy.api#documentation": "<p>The details about the sync configuration for which you want to retrieve information.</p>",
                        "smithy.api#required": {}
                    }
                }
            },
            "traits": {
                "smithy.api#output": {}
            }
        },
        "com.amazonaws.codestarconnections#Host": {
            "type": "structure",
            "members": {
                "Name": {
                    "target": "com.amazonaws.codestarconnections#HostName",
                    "traits": {
                        "smithy.api#documentation": "<p>The name of the host.</p>"
                    }
                },
                "HostArn": {
                    "target": "com.amazonaws.codestarconnections#HostArn",
                    "traits": {
                        "smithy.api#documentation": "<p>The Amazon Resource Name (ARN) of the host.</p>"
                    }
                },
                "ProviderType": {
                    "target": "com.amazonaws.codestarconnections#ProviderType",
                    "traits": {
                        "smithy.api#documentation": "<p>The name of the installed provider to be associated with your connection. The host\n      resource represents the infrastructure where your provider type is installed. The valid\n      provider type is GitHub Enterprise Server.</p>"
                    }
                },
                "ProviderEndpoint": {
                    "target": "com.amazonaws.codestarconnections#Url",
                    "traits": {
                        "smithy.api#documentation": "<p>The endpoint of the infrastructure where your provider type is installed.</p>"
                    }
                },
                "VpcConfiguration": {
                    "target": "com.amazonaws.codestarconnections#VpcConfiguration",
                    "traits": {
                        "smithy.api#documentation": "<p>The VPC configuration provisioned for the host.</p>"
                    }
                },
                "Status": {
                    "target": "com.amazonaws.codestarconnections#HostStatus",
                    "traits": {
                        "smithy.api#documentation": "<p>The status of the host, such as PENDING, AVAILABLE, VPC_CONFIG_DELETING, VPC_CONFIG_INITIALIZING, and VPC_CONFIG_FAILED_INITIALIZATION.</p>"
                    }
                },
                "StatusMessage": {
                    "target": "com.amazonaws.codestarconnections#HostStatusMessage",
                    "traits": {
                        "smithy.api#documentation": "<p>The status description for the host.</p>"
                    }
                }
            },
            "traits": {
                "smithy.api#documentation": "<p>A resource that represents the infrastructure where a third-party provider is installed.\n      The host is used when you create connections to an installed third-party provider type, such\n      as GitHub Enterprise Server. You create one host for all connections to that provider.</p>\n         <note>\n            <p>A host created through the CLI or the SDK is in `PENDING` status by\n        default. You can make its status `AVAILABLE` by setting up the host in the console.</p>\n         </note>"
            }
        },
        "com.amazonaws.codestarconnections#HostArn": {
            "type": "string",
            "traits": {
                "smithy.api#length": {
                    "min": 0,
                    "max": 256
                },
                "smithy.api#pattern": "^arn:aws(-[\\w]+)*:codestar-connections:.+:[0-9]{12}:host\\/.+$"
            }
        },
        "com.amazonaws.codestarconnections#HostList": {
            "type": "list",
            "member": {
                "target": "com.amazonaws.codestarconnections#Host"
            }
        },
        "com.amazonaws.codestarconnections#HostName": {
            "type": "string",
            "traits": {
                "smithy.api#length": {
                    "min": 1,
                    "max": 64
                },
                "smithy.api#pattern": ".*"
            }
        },
        "com.amazonaws.codestarconnections#HostStatus": {
            "type": "string",
            "traits": {
                "smithy.api#length": {
                    "min": 1,
                    "max": 64
                },
                "smithy.api#pattern": ".*"
            }
        },
        "com.amazonaws.codestarconnections#HostStatusMessage": {
            "type": "string"
        },
        "com.amazonaws.codestarconnections#IamRoleArn": {
            "type": "string",
            "traits": {
                "smithy.api#length": {
                    "min": 1,
                    "max": 1024
                },
                "smithy.api#pattern": "^arn:aws(-[\\w]+)*:iam::\\d{12}:role/[a-zA-Z_0-9+=,.@\\-_/]+$"
            }
        },
        "com.amazonaws.codestarconnections#Id": {
            "type": "string",
            "traits": {
                "smithy.api#length": {
                    "min": 1,
                    "max": 50
                }
            }
        },
        "com.amazonaws.codestarconnections#InternalServerException": {
            "type": "structure",
            "members": {
                "Message": {
                    "target": "com.amazonaws.codestarconnections#ErrorMessage"
                }
            },
            "traits": {
                "smithy.api#documentation": "<p>Received an internal server exception. Try again later.</p>",
                "smithy.api#error": "server",
                "smithy.api#httpError": 503
            }
        },
        "com.amazonaws.codestarconnections#InvalidInputException": {
            "type": "structure",
            "members": {
                "Message": {
                    "target": "com.amazonaws.codestarconnections#ErrorMessage"
                }
            },
            "traits": {
                "smithy.api#documentation": "<p>The input is not valid. Verify that the action is typed correctly.</p>",
                "smithy.api#error": "client",
                "smithy.api#httpError": 400
            }
        },
        "com.amazonaws.codestarconnections#KmsKeyArn": {
            "type": "string",
            "traits": {
                "smithy.api#length": {
                    "min": 1,
                    "max": 1024
                },
                "smithy.api#pattern": "^arn:aws(-[\\w]+)*:kms:[a-z\\-0-9]+:\\d{12}:key/[a-zA-Z0-9\\-]+$"
            }
        },
        "com.amazonaws.codestarconnections#LatestSyncBlockerList": {
            "type": "list",
            "member": {
                "target": "com.amazonaws.codestarconnections#SyncBlocker"
            }
        },
        "com.amazonaws.codestarconnections#LimitExceededException": {
            "type": "structure",
            "members": {
                "Message": {
                    "target": "com.amazonaws.codestarconnections#ErrorMessage"
                }
            },
            "traits": {
                "smithy.api#documentation": "<p>Exceeded the maximum limit for connections.</p>",
                "smithy.api#error": "client",
                "smithy.api#httpError": 429
            }
        },
        "com.amazonaws.codestarconnections#ListConnections": {
            "type": "operation",
            "input": {
                "target": "com.amazonaws.codestarconnections#ListConnectionsInput"
            },
            "output": {
                "target": "com.amazonaws.codestarconnections#ListConnectionsOutput"
            },
            "errors": [
                {
                    "target": "com.amazonaws.codestarconnections#ResourceNotFoundException"
                }
            ],
            "traits": {
                "smithy.api#documentation": "<p>Lists the connections associated with your account.</p>",
                "smithy.api#paginated": {
                    "inputToken": "NextToken",
                    "outputToken": "NextToken",
                    "pageSize": "MaxResults"
                }
            }
        },
        "com.amazonaws.codestarconnections#ListConnectionsInput": {
            "type": "structure",
            "members": {
                "ProviderTypeFilter": {
                    "target": "com.amazonaws.codestarconnections#ProviderType",
                    "traits": {
                        "smithy.api#documentation": "<p>Filters the list of connections to those associated with a specified provider, such as\n      Bitbucket.</p>"
                    }
                },
                "HostArnFilter": {
                    "target": "com.amazonaws.codestarconnections#HostArn",
                    "traits": {
                        "smithy.api#documentation": "<p>Filters the list of connections to those associated with a specified host.</p>"
                    }
                },
                "MaxResults": {
                    "target": "com.amazonaws.codestarconnections#MaxResults",
                    "traits": {
                        "smithy.api#default": 0,
                        "smithy.api#documentation": "<p>The maximum number of results to return in a single call. To retrieve the remaining\n      results, make another call with the returned <code>nextToken</code> value.</p>"
                    }
                },
                "NextToken": {
                    "target": "com.amazonaws.codestarconnections#NextToken",
                    "traits": {
                        "smithy.api#documentation": "<p>The token that was returned from the previous <code>ListConnections</code> call, which\n      can be used to return the next set of connections in the list.</p>"
                    }
                }
            },
            "traits": {
                "smithy.api#input": {}
            }
        },
        "com.amazonaws.codestarconnections#ListConnectionsOutput": {
            "type": "structure",
            "members": {
                "Connections": {
                    "target": "com.amazonaws.codestarconnections#ConnectionList",
                    "traits": {
                        "smithy.api#documentation": "<p>A list of connections and the details for each connection, such as status, owner, and\n      provider type.</p>"
                    }
                },
                "NextToken": {
                    "target": "com.amazonaws.codestarconnections#NextToken",
                    "traits": {
                        "smithy.api#documentation": "<p>A token that can be used in the next <code>ListConnections</code> call. To view all\n      items in the list, continue to call this operation with each subsequent token until no more\n      <code>nextToken</code> values are returned.</p>"
                    }
                }
            },
            "traits": {
                "smithy.api#output": {}
            }
        },
        "com.amazonaws.codestarconnections#ListHosts": {
            "type": "operation",
            "input": {
                "target": "com.amazonaws.codestarconnections#ListHostsInput"
            },
            "output": {
                "target": "com.amazonaws.codestarconnections#ListHostsOutput"
            },
            "traits": {
                "smithy.api#documentation": "<p>Lists the hosts associated with your account.</p>",
                "smithy.api#paginated": {
                    "inputToken": "NextToken",
                    "outputToken": "NextToken",
                    "pageSize": "MaxResults"
                }
            }
        },
        "com.amazonaws.codestarconnections#ListHostsInput": {
            "type": "structure",
            "members": {
                "MaxResults": {
                    "target": "com.amazonaws.codestarconnections#MaxResults",
                    "traits": {
                        "smithy.api#default": 0,
                        "smithy.api#documentation": "<p>The maximum number of results to return in a single call. To retrieve the remaining\n      results, make another call with the returned <code>nextToken</code> value.</p>"
                    }
                },
                "NextToken": {
                    "target": "com.amazonaws.codestarconnections#NextToken",
                    "traits": {
                        "smithy.api#documentation": "<p>The token that was returned from the previous <code>ListHosts</code> call, which can be\n      used to return the next set of hosts in the list.</p>"
                    }
                }
            },
            "traits": {
                "smithy.api#input": {}
            }
        },
        "com.amazonaws.codestarconnections#ListHostsOutput": {
            "type": "structure",
            "members": {
                "Hosts": {
                    "target": "com.amazonaws.codestarconnections#HostList",
                    "traits": {
                        "smithy.api#documentation": "<p>A list of hosts and the details for each host, such as status, endpoint, and provider\n      type.</p>"
                    }
                },
                "NextToken": {
                    "target": "com.amazonaws.codestarconnections#NextToken",
                    "traits": {
                        "smithy.api#documentation": "<p>A token that can be used in the next <code>ListHosts</code> call. To view all items in the\n      list, continue to call this operation with each subsequent token until no more\n      <code>nextToken</code> values are returned.</p>"
                    }
                }
            },
            "traits": {
                "smithy.api#output": {}
            }
        },
        "com.amazonaws.codestarconnections#ListRepositoryLinks": {
            "type": "operation",
            "input": {
                "target": "com.amazonaws.codestarconnections#ListRepositoryLinksInput"
            },
            "output": {
                "target": "com.amazonaws.codestarconnections#ListRepositoryLinksOutput"
            },
            "errors": [
                {
                    "target": "com.amazonaws.codestarconnections#AccessDeniedException"
                },
                {
                    "target": "com.amazonaws.codestarconnections#ConcurrentModificationException"
                },
                {
                    "target": "com.amazonaws.codestarconnections#InternalServerException"
                },
                {
                    "target": "com.amazonaws.codestarconnections#InvalidInputException"
                },
                {
                    "target": "com.amazonaws.codestarconnections#ResourceNotFoundException"
                },
                {
                    "target": "com.amazonaws.codestarconnections#ThrottlingException"
                }
            ],
            "traits": {
                "smithy.api#documentation": "<p>Lists the repository links created for connections in your account.</p>",
                "smithy.api#paginated": {
                    "inputToken": "NextToken",
                    "outputToken": "NextToken",
                    "pageSize": "MaxResults"
                }
            }
        },
        "com.amazonaws.codestarconnections#ListRepositoryLinksInput": {
            "type": "structure",
            "members": {
                "MaxResults": {
                    "target": "com.amazonaws.codestarconnections#MaxResults",
                    "traits": {
                        "smithy.api#default": 0,
                        "smithy.api#documentation": "<p>\nA non-zero, non-negative integer used to limit the number of returned results.</p>"
                    }
                },
                "NextToken": {
                    "target": "com.amazonaws.codestarconnections#SharpNextToken",
                    "traits": {
                        "smithy.api#documentation": "<p>\nAn enumeration token that, when provided in a request, returns the next batch of the results.</p>"
                    }
                }
            },
            "traits": {
                "smithy.api#input": {}
            }
        },
        "com.amazonaws.codestarconnections#ListRepositoryLinksOutput": {
            "type": "structure",
            "members": {
                "RepositoryLinks": {
                    "target": "com.amazonaws.codestarconnections#RepositoryLinkList",
                    "traits": {
                        "smithy.api#documentation": "<p>Lists the repository links called by the list repository links operation.</p>",
                        "smithy.api#required": {}
                    }
                },
                "NextToken": {
                    "target": "com.amazonaws.codestarconnections#SharpNextToken",
                    "traits": {
                        "smithy.api#documentation": "<p>An enumeration token that allows the operation to batch the results of the operation. </p>"
                    }
                }
            },
            "traits": {
                "smithy.api#output": {}
            }
        },
        "com.amazonaws.codestarconnections#ListRepositorySyncDefinitions": {
            "type": "operation",
            "input": {
                "target": "com.amazonaws.codestarconnections#ListRepositorySyncDefinitionsInput"
            },
            "output": {
                "target": "com.amazonaws.codestarconnections#ListRepositorySyncDefinitionsOutput"
            },
            "errors": [
                {
                    "target": "com.amazonaws.codestarconnections#AccessDeniedException"
                },
                {
                    "target": "com.amazonaws.codestarconnections#InternalServerException"
                },
                {
                    "target": "com.amazonaws.codestarconnections#InvalidInputException"
                },
                {
                    "target": "com.amazonaws.codestarconnections#ResourceNotFoundException"
                },
                {
                    "target": "com.amazonaws.codestarconnections#ThrottlingException"
                }
            ],
            "traits": {
                "smithy.api#documentation": "<p>Lists the repository sync definitions for repository links in your account.</p>"
            }
        },
        "com.amazonaws.codestarconnections#ListRepositorySyncDefinitionsInput": {
            "type": "structure",
            "members": {
                "RepositoryLinkId": {
                    "target": "com.amazonaws.codestarconnections#RepositoryLinkId",
                    "traits": {
                        "smithy.api#documentation": "<p>The ID of the repository link for the sync definition for which you want to retrieve information.</p>",
                        "smithy.api#required": {}
                    }
                },
                "SyncType": {
                    "target": "com.amazonaws.codestarconnections#SyncConfigurationType",
                    "traits": {
                        "smithy.api#documentation": "<p>The sync type of the repository link for the the sync definition for which you want to retrieve information.</p>",
                        "smithy.api#required": {}
                    }
                }
            },
            "traits": {
                "smithy.api#input": {}
            }
        },
        "com.amazonaws.codestarconnections#ListRepositorySyncDefinitionsOutput": {
            "type": "structure",
            "members": {
                "RepositorySyncDefinitions": {
                    "target": "com.amazonaws.codestarconnections#RepositorySyncDefinitionList",
                    "traits": {
                        "smithy.api#documentation": "<p>The list of repository sync definitions returned by the request. A\n        <code>RepositorySyncDefinition</code> is a mapping from a repository branch to all the\n        Amazon Web Services resources that are being synced from that branch.</p>",
                        "smithy.api#required": {}
                    }
                },
                "NextToken": {
                    "target": "com.amazonaws.codestarconnections#SharpNextToken",
                    "traits": {
                        "smithy.api#documentation": "<p>An enumeration token that, when provided in a request, returns the next batch of the\n      results.</p>"
                    }
                }
            },
            "traits": {
                "smithy.api#output": {}
            }
        },
        "com.amazonaws.codestarconnections#ListSyncConfigurations": {
            "type": "operation",
            "input": {
                "target": "com.amazonaws.codestarconnections#ListSyncConfigurationsInput"
            },
            "output": {
                "target": "com.amazonaws.codestarconnections#ListSyncConfigurationsOutput"
            },
            "errors": [
                {
                    "target": "com.amazonaws.codestarconnections#AccessDeniedException"
                },
                {
                    "target": "com.amazonaws.codestarconnections#InternalServerException"
                },
                {
                    "target": "com.amazonaws.codestarconnections#InvalidInputException"
                },
                {
                    "target": "com.amazonaws.codestarconnections#ResourceNotFoundException"
                },
                {
                    "target": "com.amazonaws.codestarconnections#ThrottlingException"
                }
            ],
            "traits": {
                "smithy.api#documentation": "<p>Returns a list of sync configurations for a specified repository.</p>",
                "smithy.api#paginated": {
                    "inputToken": "NextToken",
                    "outputToken": "NextToken",
                    "pageSize": "MaxResults"
                }
            }
        },
        "com.amazonaws.codestarconnections#ListSyncConfigurationsInput": {
            "type": "structure",
            "members": {
                "MaxResults": {
                    "target": "com.amazonaws.codestarconnections#MaxResults",
                    "traits": {
                        "smithy.api#default": 0,
                        "smithy.api#documentation": "<p>A non-zero, non-negative integer used to limit the number of returned results.</p>"
                    }
                },
                "NextToken": {
                    "target": "com.amazonaws.codestarconnections#SharpNextToken",
                    "traits": {
                        "smithy.api#documentation": "<p>An enumeration token that allows the operation to batch the results of the operation.</p>"
                    }
                },
                "RepositoryLinkId": {
                    "target": "com.amazonaws.codestarconnections#RepositoryLinkId",
                    "traits": {
                        "smithy.api#documentation": "<p>The ID of the repository link for the requested list of sync configurations.</p>",
                        "smithy.api#required": {}
                    }
                },
                "SyncType": {
                    "target": "com.amazonaws.codestarconnections#SyncConfigurationType",
                    "traits": {
                        "smithy.api#documentation": "<p>The sync type for the requested list of sync configurations.</p>",
                        "smithy.api#required": {}
                    }
                }
            },
            "traits": {
                "smithy.api#input": {}
            }
        },
        "com.amazonaws.codestarconnections#ListSyncConfigurationsOutput": {
            "type": "structure",
            "members": {
                "SyncConfigurations": {
                    "target": "com.amazonaws.codestarconnections#SyncConfigurationList",
                    "traits": {
                        "smithy.api#documentation": "<p>The list of repository sync definitions returned by the request.</p>",
                        "smithy.api#required": {}
                    }
                },
                "NextToken": {
                    "target": "com.amazonaws.codestarconnections#SharpNextToken",
                    "traits": {
                        "smithy.api#documentation": "<p>An enumeration token that allows the operation to batch the next results of the operation.</p>"
                    }
                }
            },
            "traits": {
                "smithy.api#output": {}
            }
        },
        "com.amazonaws.codestarconnections#ListTagsForResource": {
            "type": "operation",
            "input": {
                "target": "com.amazonaws.codestarconnections#ListTagsForResourceInput"
            },
            "output": {
                "target": "com.amazonaws.codestarconnections#ListTagsForResourceOutput"
            },
            "errors": [
                {
                    "target": "com.amazonaws.codestarconnections#ResourceNotFoundException"
                }
            ],
            "traits": {
                "smithy.api#documentation": "<p>Gets the set of key-value pairs (metadata) that are used to manage the resource.</p>"
            }
        },
        "com.amazonaws.codestarconnections#ListTagsForResourceInput": {
            "type": "structure",
            "members": {
                "ResourceArn": {
                    "target": "com.amazonaws.codestarconnections#AmazonResourceName",
                    "traits": {
                        "smithy.api#documentation": "<p>The Amazon Resource Name (ARN) of the resource for which you want to get information about tags, if any.</p>",
                        "smithy.api#required": {}
                    }
                }
            },
            "traits": {
                "smithy.api#input": {}
            }
        },
        "com.amazonaws.codestarconnections#ListTagsForResourceOutput": {
            "type": "structure",
            "members": {
                "Tags": {
                    "target": "com.amazonaws.codestarconnections#TagList",
                    "traits": {
                        "smithy.api#documentation": "<p>A list of tag key and value pairs associated with the specified resource.</p>"
                    }
                }
            },
            "traits": {
                "smithy.api#output": {}
            }
        },
        "com.amazonaws.codestarconnections#MaxResults": {
            "type": "integer",
            "traits": {
                "smithy.api#default": 0,
                "smithy.api#range": {
                    "min": 0,
                    "max": 100
                }
            }
        },
        "com.amazonaws.codestarconnections#NextToken": {
            "type": "string",
            "traits": {
                "smithy.api#length": {
                    "min": 1,
                    "max": 1024
                },
                "smithy.api#pattern": "^.*$"
            }
        },
        "com.amazonaws.codestarconnections#OwnerId": {
            "type": "string",
            "traits": {
                "smithy.api#length": {
                    "min": 1,
                    "max": 255
                },
                "smithy.api#pattern": "^.*$"
            }
        },
        "com.amazonaws.codestarconnections#Parent": {
            "type": "string"
        },
        "com.amazonaws.codestarconnections#ProviderType": {
            "type": "enum",
            "members": {
                "BITBUCKET": {
                    "target": "smithy.api#Unit",
                    "traits": {
                        "smithy.api#enumValue": "Bitbucket"
                    }
                },
                "GITHUB": {
                    "target": "smithy.api#Unit",
                    "traits": {
                        "smithy.api#enumValue": "GitHub"
                    }
                },
                "GITHUB_ENTERPRISE_SERVER": {
                    "target": "smithy.api#Unit",
                    "traits": {
                        "smithy.api#enumValue": "GitHubEnterpriseServer"
                    }
                },
                "GITLAB": {
                    "target": "smithy.api#Unit",
                    "traits": {
                        "smithy.api#enumValue": "GitLab"
                    }
<<<<<<< HEAD
=======
                },
                "GITLAB_SELF_MANAGED": {
                    "target": "smithy.api#Unit",
                    "traits": {
                        "smithy.api#enumValue": "GitLabSelfManaged"
                    }
>>>>>>> f9be5afa
                }
            }
        },
        "com.amazonaws.codestarconnections#RepositoryLinkArn": {
            "type": "string",
            "traits": {
                "smithy.api#pattern": "^arn:aws(?:-[a-z]+)*:codestar-connections:[a-z\\-0-9]+:\\d{12}:repository-link\\/[a-zA-Z0-9\\-:/]+$"
            }
        },
        "com.amazonaws.codestarconnections#RepositoryLinkId": {
            "type": "string",
            "traits": {
                "smithy.api#pattern": "^[0-9a-fA-F]{8}\\b-[0-9a-fA-F]{4}\\b-[0-9a-fA-F]{4}\\b-[0-9a-fA-F]{4}\\b-[0-9a-fA-F]{12}$"
            }
        },
        "com.amazonaws.codestarconnections#RepositoryLinkInfo": {
            "type": "structure",
            "members": {
                "ConnectionArn": {
                    "target": "com.amazonaws.codestarconnections#ConnectionArn",
                    "traits": {
                        "smithy.api#documentation": "<p>The Amazon Resource Name (ARN) of the connection associated with the repository link.</p>",
                        "smithy.api#required": {}
                    }
                },
                "EncryptionKeyArn": {
                    "target": "com.amazonaws.codestarconnections#KmsKeyArn",
                    "traits": {
                        "smithy.api#documentation": "<p>The Amazon Resource Name (ARN) of the encryption key for the repository associated with the repository link.</p>"
                    }
                },
                "OwnerId": {
                    "target": "com.amazonaws.codestarconnections#OwnerId",
                    "traits": {
                        "smithy.api#documentation": "<p>The owner ID for the repository associated with the repository link, such as the owner\n      ID in GitHub.</p>",
                        "smithy.api#required": {}
                    }
                },
                "ProviderType": {
                    "target": "com.amazonaws.codestarconnections#ProviderType",
                    "traits": {
                        "smithy.api#documentation": "<p>The provider type for the connection, such as GitHub, associated with the repository link.</p>",
                        "smithy.api#required": {}
                    }
                },
                "RepositoryLinkArn": {
                    "target": "com.amazonaws.codestarconnections#RepositoryLinkArn",
                    "traits": {
                        "smithy.api#documentation": "<p>The Amazon Resource Name (ARN) of the repository link.</p>",
                        "smithy.api#required": {}
                    }
                },
                "RepositoryLinkId": {
                    "target": "com.amazonaws.codestarconnections#RepositoryLinkId",
                    "traits": {
                        "smithy.api#documentation": "<p>The ID of the repository link.</p>",
                        "smithy.api#required": {}
                    }
                },
                "RepositoryName": {
                    "target": "com.amazonaws.codestarconnections#RepositoryName",
                    "traits": {
                        "smithy.api#documentation": "<p>The name of the repository associated with the repository link.</p>",
                        "smithy.api#required": {}
                    }
                }
            },
            "traits": {
                "smithy.api#documentation": "<p>Information about the repository link resource, such as the repository link ARN, the associated connection ARN, encryption key ARN, and owner ID.</p>"
            }
        },
        "com.amazonaws.codestarconnections#RepositoryLinkList": {
            "type": "list",
            "member": {
                "target": "com.amazonaws.codestarconnections#RepositoryLinkInfo"
            }
        },
        "com.amazonaws.codestarconnections#RepositoryName": {
            "type": "string",
            "traits": {
                "smithy.api#length": {
                    "min": 1,
                    "max": 128
                },
                "smithy.api#pattern": "^.*$"
            }
        },
        "com.amazonaws.codestarconnections#RepositorySyncAttempt": {
            "type": "structure",
            "members": {
                "StartedAt": {
                    "target": "com.amazonaws.codestarconnections#Timestamp",
                    "traits": {
                        "smithy.api#documentation": "<p>The start time of a specific sync attempt.</p>",
                        "smithy.api#required": {}
                    }
                },
                "Status": {
                    "target": "com.amazonaws.codestarconnections#RepositorySyncStatus",
                    "traits": {
                        "smithy.api#documentation": "<p>The status of a specific sync attempt. The following are valid statuses:</p>\n         <ul>\n            <li>\n               <p>INITIATED - A repository sync attempt has been created and will begin soon.</p>\n            </li>\n            <li>\n               <p>IN_PROGRESS - A repository sync attempt has started and work is being done to\n          reconcile the branch.</p>\n            </li>\n            <li>\n               <p>SUCCEEDED - The repository sync attempt has completed successfully.</p>\n            </li>\n            <li>\n               <p>FAILED - The repository sync attempt has failed.</p>\n            </li>\n            <li>\n               <p>QUEUED - The repository sync attempt didn't execute and was queued.</p>\n            </li>\n         </ul>",
                        "smithy.api#required": {}
                    }
                },
                "Events": {
                    "target": "com.amazonaws.codestarconnections#RepositorySyncEventList",
                    "traits": {
                        "smithy.api#documentation": "<p>The events associated with a specific sync attempt.</p>",
                        "smithy.api#required": {}
                    }
                }
            },
            "traits": {
                "smithy.api#documentation": "<p>Information about a repository sync attempt for a repository with a sync configuration.</p>"
            }
        },
        "com.amazonaws.codestarconnections#RepositorySyncDefinition": {
            "type": "structure",
            "members": {
                "Branch": {
                    "target": "com.amazonaws.codestarconnections#BranchName",
                    "traits": {
                        "smithy.api#documentation": "<p>The branch specified for a repository sync definition.</p>",
                        "smithy.api#required": {}
                    }
                },
                "Directory": {
                    "target": "com.amazonaws.codestarconnections#Directory",
                    "traits": {
                        "smithy.api#documentation": "<p>The configuration file for a repository sync definition. This value comes from creating\n      or updating the <code>config-file</code> field of a <code>sync-configuration</code>.</p>",
                        "smithy.api#required": {}
                    }
                },
                "Parent": {
                    "target": "com.amazonaws.codestarconnections#Parent",
                    "traits": {
                        "smithy.api#documentation": "<p>The parent resource specified for a repository sync definition.</p>",
                        "smithy.api#required": {}
                    }
                },
                "Target": {
                    "target": "com.amazonaws.codestarconnections#Target",
                    "traits": {
                        "smithy.api#documentation": "<p>The target resource specified for a repository sync definition. In some cases, such as CFN_STACK_SYNC, the parent and target resource are the same.</p>",
                        "smithy.api#required": {}
                    }
                }
            },
            "traits": {
                "smithy.api#documentation": "<p>The definition for a repository with a sync configuration.</p>"
            }
        },
        "com.amazonaws.codestarconnections#RepositorySyncDefinitionList": {
            "type": "list",
            "member": {
                "target": "com.amazonaws.codestarconnections#RepositorySyncDefinition"
            }
        },
        "com.amazonaws.codestarconnections#RepositorySyncEvent": {
            "type": "structure",
            "members": {
                "Event": {
                    "target": "com.amazonaws.codestarconnections#Event",
                    "traits": {
                        "smithy.api#documentation": "<p>A description of a repository sync event.</p>",
                        "smithy.api#required": {}
                    }
                },
                "ExternalId": {
                    "target": "com.amazonaws.codestarconnections#ExternalId",
                    "traits": {
                        "smithy.api#documentation": "<p>The ID for a repository sync event.</p>"
                    }
                },
                "Time": {
                    "target": "com.amazonaws.codestarconnections#Timestamp",
                    "traits": {
                        "smithy.api#documentation": "<p>The time that a repository sync event occurred.</p>",
                        "smithy.api#required": {}
                    }
                },
                "Type": {
                    "target": "com.amazonaws.codestarconnections#Type",
                    "traits": {
                        "smithy.api#documentation": "<p>The event type for a repository sync event.</p>",
                        "smithy.api#required": {}
                    }
                }
            },
            "traits": {
                "smithy.api#documentation": "<p>Information about a repository sync event.</p>"
            }
        },
        "com.amazonaws.codestarconnections#RepositorySyncEventList": {
            "type": "list",
            "member": {
                "target": "com.amazonaws.codestarconnections#RepositorySyncEvent"
            }
        },
        "com.amazonaws.codestarconnections#RepositorySyncStatus": {
            "type": "enum",
            "members": {
                "FAILED": {
                    "target": "smithy.api#Unit",
                    "traits": {
                        "smithy.api#enumValue": "FAILED"
                    }
                },
                "INITIATED": {
                    "target": "smithy.api#Unit",
                    "traits": {
                        "smithy.api#enumValue": "INITIATED"
                    }
                },
                "IN_PROGRESS": {
                    "target": "smithy.api#Unit",
                    "traits": {
                        "smithy.api#enumValue": "IN_PROGRESS"
                    }
                },
                "SUCCEEDED": {
                    "target": "smithy.api#Unit",
                    "traits": {
                        "smithy.api#enumValue": "SUCCEEDED"
                    }
                },
                "QUEUED": {
                    "target": "smithy.api#Unit",
                    "traits": {
                        "smithy.api#enumValue": "QUEUED"
                    }
                }
            }
        },
        "com.amazonaws.codestarconnections#ResolvedReason": {
            "type": "string",
            "traits": {
                "smithy.api#length": {
                    "min": 1,
                    "max": 250
                }
            }
        },
        "com.amazonaws.codestarconnections#ResourceAlreadyExistsException": {
            "type": "structure",
            "members": {
                "Message": {
                    "target": "com.amazonaws.codestarconnections#ErrorMessage"
                }
            },
            "traits": {
                "smithy.api#documentation": "<p>Unable to create resource. Resource already exists.</p>",
                "smithy.api#error": "client",
                "smithy.api#httpError": 409
            }
        },
        "com.amazonaws.codestarconnections#ResourceName": {
            "type": "string",
            "traits": {
                "smithy.api#length": {
                    "min": 1,
                    "max": 100
                },
                "smithy.api#pattern": "^[0-9A-Za-z]+[0-9A-Za-z_\\\\-]*$"
            }
        },
        "com.amazonaws.codestarconnections#ResourceNotFoundException": {
            "type": "structure",
            "members": {
                "Message": {
                    "target": "com.amazonaws.codestarconnections#ErrorMessage"
                }
            },
            "traits": {
                "smithy.api#documentation": "<p>Resource not found. Verify the connection resource ARN and try again.</p>",
                "smithy.api#error": "client",
                "smithy.api#httpError": 404
            }
        },
        "com.amazonaws.codestarconnections#ResourceSyncAttempt": {
            "type": "structure",
            "members": {
                "Events": {
                    "target": "com.amazonaws.codestarconnections#ResourceSyncEventList",
                    "traits": {
                        "smithy.api#documentation": "<p>The events related to a resource sync attempt.</p>",
                        "smithy.api#required": {}
                    }
                },
                "InitialRevision": {
                    "target": "com.amazonaws.codestarconnections#Revision",
                    "traits": {
                        "smithy.api#documentation": "<p>The current state of the resource as defined in the resource's <code>config-file</code>\n      in the linked repository.</p>",
                        "smithy.api#required": {}
                    }
                },
                "StartedAt": {
                    "target": "com.amazonaws.codestarconnections#Timestamp",
                    "traits": {
                        "smithy.api#documentation": "<p>The start time for a resource sync attempt.</p>",
                        "smithy.api#required": {}
                    }
                },
                "Status": {
                    "target": "com.amazonaws.codestarconnections#ResourceSyncStatus",
                    "traits": {
                        "smithy.api#documentation": "<p>The status for a resource sync attempt. The follow are valid statuses:</p>\n         <ul>\n            <li>\n               <p>SYNC-INITIATED - A resource sync attempt has been created and will begin soon.</p>\n            </li>\n            <li>\n               <p>SYNCING - Syncing has started and work is being done to reconcile state.</p>\n            </li>\n            <li>\n               <p>SYNCED - Syncing has completed successfully.</p>\n            </li>\n            <li>\n               <p>SYNC_FAILED - A resource sync attempt has failed.</p>\n            </li>\n         </ul>",
                        "smithy.api#required": {}
                    }
                },
                "TargetRevision": {
                    "target": "com.amazonaws.codestarconnections#Revision",
                    "traits": {
                        "smithy.api#documentation": "<p>The desired state of the resource as defined in the resource's <code>config-file</code>\n      in the linked repository. Git sync attempts to update the resource to this state.</p>",
                        "smithy.api#required": {}
                    }
                },
                "Target": {
                    "target": "com.amazonaws.codestarconnections#Target",
                    "traits": {
                        "smithy.api#documentation": "<p>The name of the Amazon Web Services resource that is attempted to be synchronized.</p>",
                        "smithy.api#required": {}
                    }
                }
            },
            "traits": {
                "smithy.api#documentation": "<p>Information about a resource sync attempt.</p>"
            }
        },
        "com.amazonaws.codestarconnections#ResourceSyncEvent": {
            "type": "structure",
            "members": {
                "Event": {
                    "target": "com.amazonaws.codestarconnections#Event",
                    "traits": {
                        "smithy.api#documentation": "<p>The event for a resource sync event.</p>",
                        "smithy.api#required": {}
                    }
                },
                "ExternalId": {
                    "target": "com.amazonaws.codestarconnections#ExternalId",
                    "traits": {
                        "smithy.api#documentation": "<p>The ID for a resource sync event.</p>"
                    }
                },
                "Time": {
                    "target": "com.amazonaws.codestarconnections#Timestamp",
                    "traits": {
                        "smithy.api#documentation": "<p>The time that a resource sync event occurred.</p>",
                        "smithy.api#required": {}
                    }
                },
                "Type": {
                    "target": "com.amazonaws.codestarconnections#Type",
                    "traits": {
                        "smithy.api#documentation": "<p>The type of resource sync event.</p>",
                        "smithy.api#required": {}
                    }
                }
            },
            "traits": {
                "smithy.api#documentation": "<p>Information about a resource sync event for the resource associated with a sync configuration.</p>"
            }
        },
        "com.amazonaws.codestarconnections#ResourceSyncEventList": {
            "type": "list",
            "member": {
                "target": "com.amazonaws.codestarconnections#ResourceSyncEvent"
            }
        },
        "com.amazonaws.codestarconnections#ResourceSyncStatus": {
            "type": "enum",
            "members": {
                "FAILED": {
                    "target": "smithy.api#Unit",
                    "traits": {
                        "smithy.api#enumValue": "FAILED"
                    }
                },
                "INITIATED": {
                    "target": "smithy.api#Unit",
                    "traits": {
                        "smithy.api#enumValue": "INITIATED"
                    }
                },
                "IN_PROGRESS": {
                    "target": "smithy.api#Unit",
                    "traits": {
                        "smithy.api#enumValue": "IN_PROGRESS"
                    }
                },
                "SUCCEEDED": {
                    "target": "smithy.api#Unit",
                    "traits": {
                        "smithy.api#enumValue": "SUCCEEDED"
                    }
                }
            }
        },
        "com.amazonaws.codestarconnections#ResourceUnavailableException": {
            "type": "structure",
            "members": {
                "Message": {
                    "target": "com.amazonaws.codestarconnections#ErrorMessage"
                }
            },
            "traits": {
                "smithy.api#documentation": "<p>Resource not found. Verify the ARN for the host resource and try again.</p>",
                "smithy.api#error": "client",
                "smithy.api#httpError": 400
            }
        },
        "com.amazonaws.codestarconnections#RetryLatestCommitFailedException": {
            "type": "structure",
            "members": {
                "Message": {
                    "target": "com.amazonaws.codestarconnections#ErrorMessage"
                }
            },
            "traits": {
                "smithy.api#documentation": "<p>Retrying the latest commit failed. Try again later.</p>",
                "smithy.api#error": "server",
                "smithy.api#httpError": 503
            }
        },
        "com.amazonaws.codestarconnections#Revision": {
            "type": "structure",
            "members": {
                "Branch": {
                    "target": "com.amazonaws.codestarconnections#BranchName",
                    "traits": {
                        "smithy.api#documentation": "<p>The branch name for a specific revision.</p>",
                        "smithy.api#required": {}
                    }
                },
                "Directory": {
                    "target": "com.amazonaws.codestarconnections#Directory",
                    "traits": {
                        "smithy.api#documentation": "<p>The directory, if any, for a specific revision.</p>",
                        "smithy.api#required": {}
                    }
                },
                "OwnerId": {
                    "target": "com.amazonaws.codestarconnections#OwnerId",
                    "traits": {
                        "smithy.api#documentation": "<p>The owner ID for a specific revision, such as the GitHub owner ID for a GitHub repository.</p>",
                        "smithy.api#required": {}
                    }
                },
                "RepositoryName": {
                    "target": "com.amazonaws.codestarconnections#RepositoryName",
                    "traits": {
                        "smithy.api#documentation": "<p>The repository name for a specific revision.</p>",
                        "smithy.api#required": {}
                    }
                },
                "ProviderType": {
                    "target": "com.amazonaws.codestarconnections#ProviderType",
                    "traits": {
                        "smithy.api#documentation": "<p>The provider type for a revision, such as GitHub.</p>",
                        "smithy.api#required": {}
                    }
                },
                "Sha": {
                    "target": "com.amazonaws.codestarconnections#SHA",
                    "traits": {
                        "smithy.api#documentation": "<p>The SHA, such as the commit ID, for a specific revision.</p>",
                        "smithy.api#required": {}
                    }
                }
            },
            "traits": {
                "smithy.api#documentation": "<p>Information about the revision for a specific sync event, such as the branch, owner ID, and name of the repository.</p>"
            }
        },
        "com.amazonaws.codestarconnections#SHA": {
            "type": "string",
            "traits": {
                "smithy.api#length": {
                    "min": 1,
                    "max": 255
                }
            }
        },
        "com.amazonaws.codestarconnections#SecurityGroupId": {
            "type": "string",
            "traits": {
                "smithy.api#length": {
                    "min": 11,
                    "max": 20
                },
                "smithy.api#pattern": "^sg-\\w{8}(\\w{9})?$"
            }
        },
        "com.amazonaws.codestarconnections#SecurityGroupIds": {
            "type": "list",
            "member": {
                "target": "com.amazonaws.codestarconnections#SecurityGroupId"
            },
            "traits": {
                "smithy.api#length": {
                    "min": 1,
                    "max": 10
                }
            }
        },
        "com.amazonaws.codestarconnections#SharpNextToken": {
            "type": "string",
            "traits": {
                "smithy.api#length": {
                    "min": 1,
                    "max": 2048
                },
                "smithy.api#pattern": "^.*$"
            }
        },
        "com.amazonaws.codestarconnections#SubnetId": {
            "type": "string",
            "traits": {
                "smithy.api#length": {
                    "min": 15,
                    "max": 24
                },
                "smithy.api#pattern": "^subnet-\\w{8}(\\w{9})?$"
            }
        },
        "com.amazonaws.codestarconnections#SubnetIds": {
            "type": "list",
            "member": {
                "target": "com.amazonaws.codestarconnections#SubnetId"
            },
            "traits": {
                "smithy.api#length": {
                    "min": 1,
                    "max": 10
                }
            }
        },
        "com.amazonaws.codestarconnections#SyncBlocker": {
            "type": "structure",
            "members": {
                "Id": {
                    "target": "com.amazonaws.codestarconnections#Id",
                    "traits": {
                        "smithy.api#documentation": "<p>The ID for a specific sync blocker.</p>",
                        "smithy.api#required": {}
                    }
                },
                "Type": {
                    "target": "com.amazonaws.codestarconnections#BlockerType",
                    "traits": {
                        "smithy.api#documentation": "<p>The sync blocker type.</p>",
                        "smithy.api#required": {}
                    }
                },
                "Status": {
                    "target": "com.amazonaws.codestarconnections#BlockerStatus",
                    "traits": {
                        "smithy.api#documentation": "<p>The status for a specific sync blocker.</p>",
                        "smithy.api#required": {}
                    }
                },
                "CreatedReason": {
                    "target": "com.amazonaws.codestarconnections#CreatedReason",
                    "traits": {
                        "smithy.api#documentation": "<p>The provided reason for a specific sync blocker.</p>",
                        "smithy.api#required": {}
                    }
                },
                "CreatedAt": {
                    "target": "com.amazonaws.codestarconnections#Timestamp",
                    "traits": {
                        "smithy.api#documentation": "<p>The creation time for a specific sync blocker.</p>",
                        "smithy.api#required": {}
                    }
                },
                "Contexts": {
                    "target": "com.amazonaws.codestarconnections#SyncBlockerContextList",
                    "traits": {
                        "smithy.api#documentation": "<p>The contexts for a specific sync blocker.</p>"
                    }
                },
                "ResolvedReason": {
                    "target": "com.amazonaws.codestarconnections#ResolvedReason",
                    "traits": {
                        "smithy.api#documentation": "<p>The resolved reason for a specific sync blocker.</p>"
                    }
                },
                "ResolvedAt": {
                    "target": "com.amazonaws.codestarconnections#Timestamp",
                    "traits": {
                        "smithy.api#documentation": "<p>The time that a specific sync blocker was resolved.</p>"
                    }
                }
            },
            "traits": {
                "smithy.api#documentation": "<p>Information about a blocker for a sync event.</p>"
            }
        },
        "com.amazonaws.codestarconnections#SyncBlockerContext": {
            "type": "structure",
            "members": {
                "Key": {
                    "target": "com.amazonaws.codestarconnections#SyncBlockerContextKey",
                    "traits": {
                        "smithy.api#documentation": "<p>The key provided for a context key-value pair for a specific sync blocker.</p>",
                        "smithy.api#required": {}
                    }
                },
                "Value": {
                    "target": "com.amazonaws.codestarconnections#SyncBlockerContextValue",
                    "traits": {
                        "smithy.api#documentation": "<p>The value provided for a context key-value pair for a specific sync blocker.</p>",
                        "smithy.api#required": {}
                    }
                }
            },
            "traits": {
                "smithy.api#documentation": "<p>The context for a specific sync blocker.</p>"
            }
        },
        "com.amazonaws.codestarconnections#SyncBlockerContextKey": {
            "type": "string"
        },
        "com.amazonaws.codestarconnections#SyncBlockerContextList": {
            "type": "list",
            "member": {
                "target": "com.amazonaws.codestarconnections#SyncBlockerContext"
            }
        },
        "com.amazonaws.codestarconnections#SyncBlockerContextValue": {
            "type": "string"
        },
        "com.amazonaws.codestarconnections#SyncBlockerDoesNotExistException": {
            "type": "structure",
            "members": {
                "Message": {
                    "target": "com.amazonaws.codestarconnections#ErrorMessage"
                }
            },
            "traits": {
                "smithy.api#documentation": "<p>Unable to continue. The sync blocker does not exist.</p>",
                "smithy.api#error": "client",
                "smithy.api#httpError": 404
            }
        },
        "com.amazonaws.codestarconnections#SyncBlockerSummary": {
            "type": "structure",
            "members": {
                "ResourceName": {
                    "target": "com.amazonaws.codestarconnections#ResourceName",
                    "traits": {
                        "smithy.api#documentation": "<p>The resource name for sync blocker summary.</p>",
                        "smithy.api#required": {}
                    }
                },
                "ParentResourceName": {
                    "target": "com.amazonaws.codestarconnections#ResourceName",
                    "traits": {
                        "smithy.api#documentation": "<p>The parent resource name for a sync blocker summary.</p>"
                    }
                },
                "LatestBlockers": {
                    "target": "com.amazonaws.codestarconnections#LatestSyncBlockerList",
                    "traits": {
                        "smithy.api#documentation": "<p>The latest events for a sync blocker summary.</p>"
                    }
                }
            },
            "traits": {
                "smithy.api#documentation": "<p>A summary for sync blockers.</p>"
            }
        },
        "com.amazonaws.codestarconnections#SyncConfiguration": {
            "type": "structure",
            "members": {
                "Branch": {
                    "target": "com.amazonaws.codestarconnections#BranchName",
                    "traits": {
                        "smithy.api#documentation": "<p>The branch associated with a specific sync configuration.</p>",
                        "smithy.api#required": {}
                    }
                },
                "ConfigFile": {
                    "target": "com.amazonaws.codestarconnections#DeploymentFilePath",
                    "traits": {
                        "smithy.api#documentation": "<p>The file path to the configuration file associated with a specific sync configuration. The path should point to an actual file in the sync configurations linked repository.</p>"
                    }
                },
                "OwnerId": {
                    "target": "com.amazonaws.codestarconnections#OwnerId",
                    "traits": {
                        "smithy.api#documentation": "<p>The owner ID for the repository associated with a specific sync configuration, such as\n      the owner ID in GitHub.</p>",
                        "smithy.api#required": {}
                    }
                },
                "ProviderType": {
                    "target": "com.amazonaws.codestarconnections#ProviderType",
                    "traits": {
                        "smithy.api#documentation": "<p>The connection provider type associated with a specific sync configuration, such as\n      GitHub.</p>",
                        "smithy.api#required": {}
                    }
                },
                "RepositoryLinkId": {
                    "target": "com.amazonaws.codestarconnections#RepositoryLinkId",
                    "traits": {
                        "smithy.api#documentation": "<p>The ID of the repository link associated with a specific sync configuration.</p>",
                        "smithy.api#required": {}
                    }
                },
                "RepositoryName": {
                    "target": "com.amazonaws.codestarconnections#RepositoryName",
                    "traits": {
                        "smithy.api#documentation": "<p>The name of the repository associated with a specific sync configuration.</p>",
                        "smithy.api#required": {}
                    }
                },
                "ResourceName": {
                    "target": "com.amazonaws.codestarconnections#ResourceName",
                    "traits": {
                        "smithy.api#documentation": "<p>The name of the connection resource associated with a specific sync configuration.</p>",
                        "smithy.api#required": {}
                    }
                },
                "RoleArn": {
                    "target": "com.amazonaws.codestarconnections#IamRoleArn",
                    "traits": {
                        "smithy.api#documentation": "<p>The Amazon Resource Name (ARN) of the IAM role associated with a specific sync configuration.</p>",
                        "smithy.api#required": {}
                    }
                },
                "SyncType": {
                    "target": "com.amazonaws.codestarconnections#SyncConfigurationType",
                    "traits": {
                        "smithy.api#documentation": "<p>The type of sync for a specific sync configuration.</p>",
                        "smithy.api#required": {}
                    }
                }
            },
            "traits": {
                "smithy.api#documentation": "<p>Information, such as repository, branch, provider, and resource names for a specific sync configuration.</p>"
            }
        },
        "com.amazonaws.codestarconnections#SyncConfigurationList": {
            "type": "list",
            "member": {
                "target": "com.amazonaws.codestarconnections#SyncConfiguration"
            }
        },
        "com.amazonaws.codestarconnections#SyncConfigurationStillExistsException": {
            "type": "structure",
            "members": {
                "Message": {
                    "target": "com.amazonaws.codestarconnections#ErrorMessage"
                }
            },
            "traits": {
                "smithy.api#documentation": "<p>Unable to continue. The sync blocker still exists.</p>",
                "smithy.api#error": "client",
                "smithy.api#httpError": 409
            }
        },
        "com.amazonaws.codestarconnections#SyncConfigurationType": {
            "type": "enum",
            "members": {
                "CFN_STACK_SYNC": {
                    "target": "smithy.api#Unit",
                    "traits": {
                        "smithy.api#enumValue": "CFN_STACK_SYNC"
                    }
                }
            }
        },
        "com.amazonaws.codestarconnections#Tag": {
            "type": "structure",
            "members": {
                "Key": {
                    "target": "com.amazonaws.codestarconnections#TagKey",
                    "traits": {
                        "smithy.api#documentation": "<p>The tag's key.</p>",
                        "smithy.api#required": {}
                    }
                },
                "Value": {
                    "target": "com.amazonaws.codestarconnections#TagValue",
                    "traits": {
                        "smithy.api#documentation": "<p>The tag's value.</p>",
                        "smithy.api#required": {}
                    }
                }
            },
            "traits": {
                "smithy.api#documentation": "<p>A tag is a key-value pair that is used to manage the resource.</p>\n         <p>This tag is available for use by Amazon Web Services services that support tags.</p>"
            }
        },
        "com.amazonaws.codestarconnections#TagKey": {
            "type": "string",
            "traits": {
                "smithy.api#length": {
                    "min": 1,
                    "max": 128
                },
                "smithy.api#pattern": ".*"
            }
        },
        "com.amazonaws.codestarconnections#TagKeyList": {
            "type": "list",
            "member": {
                "target": "com.amazonaws.codestarconnections#TagKey"
            },
            "traits": {
                "smithy.api#length": {
                    "min": 0,
                    "max": 200
                }
            }
        },
        "com.amazonaws.codestarconnections#TagList": {
            "type": "list",
            "member": {
                "target": "com.amazonaws.codestarconnections#Tag"
            },
            "traits": {
                "smithy.api#length": {
                    "min": 0,
                    "max": 200
                }
            }
        },
        "com.amazonaws.codestarconnections#TagResource": {
            "type": "operation",
            "input": {
                "target": "com.amazonaws.codestarconnections#TagResourceInput"
            },
            "output": {
                "target": "com.amazonaws.codestarconnections#TagResourceOutput"
            },
            "errors": [
                {
                    "target": "com.amazonaws.codestarconnections#LimitExceededException"
                },
                {
                    "target": "com.amazonaws.codestarconnections#ResourceNotFoundException"
                }
            ],
            "traits": {
                "smithy.api#documentation": "<p>Adds to or modifies the tags of the given resource. Tags are metadata that can be used\n      to manage a resource.</p>"
            }
        },
        "com.amazonaws.codestarconnections#TagResourceInput": {
            "type": "structure",
            "members": {
                "ResourceArn": {
                    "target": "com.amazonaws.codestarconnections#AmazonResourceName",
                    "traits": {
                        "smithy.api#documentation": "<p>The Amazon Resource Name (ARN) of the resource to which you want to add or update tags.</p>",
                        "smithy.api#required": {}
                    }
                },
                "Tags": {
                    "target": "com.amazonaws.codestarconnections#TagList",
                    "traits": {
                        "smithy.api#documentation": "<p>The tags you want to modify or add to the resource.</p>",
                        "smithy.api#required": {}
                    }
                }
            },
            "traits": {
                "smithy.api#input": {}
            }
        },
        "com.amazonaws.codestarconnections#TagResourceOutput": {
            "type": "structure",
            "members": {},
            "traits": {
                "smithy.api#output": {}
            }
        },
        "com.amazonaws.codestarconnections#TagValue": {
            "type": "string",
            "traits": {
                "smithy.api#length": {
                    "min": 0,
                    "max": 256
                },
                "smithy.api#pattern": ".*"
            }
        },
        "com.amazonaws.codestarconnections#Target": {
            "type": "string"
        },
        "com.amazonaws.codestarconnections#ThrottlingException": {
            "type": "structure",
            "members": {
                "Message": {
                    "target": "com.amazonaws.codestarconnections#ErrorMessage"
                }
            },
            "traits": {
                "smithy.api#documentation": "<p>The request was denied due to request throttling.</p>",
                "smithy.api#error": "client",
                "smithy.api#httpError": 429
            }
        },
        "com.amazonaws.codestarconnections#Timestamp": {
            "type": "timestamp"
        },
        "com.amazonaws.codestarconnections#TlsCertificate": {
            "type": "string",
            "traits": {
                "smithy.api#length": {
                    "min": 1,
                    "max": 16384
                },
                "smithy.api#pattern": "^[\\s\\S]*$"
            }
        },
        "com.amazonaws.codestarconnections#Type": {
            "type": "string"
        },
        "com.amazonaws.codestarconnections#UnsupportedOperationException": {
            "type": "structure",
            "members": {
                "Message": {
                    "target": "com.amazonaws.codestarconnections#ErrorMessage"
                }
            },
            "traits": {
                "smithy.api#documentation": "<p>The operation is not supported. Check the connection status and try again.</p>",
                "smithy.api#error": "client",
                "smithy.api#httpError": 400
            }
        },
        "com.amazonaws.codestarconnections#UnsupportedProviderTypeException": {
            "type": "structure",
            "members": {
                "Message": {
                    "target": "com.amazonaws.codestarconnections#ErrorMessage"
                }
            },
            "traits": {
                "smithy.api#documentation": "<p>The specified provider type is not supported for connections.</p>",
                "smithy.api#error": "client",
                "smithy.api#httpError": 400
            }
        },
        "com.amazonaws.codestarconnections#UntagResource": {
            "type": "operation",
            "input": {
                "target": "com.amazonaws.codestarconnections#UntagResourceInput"
            },
            "output": {
                "target": "com.amazonaws.codestarconnections#UntagResourceOutput"
            },
            "errors": [
                {
                    "target": "com.amazonaws.codestarconnections#ResourceNotFoundException"
                }
            ],
            "traits": {
                "smithy.api#documentation": "<p>Removes tags from an Amazon Web Services resource.</p>"
            }
        },
        "com.amazonaws.codestarconnections#UntagResourceInput": {
            "type": "structure",
            "members": {
                "ResourceArn": {
                    "target": "com.amazonaws.codestarconnections#AmazonResourceName",
                    "traits": {
                        "smithy.api#documentation": "<p>The Amazon Resource Name (ARN) of the resource to remove tags from.</p>",
                        "smithy.api#required": {}
                    }
                },
                "TagKeys": {
                    "target": "com.amazonaws.codestarconnections#TagKeyList",
                    "traits": {
                        "smithy.api#documentation": "<p>The list of keys for the tags to be removed from the resource.</p>",
                        "smithy.api#required": {}
                    }
                }
            },
            "traits": {
                "smithy.api#input": {}
            }
        },
        "com.amazonaws.codestarconnections#UntagResourceOutput": {
            "type": "structure",
            "members": {},
            "traits": {
                "smithy.api#output": {}
            }
        },
        "com.amazonaws.codestarconnections#UpdateHost": {
            "type": "operation",
            "input": {
                "target": "com.amazonaws.codestarconnections#UpdateHostInput"
            },
            "output": {
                "target": "com.amazonaws.codestarconnections#UpdateHostOutput"
            },
            "errors": [
                {
                    "target": "com.amazonaws.codestarconnections#ConflictException"
                },
                {
                    "target": "com.amazonaws.codestarconnections#ResourceNotFoundException"
                },
                {
                    "target": "com.amazonaws.codestarconnections#ResourceUnavailableException"
                },
                {
                    "target": "com.amazonaws.codestarconnections#UnsupportedOperationException"
                }
            ],
            "traits": {
                "smithy.api#documentation": "<p>Updates a specified host with the provided configurations.</p>"
            }
        },
        "com.amazonaws.codestarconnections#UpdateHostInput": {
            "type": "structure",
            "members": {
                "HostArn": {
                    "target": "com.amazonaws.codestarconnections#HostArn",
                    "traits": {
                        "smithy.api#documentation": "<p>The Amazon Resource Name (ARN) of the host to be updated.</p>",
                        "smithy.api#required": {}
                    }
                },
                "ProviderEndpoint": {
                    "target": "com.amazonaws.codestarconnections#Url",
                    "traits": {
                        "smithy.api#documentation": "<p>The URL or endpoint of the host to be updated.</p>"
                    }
                },
                "VpcConfiguration": {
                    "target": "com.amazonaws.codestarconnections#VpcConfiguration",
                    "traits": {
                        "smithy.api#documentation": "<p>The VPC configuration of the host to be updated. A VPC must be configured and the\n      infrastructure to be represented by the host must already be connected to the VPC.</p>"
                    }
                }
            },
            "traits": {
                "smithy.api#input": {}
            }
        },
        "com.amazonaws.codestarconnections#UpdateHostOutput": {
            "type": "structure",
            "members": {},
            "traits": {
                "smithy.api#output": {}
            }
        },
        "com.amazonaws.codestarconnections#UpdateOutOfSyncException": {
            "type": "structure",
            "members": {
                "Message": {
                    "target": "com.amazonaws.codestarconnections#ErrorMessage"
                }
            },
            "traits": {
                "smithy.api#documentation": "<p>The update is out of sync. Try syncing again.</p>",
                "smithy.api#error": "client",
                "smithy.api#httpError": 409
            }
        },
        "com.amazonaws.codestarconnections#UpdateRepositoryLink": {
            "type": "operation",
            "input": {
                "target": "com.amazonaws.codestarconnections#UpdateRepositoryLinkInput"
            },
            "output": {
                "target": "com.amazonaws.codestarconnections#UpdateRepositoryLinkOutput"
            },
            "errors": [
                {
                    "target": "com.amazonaws.codestarconnections#AccessDeniedException"
                },
                {
                    "target": "com.amazonaws.codestarconnections#ConditionalCheckFailedException"
                },
                {
                    "target": "com.amazonaws.codestarconnections#InternalServerException"
                },
                {
                    "target": "com.amazonaws.codestarconnections#InvalidInputException"
                },
                {
                    "target": "com.amazonaws.codestarconnections#ResourceNotFoundException"
                },
                {
                    "target": "com.amazonaws.codestarconnections#ThrottlingException"
                },
                {
                    "target": "com.amazonaws.codestarconnections#UpdateOutOfSyncException"
                }
            ],
            "traits": {
                "smithy.api#documentation": "<p>Updates the association between your connection and a specified external Git repository.\n      A repository link allows Git sync to monitor and sync changes to files in a specified Git\n      repository.</p>"
            }
        },
        "com.amazonaws.codestarconnections#UpdateRepositoryLinkInput": {
            "type": "structure",
            "members": {
                "ConnectionArn": {
                    "target": "com.amazonaws.codestarconnections#ConnectionArn",
                    "traits": {
                        "smithy.api#documentation": "<p>The Amazon Resource Name (ARN) of the connection for the repository link to be updated. The updated connection ARN must have the same providerType (such as GitHub) as the original connection ARN for the repo link.</p>"
                    }
                },
                "EncryptionKeyArn": {
                    "target": "com.amazonaws.codestarconnections#KmsKeyArn",
                    "traits": {
                        "smithy.api#documentation": "<p>The Amazon Resource Name (ARN) of the encryption key for the repository link to be updated.</p>"
                    }
                },
                "RepositoryLinkId": {
                    "target": "com.amazonaws.codestarconnections#RepositoryLinkId",
                    "traits": {
                        "smithy.api#documentation": "<p>The ID of the repository link to be updated.</p>",
                        "smithy.api#required": {}
                    }
                }
            },
            "traits": {
                "smithy.api#input": {}
            }
        },
        "com.amazonaws.codestarconnections#UpdateRepositoryLinkOutput": {
            "type": "structure",
            "members": {
                "RepositoryLinkInfo": {
                    "target": "com.amazonaws.codestarconnections#RepositoryLinkInfo",
                    "traits": {
                        "smithy.api#documentation": "<p>Information about the repository link to be updated.</p>",
                        "smithy.api#required": {}
                    }
                }
            },
            "traits": {
                "smithy.api#output": {}
            }
        },
        "com.amazonaws.codestarconnections#UpdateSyncBlocker": {
            "type": "operation",
            "input": {
                "target": "com.amazonaws.codestarconnections#UpdateSyncBlockerInput"
            },
            "output": {
                "target": "com.amazonaws.codestarconnections#UpdateSyncBlockerOutput"
            },
            "errors": [
                {
                    "target": "com.amazonaws.codestarconnections#AccessDeniedException"
                },
                {
                    "target": "com.amazonaws.codestarconnections#InternalServerException"
                },
                {
                    "target": "com.amazonaws.codestarconnections#InvalidInputException"
                },
                {
                    "target": "com.amazonaws.codestarconnections#ResourceNotFoundException"
                },
                {
                    "target": "com.amazonaws.codestarconnections#RetryLatestCommitFailedException"
                },
                {
                    "target": "com.amazonaws.codestarconnections#SyncBlockerDoesNotExistException"
                },
                {
                    "target": "com.amazonaws.codestarconnections#ThrottlingException"
                }
            ],
            "traits": {
                "smithy.api#documentation": "<p>Allows you to update the status of a sync blocker, resolving the blocker and allowing syncing to continue.</p>"
            }
        },
        "com.amazonaws.codestarconnections#UpdateSyncBlockerInput": {
            "type": "structure",
            "members": {
                "Id": {
                    "target": "com.amazonaws.codestarconnections#Id",
                    "traits": {
                        "smithy.api#documentation": "<p>The ID of the sync blocker to be updated.</p>",
                        "smithy.api#required": {}
                    }
                },
                "SyncType": {
                    "target": "com.amazonaws.codestarconnections#SyncConfigurationType",
                    "traits": {
                        "smithy.api#documentation": "<p>The sync type of the sync blocker to be updated.</p>",
                        "smithy.api#required": {}
                    }
                },
                "ResourceName": {
                    "target": "com.amazonaws.codestarconnections#ResourceName",
                    "traits": {
                        "smithy.api#documentation": "<p>The name of the resource for the sync blocker to be updated.</p>",
                        "smithy.api#required": {}
                    }
                },
                "ResolvedReason": {
                    "target": "com.amazonaws.codestarconnections#ResolvedReason",
                    "traits": {
                        "smithy.api#documentation": "<p>The reason for resolving the sync blocker.</p>",
                        "smithy.api#required": {}
                    }
                }
            },
            "traits": {
                "smithy.api#input": {}
            }
        },
        "com.amazonaws.codestarconnections#UpdateSyncBlockerOutput": {
            "type": "structure",
            "members": {
                "ResourceName": {
                    "target": "com.amazonaws.codestarconnections#ResourceName",
                    "traits": {
                        "smithy.api#documentation": "<p>The resource name for the sync blocker.</p>",
                        "smithy.api#required": {}
                    }
                },
                "ParentResourceName": {
                    "target": "com.amazonaws.codestarconnections#ResourceName",
                    "traits": {
                        "smithy.api#documentation": "<p>The parent resource name for the sync blocker.</p>"
                    }
                },
                "SyncBlocker": {
                    "target": "com.amazonaws.codestarconnections#SyncBlocker",
                    "traits": {
                        "smithy.api#documentation": "<p>Information about the sync blocker to be updated.</p>",
                        "smithy.api#required": {}
                    }
                }
            },
            "traits": {
                "smithy.api#output": {}
            }
        },
        "com.amazonaws.codestarconnections#UpdateSyncConfiguration": {
            "type": "operation",
            "input": {
                "target": "com.amazonaws.codestarconnections#UpdateSyncConfigurationInput"
            },
            "output": {
                "target": "com.amazonaws.codestarconnections#UpdateSyncConfigurationOutput"
            },
            "errors": [
                {
                    "target": "com.amazonaws.codestarconnections#AccessDeniedException"
                },
                {
                    "target": "com.amazonaws.codestarconnections#ConcurrentModificationException"
                },
                {
                    "target": "com.amazonaws.codestarconnections#InternalServerException"
                },
                {
                    "target": "com.amazonaws.codestarconnections#InvalidInputException"
                },
                {
                    "target": "com.amazonaws.codestarconnections#ResourceNotFoundException"
                },
                {
                    "target": "com.amazonaws.codestarconnections#ThrottlingException"
                },
                {
                    "target": "com.amazonaws.codestarconnections#UpdateOutOfSyncException"
                }
            ],
            "traits": {
                "smithy.api#documentation": "<p>Updates the sync configuration for your connection and a specified external Git repository.</p>"
            }
        },
        "com.amazonaws.codestarconnections#UpdateSyncConfigurationInput": {
            "type": "structure",
            "members": {
                "Branch": {
                    "target": "com.amazonaws.codestarconnections#BranchName",
                    "traits": {
                        "smithy.api#documentation": "<p>The branch for the sync configuration to be updated.</p>"
                    }
                },
                "ConfigFile": {
                    "target": "com.amazonaws.codestarconnections#DeploymentFilePath",
                    "traits": {
                        "smithy.api#documentation": "<p>The configuration file for the sync configuration to be updated.</p>"
                    }
                },
                "RepositoryLinkId": {
                    "target": "com.amazonaws.codestarconnections#RepositoryLinkId",
                    "traits": {
                        "smithy.api#documentation": "<p>The ID of the repository link for the sync configuration to be updated.</p>"
                    }
                },
                "ResourceName": {
                    "target": "com.amazonaws.codestarconnections#ResourceName",
                    "traits": {
                        "smithy.api#documentation": "<p>The name of the Amazon Web Services resource for the sync configuration to be\n      updated.</p>",
                        "smithy.api#required": {}
                    }
                },
                "RoleArn": {
                    "target": "com.amazonaws.codestarconnections#IamRoleArn",
                    "traits": {
                        "smithy.api#documentation": "<p>The ARN of the IAM role for the sync configuration to be updated.</p>"
                    }
                },
                "SyncType": {
                    "target": "com.amazonaws.codestarconnections#SyncConfigurationType",
                    "traits": {
                        "smithy.api#documentation": "<p>The sync type for the sync configuration to be updated.</p>",
                        "smithy.api#required": {}
                    }
                }
            },
            "traits": {
                "smithy.api#input": {}
            }
        },
        "com.amazonaws.codestarconnections#UpdateSyncConfigurationOutput": {
            "type": "structure",
            "members": {
                "SyncConfiguration": {
                    "target": "com.amazonaws.codestarconnections#SyncConfiguration",
                    "traits": {
                        "smithy.api#documentation": "<p>The information returned for the sync configuration to be updated.</p>",
                        "smithy.api#required": {}
                    }
                }
            },
            "traits": {
                "smithy.api#output": {}
            }
        },
        "com.amazonaws.codestarconnections#Url": {
            "type": "string",
            "traits": {
                "smithy.api#length": {
                    "min": 1,
                    "max": 512
                },
                "smithy.api#pattern": ".*"
            }
        },
        "com.amazonaws.codestarconnections#VpcConfiguration": {
            "type": "structure",
            "members": {
                "VpcId": {
                    "target": "com.amazonaws.codestarconnections#VpcId",
                    "traits": {
                        "smithy.api#documentation": "<p>The ID of the Amazon VPC connected to the infrastructure where your provider type is\n      installed.</p>",
                        "smithy.api#required": {}
                    }
                },
                "SubnetIds": {
                    "target": "com.amazonaws.codestarconnections#SubnetIds",
                    "traits": {
                        "smithy.api#documentation": "<p>The ID of the subnet or subnets associated with the Amazon VPC connected to the\n      infrastructure where your provider type is installed.</p>",
                        "smithy.api#required": {}
                    }
                },
                "SecurityGroupIds": {
                    "target": "com.amazonaws.codestarconnections#SecurityGroupIds",
                    "traits": {
                        "smithy.api#documentation": "<p>The ID of the security group or security groups associated with the Amazon VPC connected\n      to the infrastructure where your provider type is installed.</p>",
                        "smithy.api#required": {}
                    }
                },
                "TlsCertificate": {
                    "target": "com.amazonaws.codestarconnections#TlsCertificate",
                    "traits": {
                        "smithy.api#documentation": "<p>The value of the Transport Layer Security (TLS) certificate associated with the infrastructure where your provider type is installed.</p>"
                    }
                }
            },
            "traits": {
                "smithy.api#documentation": "<p>The VPC configuration provisioned for the host.</p>"
            }
        },
        "com.amazonaws.codestarconnections#VpcId": {
            "type": "string",
            "traits": {
                "smithy.api#length": {
                    "min": 12,
                    "max": 21
                },
                "smithy.api#pattern": "^vpc-\\w{8}(\\w{9})?$"
            }
        }
    }
}<|MERGE_RESOLUTION|>--- conflicted
+++ resolved
@@ -2838,15 +2838,12 @@
                     "traits": {
                         "smithy.api#enumValue": "GitLab"
                     }
-<<<<<<< HEAD
-=======
                 },
                 "GITLAB_SELF_MANAGED": {
                     "target": "smithy.api#Unit",
                     "traits": {
                         "smithy.api#enumValue": "GitLabSelfManaged"
                     }
->>>>>>> f9be5afa
                 }
             }
         },
