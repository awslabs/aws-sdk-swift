{
    "smithy": "2.0",
    "shapes": {
        "com.amazonaws.wisdom#AccessDeniedException": {
            "type": "structure",
            "members": {
                "message": {
                    "target": "smithy.api#String"
                }
            },
            "traits": {
                "smithy.api#documentation": "<p>You do not have sufficient access to perform this action.</p>",
                "smithy.api#error": "client",
                "smithy.api#httpError": 403
            }
        },
        "com.amazonaws.wisdom#AppIntegrationsConfiguration": {
            "type": "structure",
            "members": {
                "appIntegrationArn": {
                    "target": "com.amazonaws.wisdom#GenericArn",
                    "traits": {
                        "smithy.api#documentation": "<p>The Amazon Resource Name (ARN) of the AppIntegrations DataIntegration to use for ingesting content.</p>\n         <ul>\n            <li>\n               <p> For <a href=\"https://developer.salesforce.com/docs/atlas.en-us.knowledge_dev.meta/knowledge_dev/sforce_api_objects_knowledge__kav.htm\"> Salesforce</a>, your AppIntegrations DataIntegration must have an ObjectConfiguration if\n          objectFields is not provided, including at least <code>Id</code>,\n            <code>ArticleNumber</code>, <code>VersionNumber</code>, <code>Title</code>,\n            <code>PublishStatus</code>, and <code>IsDeleted</code> as source fields. </p>\n            </li>\n            <li>\n               <p> For <a href=\"https://developer.servicenow.com/dev.do#!/reference/api/rome/rest/knowledge-management-api\"> ServiceNow</a>, your AppIntegrations DataIntegration must have an ObjectConfiguration if\n          objectFields is not provided, including at least <code>number</code>,\n            <code>short_description</code>, <code>sys_mod_count</code>, <code>workflow_state</code>,\n          and <code>active</code> as source fields. </p>\n            </li>\n            <li>\n               <p> For <a href=\"https://developer.zendesk.com/api-reference/help_center/help-center-api/articles/\">\n            Zendesk</a>, your AppIntegrations DataIntegration must have an ObjectConfiguration if\n            <code>objectFields</code> is not provided, including at least <code>id</code>,\n            <code>title</code>, <code>updated_at</code>, and <code>draft</code> as source fields.\n        </p>\n            </li>\n            <li>\n               <p> For <a href=\"https://learn.microsoft.com/en-us/sharepoint/dev/sp-add-ins/sharepoint-net-server-csom-jsom-and-rest-api-index\">SharePoint</a>, your AppIntegrations DataIntegration must have a FileConfiguration,\n          including only file extensions that are among <code>docx</code>, <code>pdf</code>,\n            <code>html</code>, <code>htm</code>, and <code>txt</code>. </p>\n            </li>\n            <li>\n               <p> For <a href=\"https://aws.amazon.com/s3/\">Amazon S3</a>, the\n            ObjectConfiguration and FileConfiguration of your AppIntegrations\n          DataIntegration must be null. The <code>SourceURI</code> of your\n            DataIntegration must use the following format:\n            <code>s3://your_s3_bucket_name</code>.</p>\n               <important>\n                  <p>The bucket policy of the corresponding S3 bucket must allow the Amazon Web Services\n            principal <code>app-integrations.amazonaws.com</code> to perform\n              <code>s3:ListBucket</code>, <code>s3:GetObject</code>, and <code>s3:GetBucketLocation</code>\n            against the bucket.</p>\n               </important>\n            </li>\n         </ul>",
                        "smithy.api#required": {}
                    }
                },
                "objectFields": {
                    "target": "com.amazonaws.wisdom#ObjectFieldsList",
                    "traits": {
                        "smithy.api#documentation": "<p>The fields from the source that are made available to your agents in Wisdom. Optional if\n      ObjectConfiguration is included in the provided DataIntegration. </p>\n         <ul>\n            <li>\n               <p> For <a href=\"https://developer.salesforce.com/docs/atlas.en-us.knowledge_dev.meta/knowledge_dev/sforce_api_objects_knowledge__kav.htm\"> Salesforce</a>, you must include at least <code>Id</code>,\n            <code>ArticleNumber</code>, <code>VersionNumber</code>, <code>Title</code>,\n            <code>PublishStatus</code>, and <code>IsDeleted</code>. </p>\n            </li>\n            <li>\n               <p>For <a href=\"https://developer.servicenow.com/dev.do#!/reference/api/rome/rest/knowledge-management-api\"> ServiceNow</a>, you must include at least <code>number</code>,\n            <code>short_description</code>, <code>sys_mod_count</code>, <code>workflow_state</code>,\n          and <code>active</code>. </p>\n            </li>\n            <li>\n               <p>For <a href=\"https://developer.zendesk.com/api-reference/help_center/help-center-api/articles/\">\n            Zendesk</a>, you must include at least <code>id</code>, <code>title</code>,\n            <code>updated_at</code>, and <code>draft</code>. </p>\n            </li>\n         </ul>\n         <p>Make sure to include additional fields. These fields are indexed and used to source\n      recommendations. </p>"
                    }
                }
            },
            "traits": {
                "smithy.api#documentation": "<p>Configuration information for Amazon AppIntegrations to automatically ingest content.</p>"
            }
        },
        "com.amazonaws.wisdom#Arn": {
            "type": "string",
            "traits": {
                "smithy.api#pattern": "^arn:[a-z-]*?:wisdom:[a-z0-9-]*?:[0-9]{12}:[a-z-]*?/[a-f0-9]{8}-[a-f0-9]{4}-[a-f0-9]{4}-[a-f0-9]{4}-[a-f0-9]{12}(?:/[a-f0-9]{8}-[a-f0-9]{4}-[a-f0-9]{4}-[a-f0-9]{4}-[a-f0-9]{12})?$"
            }
        },
        "com.amazonaws.wisdom#Assistant": {
            "type": "resource",
            "identifiers": {
                "assistantId": {
                    "target": "com.amazonaws.wisdom#UuidOrArn"
                }
            },
            "create": {
                "target": "com.amazonaws.wisdom#CreateAssistant"
            },
            "read": {
                "target": "com.amazonaws.wisdom#GetAssistant"
            },
            "delete": {
                "target": "com.amazonaws.wisdom#DeleteAssistant"
            },
            "list": {
                "target": "com.amazonaws.wisdom#ListAssistants"
            },
            "operations": [
                {
                    "target": "com.amazonaws.wisdom#GetRecommendations"
                },
                {
                    "target": "com.amazonaws.wisdom#NotifyRecommendationsReceived"
                },
                {
                    "target": "com.amazonaws.wisdom#QueryAssistant"
                },
                {
                    "target": "com.amazonaws.wisdom#SearchSessions"
                }
            ],
            "resources": [
                {
                    "target": "com.amazonaws.wisdom#AssistantAssociation"
                },
                {
                    "target": "com.amazonaws.wisdom#Session"
                }
            ],
            "traits": {
                "aws.api#arn": {
                    "template": "assistant/{assistantId}"
                },
                "aws.cloudformation#cfnResource": {},
                "aws.iam#disableConditionKeyInference": {}
            }
        },
        "com.amazonaws.wisdom#AssistantAssociation": {
            "type": "resource",
            "identifiers": {
                "assistantId": {
                    "target": "com.amazonaws.wisdom#UuidOrArn"
                },
                "assistantAssociationId": {
                    "target": "com.amazonaws.wisdom#UuidOrArn"
                }
            },
            "create": {
                "target": "com.amazonaws.wisdom#CreateAssistantAssociation"
            },
            "read": {
                "target": "com.amazonaws.wisdom#GetAssistantAssociation"
            },
            "delete": {
                "target": "com.amazonaws.wisdom#DeleteAssistantAssociation"
            },
            "list": {
                "target": "com.amazonaws.wisdom#ListAssistantAssociations"
            },
            "traits": {
                "aws.api#arn": {
                    "template": "association/{assistantId}/{assistantAssociationId}"
                },
                "aws.cloudformation#cfnResource": {},
                "aws.iam#disableConditionKeyInference": {}
            }
        },
        "com.amazonaws.wisdom#AssistantAssociationData": {
            "type": "structure",
            "members": {
                "assistantAssociationId": {
                    "target": "com.amazonaws.wisdom#Uuid",
                    "traits": {
                        "smithy.api#documentation": "<p>The identifier of the assistant association.</p>",
                        "smithy.api#required": {}
                    }
                },
                "assistantAssociationArn": {
                    "target": "com.amazonaws.wisdom#Arn",
                    "traits": {
                        "smithy.api#documentation": "<p>The Amazon Resource Name (ARN) of the assistant association.</p>",
                        "smithy.api#required": {}
                    }
                },
                "assistantId": {
                    "target": "com.amazonaws.wisdom#Uuid",
                    "traits": {
                        "smithy.api#documentation": "<p>The identifier of the Wisdom assistant.</p>",
                        "smithy.api#required": {}
                    }
                },
                "assistantArn": {
                    "target": "com.amazonaws.wisdom#Arn",
                    "traits": {
                        "smithy.api#documentation": "<p>The Amazon Resource Name (ARN) of the Wisdom assistant.</p>",
                        "smithy.api#required": {}
                    }
                },
                "associationType": {
                    "target": "com.amazonaws.wisdom#AssociationType",
                    "traits": {
                        "smithy.api#documentation": "<p>The type of association.</p>",
                        "smithy.api#required": {}
                    }
                },
                "associationData": {
                    "target": "com.amazonaws.wisdom#AssistantAssociationOutputData",
                    "traits": {
                        "smithy.api#documentation": "<p>A union type that currently has a single argument, the knowledge base ID.</p>",
                        "smithy.api#required": {}
                    }
                },
                "tags": {
                    "target": "com.amazonaws.wisdom#Tags",
                    "traits": {
                        "smithy.api#documentation": "<p>The tags used to organize, track, or control access for this resource.</p>"
                    }
                }
            },
            "traits": {
                "smithy.api#documentation": "<p>Information about the assistant association.</p>",
                "smithy.api#references": [
                    {
                        "resource": "com.amazonaws.wisdom#AssistantAssociation"
                    }
                ]
            }
        },
        "com.amazonaws.wisdom#AssistantAssociationInputData": {
            "type": "union",
            "members": {
                "knowledgeBaseId": {
                    "target": "com.amazonaws.wisdom#Uuid",
                    "traits": {
                        "smithy.api#documentation": "<p>The identifier of the knowledge base. This should not be a QUICK_RESPONSES type knowledge \nbase if you're storing Wisdom Content resource to it.</p>"
                    }
                }
            },
            "traits": {
                "smithy.api#documentation": "<p>The data that is input into Wisdom as a result of the assistant association.</p>"
            }
        },
        "com.amazonaws.wisdom#AssistantAssociationOutputData": {
            "type": "union",
            "members": {
                "knowledgeBaseAssociation": {
                    "target": "com.amazonaws.wisdom#KnowledgeBaseAssociationData",
                    "traits": {
                        "smithy.api#documentation": "<p>The knowledge base where output data is sent.</p>"
                    }
                }
            },
            "traits": {
                "smithy.api#documentation": "<p>The data that is output as a result of the assistant association.</p>"
            }
        },
        "com.amazonaws.wisdom#AssistantAssociationSummary": {
            "type": "structure",
            "members": {
                "assistantAssociationId": {
                    "target": "com.amazonaws.wisdom#Uuid",
                    "traits": {
                        "smithy.api#documentation": "<p>The identifier of the assistant association.</p>",
                        "smithy.api#required": {}
                    }
                },
                "assistantAssociationArn": {
                    "target": "com.amazonaws.wisdom#Arn",
                    "traits": {
                        "smithy.api#documentation": "<p>The Amazon Resource Name (ARN) of the assistant association.</p>",
                        "smithy.api#required": {}
                    }
                },
                "assistantId": {
                    "target": "com.amazonaws.wisdom#Uuid",
                    "traits": {
                        "smithy.api#documentation": "<p>The identifier of the Wisdom assistant.</p>",
                        "smithy.api#required": {}
                    }
                },
                "assistantArn": {
                    "target": "com.amazonaws.wisdom#Arn",
                    "traits": {
                        "smithy.api#documentation": "<p>The Amazon Resource Name (ARN) of the Wisdom assistant.</p>",
                        "smithy.api#required": {}
                    }
                },
                "associationType": {
                    "target": "com.amazonaws.wisdom#AssociationType",
                    "traits": {
                        "smithy.api#documentation": "<p>The type of association.</p>",
                        "smithy.api#required": {}
                    }
                },
                "associationData": {
                    "target": "com.amazonaws.wisdom#AssistantAssociationOutputData",
                    "traits": {
                        "smithy.api#documentation": "<p>The association data.</p>",
                        "smithy.api#required": {}
                    }
                },
                "tags": {
                    "target": "com.amazonaws.wisdom#Tags",
                    "traits": {
                        "smithy.api#documentation": "<p>The tags used to organize, track, or control access for this resource.</p>"
                    }
                }
            },
            "traits": {
                "smithy.api#documentation": "<p>Summary information about the assistant association.</p>",
                "smithy.api#references": [
                    {
                        "resource": "com.amazonaws.wisdom#AssistantAssociation"
                    }
                ]
            }
        },
        "com.amazonaws.wisdom#AssistantAssociationSummaryList": {
            "type": "list",
            "member": {
                "target": "com.amazonaws.wisdom#AssistantAssociationSummary"
            }
        },
        "com.amazonaws.wisdom#AssistantData": {
            "type": "structure",
            "members": {
                "assistantId": {
                    "target": "com.amazonaws.wisdom#Uuid",
                    "traits": {
                        "smithy.api#documentation": "<p>The identifier of the Wisdom assistant.</p>",
                        "smithy.api#required": {}
                    }
                },
                "assistantArn": {
                    "target": "com.amazonaws.wisdom#Arn",
                    "traits": {
                        "smithy.api#documentation": "<p>The Amazon Resource Name (ARN) of the Wisdom assistant.</p>",
                        "smithy.api#required": {}
                    }
                },
                "name": {
                    "target": "com.amazonaws.wisdom#Name",
                    "traits": {
                        "smithy.api#documentation": "<p>The name.</p>",
                        "smithy.api#required": {}
                    }
                },
                "type": {
                    "target": "com.amazonaws.wisdom#AssistantType",
                    "traits": {
                        "smithy.api#documentation": "<p>The type of assistant.</p>",
                        "smithy.api#required": {}
                    }
                },
                "status": {
                    "target": "com.amazonaws.wisdom#AssistantStatus",
                    "traits": {
                        "smithy.api#documentation": "<p>The status of the assistant.</p>",
                        "smithy.api#required": {}
                    }
                },
                "description": {
                    "target": "com.amazonaws.wisdom#Description",
                    "traits": {
                        "smithy.api#documentation": "<p>The description.</p>"
                    }
                },
                "tags": {
                    "target": "com.amazonaws.wisdom#Tags",
                    "traits": {
                        "smithy.api#documentation": "<p>The tags used to organize, track, or control access for this resource.</p>"
                    }
                },
                "serverSideEncryptionConfiguration": {
                    "target": "com.amazonaws.wisdom#ServerSideEncryptionConfiguration",
                    "traits": {
                        "smithy.api#documentation": "<p>The configuration information for the customer managed key used for encryption. </p>\n         <p>This KMS key must have a policy that allows <code>kms:CreateGrant</code>,\n      <code>kms:DescribeKey</code>, and <code>kms:Decrypt/kms:GenerateDataKey</code> permissions to the IAM identity using the key\n      to invoke Wisdom. To use Wisdom with chat, the key policy must also allow\n      <code>kms:Decrypt</code>, <code>kms:GenerateDataKey*</code>, and <code>kms:DescribeKey</code> \n      permissions to the <code>connect.amazonaws.com</code> service\n      principal. </p>\n         <p>For more information about setting up a customer managed key for Wisdom, see <a href=\"https://docs.aws.amazon.com/connect/latest/adminguide/enable-wisdom.html\">Enable Amazon Connect Wisdom\n        for your instance</a>.</p>"
                    }
                },
                "integrationConfiguration": {
                    "target": "com.amazonaws.wisdom#AssistantIntegrationConfiguration",
                    "traits": {
                        "smithy.api#documentation": "<p>The configuration information for the Wisdom assistant integration.</p>"
                    }
                }
            },
            "traits": {
                "smithy.api#documentation": "<p>The assistant data.</p>"
            }
        },
        "com.amazonaws.wisdom#AssistantIntegrationConfiguration": {
            "type": "structure",
            "members": {
                "topicIntegrationArn": {
                    "target": "com.amazonaws.wisdom#GenericArn",
                    "traits": {
                        "smithy.api#documentation": "<p>The Amazon Resource Name (ARN) of the integrated Amazon SNS topic used for streaming chat messages.</p>"
                    }
                }
            },
            "traits": {
                "smithy.api#documentation": "<p>The configuration information for the Wisdom assistant integration.</p>"
            }
        },
        "com.amazonaws.wisdom#AssistantList": {
            "type": "list",
            "member": {
                "target": "com.amazonaws.wisdom#AssistantSummary"
            }
        },
        "com.amazonaws.wisdom#AssistantStatus": {
            "type": "string",
            "traits": {
                "smithy.api#enum": [
                    {
                        "value": "CREATE_IN_PROGRESS",
                        "name": "CREATE_IN_PROGRESS"
                    },
                    {
                        "value": "CREATE_FAILED",
                        "name": "CREATE_FAILED"
                    },
                    {
                        "value": "ACTIVE",
                        "name": "ACTIVE"
                    },
                    {
                        "value": "DELETE_IN_PROGRESS",
                        "name": "DELETE_IN_PROGRESS"
                    },
                    {
                        "value": "DELETE_FAILED",
                        "name": "DELETE_FAILED"
                    },
                    {
                        "value": "DELETED",
                        "name": "DELETED"
                    }
                ]
            }
        },
        "com.amazonaws.wisdom#AssistantSummary": {
            "type": "structure",
            "members": {
                "assistantId": {
                    "target": "com.amazonaws.wisdom#Uuid",
                    "traits": {
                        "smithy.api#documentation": "<p>The identifier of the Wisdom assistant.</p>",
                        "smithy.api#required": {}
                    }
                },
                "assistantArn": {
                    "target": "com.amazonaws.wisdom#Arn",
                    "traits": {
                        "smithy.api#documentation": "<p>The Amazon Resource Name (ARN) of the Wisdom assistant.</p>",
                        "smithy.api#required": {}
                    }
                },
                "name": {
                    "target": "com.amazonaws.wisdom#Name",
                    "traits": {
                        "smithy.api#documentation": "<p>The name of the assistant.</p>",
                        "smithy.api#required": {}
                    }
                },
                "type": {
                    "target": "com.amazonaws.wisdom#AssistantType",
                    "traits": {
                        "smithy.api#documentation": "<p>The type of the assistant.</p>",
                        "smithy.api#required": {}
                    }
                },
                "status": {
                    "target": "com.amazonaws.wisdom#AssistantStatus",
                    "traits": {
                        "smithy.api#documentation": "<p>The status of the assistant.</p>",
                        "smithy.api#required": {}
                    }
                },
                "description": {
                    "target": "com.amazonaws.wisdom#Description",
                    "traits": {
                        "smithy.api#documentation": "<p>The description of the assistant.</p>"
                    }
                },
                "tags": {
                    "target": "com.amazonaws.wisdom#Tags",
                    "traits": {
                        "smithy.api#documentation": "<p>The tags used to organize, track, or control access for this resource.</p>"
                    }
                },
                "serverSideEncryptionConfiguration": {
                    "target": "com.amazonaws.wisdom#ServerSideEncryptionConfiguration",
                    "traits": {
                        "smithy.api#documentation": "<p>The configuration information for the customer managed key used for encryption. </p>\n         <p>This KMS key must have a policy that allows <code>kms:CreateGrant</code>,\n      <code>kms:DescribeKey</code>, and <code>kms:Decrypt/kms:GenerateDataKey</code> permissions to the IAM identity using the key\n      to invoke Wisdom. To use Wisdom with chat, the key policy must also allow\n        <code>kms:Decrypt</code>, <code>kms:GenerateDataKey*</code>, and\n        <code>kms:DescribeKey</code> permissions to the <code>connect.amazonaws.com</code> service\n      principal. </p>\n         <p>For more information about setting up a customer managed key for Wisdom, see <a href=\"https://docs.aws.amazon.com/connect/latest/adminguide/enable-wisdom.html\">Enable Amazon Connect Wisdom\n        for your instance</a>.</p>"
                    }
                },
                "integrationConfiguration": {
                    "target": "com.amazonaws.wisdom#AssistantIntegrationConfiguration",
                    "traits": {
                        "smithy.api#documentation": "<p>The configuration information for the Wisdom assistant integration.</p>"
                    }
                }
            },
            "traits": {
                "smithy.api#documentation": "<p>Summary information about the assistant.</p>"
            }
        },
        "com.amazonaws.wisdom#AssistantType": {
            "type": "string",
            "traits": {
                "smithy.api#enum": [
                    {
                        "value": "AGENT",
                        "name": "AGENT"
                    }
                ]
            }
        },
        "com.amazonaws.wisdom#AssociationType": {
            "type": "string",
            "traits": {
                "smithy.api#enum": [
                    {
                        "value": "KNOWLEDGE_BASE",
                        "name": "KNOWLEDGE_BASE"
                    }
                ]
            }
        },
        "com.amazonaws.wisdom#Channel": {
            "type": "string",
            "traits": {
                "smithy.api#length": {
                    "min": 1,
                    "max": 10
                },
                "smithy.api#sensitive": {}
            }
        },
        "com.amazonaws.wisdom#Channels": {
            "type": "list",
            "member": {
                "target": "com.amazonaws.wisdom#Channel"
            },
            "traits": {
                "smithy.api#uniqueItems": {}
            }
        },
        "com.amazonaws.wisdom#ClientToken": {
            "type": "string",
            "traits": {
                "smithy.api#length": {
                    "min": 1,
                    "max": 4096
                }
            }
        },
        "com.amazonaws.wisdom#Configuration": {
            "type": "union",
            "members": {
                "connectConfiguration": {
                    "target": "com.amazonaws.wisdom#ConnectConfiguration",
                    "traits": {
                        "smithy.api#documentation": "<p>The configuration information of the Amazon Connect data source.</p>"
                    }
                }
            },
            "traits": {
                "smithy.api#documentation": "<p>The configuration information of the external data source.</p>"
            }
        },
        "com.amazonaws.wisdom#ConflictException": {
            "type": "structure",
            "members": {
                "message": {
                    "target": "smithy.api#String"
                }
            },
            "traits": {
                "smithy.api#documentation": "<p>The request could not be processed because of conflict in the current state of the\n      resource. For example, if you're using a <code>Create</code> API (such as\n        <code>CreateAssistant</code>) that accepts name, a conflicting resource (usually with the\n      same name) is being created or mutated.</p>",
                "smithy.api#error": "client",
                "smithy.api#httpError": 409
            }
        },
        "com.amazonaws.wisdom#ConnectConfiguration": {
            "type": "structure",
            "members": {
                "instanceId": {
                    "target": "com.amazonaws.wisdom#NonEmptyString",
                    "traits": {
                        "smithy.api#documentation": "<p>The identifier of the Amazon Connect instance. You can find the instanceId in the ARN of the instance.</p>"
                    }
                }
            },
            "traits": {
                "smithy.api#documentation": "<p>The configuration information of the Amazon Connect data source.</p>"
            }
        },
        "com.amazonaws.wisdom#ContactAttributeKey": {
            "type": "string"
        },
        "com.amazonaws.wisdom#ContactAttributeKeys": {
            "type": "list",
            "member": {
                "target": "com.amazonaws.wisdom#ContactAttributeKey"
            },
            "traits": {
                "smithy.api#sensitive": {},
                "smithy.api#uniqueItems": {}
            }
        },
        "com.amazonaws.wisdom#ContactAttributeValue": {
            "type": "string"
        },
        "com.amazonaws.wisdom#ContactAttributes": {
            "type": "map",
            "key": {
                "target": "com.amazonaws.wisdom#ContactAttributeKey"
            },
            "value": {
                "target": "com.amazonaws.wisdom#ContactAttributeValue"
            },
            "traits": {
                "smithy.api#sensitive": {}
            }
        },
        "com.amazonaws.wisdom#Content": {
            "type": "resource",
            "identifiers": {
                "knowledgeBaseId": {
                    "target": "com.amazonaws.wisdom#UuidOrArn"
                },
                "contentId": {
                    "target": "com.amazonaws.wisdom#UuidOrArn"
                }
            },
            "create": {
                "target": "com.amazonaws.wisdom#CreateContent"
            },
            "read": {
                "target": "com.amazonaws.wisdom#GetContent"
            },
            "update": {
                "target": "com.amazonaws.wisdom#UpdateContent"
            },
            "delete": {
                "target": "com.amazonaws.wisdom#DeleteContent"
            },
            "list": {
                "target": "com.amazonaws.wisdom#ListContents"
            },
            "operations": [
                {
                    "target": "com.amazonaws.wisdom#GetContentSummary"
                }
            ],
            "traits": {
                "aws.api#arn": {
                    "template": "content/{knowledgeBaseId}/{contentId}"
                },
                "aws.iam#disableConditionKeyInference": {}
            }
        },
        "com.amazonaws.wisdom#ContentData": {
            "type": "structure",
            "members": {
                "contentArn": {
                    "target": "com.amazonaws.wisdom#Arn",
                    "traits": {
                        "smithy.api#documentation": "<p>The Amazon Resource Name (ARN) of the content.</p>",
                        "smithy.api#required": {}
                    }
                },
                "contentId": {
                    "target": "com.amazonaws.wisdom#Uuid",
                    "traits": {
                        "smithy.api#documentation": "<p>The identifier of the content.</p>",
                        "smithy.api#required": {}
                    }
                },
                "knowledgeBaseArn": {
                    "target": "com.amazonaws.wisdom#Arn",
                    "traits": {
                        "smithy.api#documentation": "<p>The Amazon Resource Name (ARN) of the knowledge base.</p>",
                        "smithy.api#required": {}
                    }
                },
                "knowledgeBaseId": {
                    "target": "com.amazonaws.wisdom#Uuid",
                    "traits": {
                        "smithy.api#documentation": "<p>The identifier of the knowledge base. This should not be a QUICK_RESPONSES type knowledge \nbase if you're storing Wisdom Content resource to it.</p>",
                        "smithy.api#required": {}
                    }
                },
                "name": {
                    "target": "com.amazonaws.wisdom#Name",
                    "traits": {
                        "smithy.api#documentation": "<p>The name of the content.</p>",
                        "smithy.api#required": {}
                    }
                },
                "revisionId": {
                    "target": "com.amazonaws.wisdom#NonEmptyString",
                    "traits": {
                        "smithy.api#documentation": "<p>The identifier of the content revision.</p>",
                        "smithy.api#required": {}
                    }
                },
                "title": {
                    "target": "com.amazonaws.wisdom#ContentTitle",
                    "traits": {
                        "smithy.api#documentation": "<p>The title of the content.</p>",
                        "smithy.api#required": {}
                    }
                },
                "contentType": {
                    "target": "com.amazonaws.wisdom#ContentType",
                    "traits": {
                        "smithy.api#documentation": "<p>The media type of the content.</p>",
                        "smithy.api#required": {}
                    }
                },
                "status": {
                    "target": "com.amazonaws.wisdom#ContentStatus",
                    "traits": {
                        "smithy.api#documentation": "<p>The status of the content.</p>",
                        "smithy.api#required": {}
                    }
                },
                "metadata": {
                    "target": "com.amazonaws.wisdom#ContentMetadata",
                    "traits": {
                        "smithy.api#documentation": "<p>A key/value map to store attributes without affecting tagging or recommendations. \nFor example, when synchronizing data between an external system and Wisdom, you can store an external version identifier as metadata to utilize for determining drift.</p>",
                        "smithy.api#required": {}
                    }
                },
                "tags": {
                    "target": "com.amazonaws.wisdom#Tags",
                    "traits": {
                        "smithy.api#documentation": "<p>The tags used to organize, track, or control access for this resource.</p>"
                    }
                },
                "linkOutUri": {
                    "target": "com.amazonaws.wisdom#Uri",
                    "traits": {
                        "smithy.api#documentation": "<p>The URI of the content.</p>"
                    }
                },
                "url": {
                    "target": "com.amazonaws.wisdom#Url",
                    "traits": {
                        "smithy.api#documentation": "<p>The URL of the content.</p>",
                        "smithy.api#required": {}
                    }
                },
                "urlExpiry": {
                    "target": "smithy.api#Timestamp",
                    "traits": {
                        "smithy.api#documentation": "<p>The expiration time of the URL as an epoch timestamp.</p>",
                        "smithy.api#required": {},
                        "smithy.api#timestampFormat": "epoch-seconds"
                    }
                }
            },
            "traits": {
                "smithy.api#documentation": "<p>Information about the content.</p>",
                "smithy.api#references": [
                    {
                        "resource": "com.amazonaws.wisdom#Content"
                    },
                    {
                        "resource": "com.amazonaws.wisdom#KnowledgeBase"
                    }
                ]
            }
        },
        "com.amazonaws.wisdom#ContentMetadata": {
            "type": "map",
            "key": {
                "target": "com.amazonaws.wisdom#NonEmptyString"
            },
            "value": {
                "target": "com.amazonaws.wisdom#NonEmptyString"
            },
            "traits": {
                "smithy.api#length": {
                    "min": 0,
                    "max": 10
                }
            }
        },
        "com.amazonaws.wisdom#ContentReference": {
            "type": "structure",
            "members": {
                "knowledgeBaseArn": {
                    "target": "com.amazonaws.wisdom#Arn",
                    "traits": {
                        "smithy.api#documentation": "<p>The Amazon Resource Name (ARN) of the knowledge base.</p>"
                    }
                },
                "knowledgeBaseId": {
                    "target": "com.amazonaws.wisdom#Uuid",
                    "traits": {
                        "smithy.api#documentation": "<p>The identifier of the knowledge base. This should not be a QUICK_RESPONSES type knowledge \nbase if you're storing Wisdom Content resource to it.</p>"
                    }
                },
                "contentArn": {
                    "target": "com.amazonaws.wisdom#Arn",
                    "traits": {
                        "smithy.api#documentation": "<p>The Amazon Resource Name (ARN) of the content.</p>"
                    }
                },
                "contentId": {
                    "target": "com.amazonaws.wisdom#Uuid",
                    "traits": {
                        "smithy.api#documentation": "<p>The identifier of the content.</p>"
                    }
                }
            },
            "traits": {
                "smithy.api#documentation": "<p>Reference information about the content.</p>"
            }
        },
        "com.amazonaws.wisdom#ContentStatus": {
            "type": "string",
            "traits": {
                "smithy.api#enum": [
                    {
                        "value": "CREATE_IN_PROGRESS",
                        "name": "CREATE_IN_PROGRESS"
                    },
                    {
                        "value": "CREATE_FAILED",
                        "name": "CREATE_FAILED"
                    },
                    {
                        "value": "ACTIVE",
                        "name": "ACTIVE"
                    },
                    {
                        "value": "DELETE_IN_PROGRESS",
                        "name": "DELETE_IN_PROGRESS"
                    },
                    {
                        "value": "DELETE_FAILED",
                        "name": "DELETE_FAILED"
                    },
                    {
                        "value": "DELETED",
                        "name": "DELETED"
                    },
                    {
                        "value": "UPDATE_FAILED",
                        "name": "UPDATE_FAILED"
                    }
                ]
            }
        },
        "com.amazonaws.wisdom#ContentSummary": {
            "type": "structure",
            "members": {
                "contentArn": {
                    "target": "com.amazonaws.wisdom#Arn",
                    "traits": {
                        "smithy.api#documentation": "<p>The Amazon Resource Name (ARN) of the content.</p>",
                        "smithy.api#required": {}
                    }
                },
                "contentId": {
                    "target": "com.amazonaws.wisdom#Uuid",
                    "traits": {
                        "smithy.api#documentation": "<p>The identifier of the content.</p>",
                        "smithy.api#required": {}
                    }
                },
                "knowledgeBaseArn": {
                    "target": "com.amazonaws.wisdom#Arn",
                    "traits": {
                        "smithy.api#documentation": "<p>The Amazon Resource Name (ARN) of the knowledge base.</p>",
                        "smithy.api#required": {}
                    }
                },
                "knowledgeBaseId": {
                    "target": "com.amazonaws.wisdom#Uuid",
                    "traits": {
                        "smithy.api#documentation": "<p>The identifier of the knowledge base. This should not be a QUICK_RESPONSES type knowledge \nbase if you're storing Wisdom Content resource to it.</p>",
                        "smithy.api#required": {}
                    }
                },
                "name": {
                    "target": "com.amazonaws.wisdom#Name",
                    "traits": {
                        "smithy.api#documentation": "<p>The name of the content.</p>",
                        "smithy.api#required": {}
                    }
                },
                "revisionId": {
                    "target": "com.amazonaws.wisdom#NonEmptyString",
                    "traits": {
                        "smithy.api#documentation": "<p>The identifier of the revision of the content.</p>",
                        "smithy.api#required": {}
                    }
                },
                "title": {
                    "target": "com.amazonaws.wisdom#ContentTitle",
                    "traits": {
                        "smithy.api#documentation": "<p>The title of the content.</p>",
                        "smithy.api#required": {}
                    }
                },
                "contentType": {
                    "target": "com.amazonaws.wisdom#ContentType",
                    "traits": {
                        "smithy.api#documentation": "<p>The media type of the content.</p>",
                        "smithy.api#required": {}
                    }
                },
                "status": {
                    "target": "com.amazonaws.wisdom#ContentStatus",
                    "traits": {
                        "smithy.api#documentation": "<p>The status of the content.</p>",
                        "smithy.api#required": {}
                    }
                },
                "metadata": {
                    "target": "com.amazonaws.wisdom#ContentMetadata",
                    "traits": {
                        "smithy.api#documentation": "<p>A key/value map to store attributes without affecting tagging or recommendations. \nFor example, when synchronizing data between an external system and Wisdom, you can store an external version identifier as metadata to utilize for determining drift.</p>",
                        "smithy.api#required": {}
                    }
                },
                "tags": {
                    "target": "com.amazonaws.wisdom#Tags",
                    "traits": {
                        "smithy.api#documentation": "<p>The tags used to organize, track, or control access for this resource.</p>"
                    }
                }
            },
            "traits": {
                "smithy.api#documentation": "<p>Summary information about the content.</p>",
                "smithy.api#references": [
                    {
                        "resource": "com.amazonaws.wisdom#Content"
                    },
                    {
                        "resource": "com.amazonaws.wisdom#KnowledgeBase"
                    }
                ]
            }
        },
        "com.amazonaws.wisdom#ContentSummaryList": {
            "type": "list",
            "member": {
                "target": "com.amazonaws.wisdom#ContentSummary"
            }
        },
        "com.amazonaws.wisdom#ContentTitle": {
            "type": "string",
            "traits": {
                "smithy.api#length": {
                    "min": 1,
                    "max": 255
                }
            }
        },
        "com.amazonaws.wisdom#ContentType": {
            "type": "string",
            "traits": {
                "smithy.api#pattern": "^(text/(plain|html|csv))|(application/(pdf|vnd\\.openxmlformats-officedocument\\.wordprocessingml\\.document))|(application/x\\.wisdom-json;source=(salesforce|servicenow|zendesk))$"
            }
        },
        "com.amazonaws.wisdom#CreateAssistant": {
            "type": "operation",
            "input": {
                "target": "com.amazonaws.wisdom#CreateAssistantRequest"
            },
            "output": {
                "target": "com.amazonaws.wisdom#CreateAssistantResponse"
            },
            "errors": [
                {
                    "target": "com.amazonaws.wisdom#AccessDeniedException"
                },
                {
                    "target": "com.amazonaws.wisdom#ConflictException"
                },
                {
                    "target": "com.amazonaws.wisdom#ServiceQuotaExceededException"
                },
                {
                    "target": "com.amazonaws.wisdom#ValidationException"
                }
            ],
            "traits": {
                "smithy.api#documentation": "<p>Creates an Amazon Connect Wisdom assistant.</p>",
                "smithy.api#http": {
                    "uri": "/assistants",
                    "method": "POST"
                },
                "smithy.api#idempotent": {}
            }
        },
        "com.amazonaws.wisdom#CreateAssistantAssociation": {
            "type": "operation",
            "input": {
                "target": "com.amazonaws.wisdom#CreateAssistantAssociationRequest"
            },
            "output": {
                "target": "com.amazonaws.wisdom#CreateAssistantAssociationResponse"
            },
            "errors": [
                {
                    "target": "com.amazonaws.wisdom#AccessDeniedException"
                },
                {
                    "target": "com.amazonaws.wisdom#ConflictException"
                },
                {
                    "target": "com.amazonaws.wisdom#ResourceNotFoundException"
                },
                {
                    "target": "com.amazonaws.wisdom#ServiceQuotaExceededException"
                },
                {
                    "target": "com.amazonaws.wisdom#ValidationException"
                }
            ],
            "traits": {
                "smithy.api#documentation": "<p>Creates an association between an Amazon Connect Wisdom assistant and another resource. Currently, the\n      only supported association is with a knowledge base. An assistant can have only a single\n      association.</p>",
                "smithy.api#http": {
                    "uri": "/assistants/{assistantId}/associations",
                    "method": "POST"
                },
                "smithy.api#idempotent": {}
            }
        },
        "com.amazonaws.wisdom#CreateAssistantAssociationRequest": {
            "type": "structure",
            "members": {
                "assistantId": {
                    "target": "com.amazonaws.wisdom#UuidOrArn",
                    "traits": {
                        "smithy.api#documentation": "<p>The identifier of the Wisdom assistant. Can be either the ID or the ARN. URLs cannot contain the ARN.</p>",
                        "smithy.api#httpLabel": {},
                        "smithy.api#required": {}
                    }
                },
                "associationType": {
                    "target": "com.amazonaws.wisdom#AssociationType",
                    "traits": {
                        "smithy.api#documentation": "<p>The type of association.</p>",
                        "smithy.api#required": {}
                    }
                },
                "association": {
                    "target": "com.amazonaws.wisdom#AssistantAssociationInputData",
                    "traits": {
                        "smithy.api#documentation": "<p>The identifier of the associated resource.</p>",
                        "smithy.api#required": {}
                    }
                },
                "clientToken": {
                    "target": "com.amazonaws.wisdom#ClientToken",
                    "traits": {
                        "smithy.api#documentation": "<p>A unique, case-sensitive identifier that you provide to ensure the idempotency of the\n            request. If not provided, the Amazon Web Services\n            SDK populates this field. For more information about idempotency, see\n            <a href=\"https://aws.amazon.com/builders-library/making-retries-safe-with-idempotent-APIs/\">Making retries safe with idempotent APIs</a>.</p>",
                        "smithy.api#idempotencyToken": {}
                    }
                },
                "tags": {
                    "target": "com.amazonaws.wisdom#Tags",
                    "traits": {
                        "smithy.api#documentation": "<p>The tags used to organize, track, or control access for this resource.</p>"
                    }
                }
            }
        },
        "com.amazonaws.wisdom#CreateAssistantAssociationResponse": {
            "type": "structure",
            "members": {
                "assistantAssociation": {
                    "target": "com.amazonaws.wisdom#AssistantAssociationData",
                    "traits": {
                        "smithy.api#documentation": "<p>The assistant association.</p>"
                    }
                }
            }
        },
        "com.amazonaws.wisdom#CreateAssistantRequest": {
            "type": "structure",
            "members": {
                "clientToken": {
                    "target": "com.amazonaws.wisdom#ClientToken",
                    "traits": {
                        "smithy.api#documentation": "<p>A unique, case-sensitive identifier that you provide to ensure the idempotency of the\n            request. If not provided, the Amazon Web Services\n            SDK populates this field. For more information about idempotency, see\n            <a href=\"https://aws.amazon.com/builders-library/making-retries-safe-with-idempotent-APIs/\">Making retries safe with idempotent APIs</a>.</p>",
                        "smithy.api#idempotencyToken": {}
                    }
                },
                "name": {
                    "target": "com.amazonaws.wisdom#Name",
                    "traits": {
                        "smithy.api#documentation": "<p>The name of the assistant.</p>",
                        "smithy.api#required": {}
                    }
                },
                "type": {
                    "target": "com.amazonaws.wisdom#AssistantType",
                    "traits": {
                        "smithy.api#documentation": "<p>The type of assistant.</p>",
                        "smithy.api#required": {}
                    }
                },
                "description": {
                    "target": "com.amazonaws.wisdom#Description",
                    "traits": {
                        "smithy.api#documentation": "<p>The description of the assistant.</p>"
                    }
                },
                "tags": {
                    "target": "com.amazonaws.wisdom#Tags",
                    "traits": {
                        "smithy.api#documentation": "<p>The tags used to organize, track, or control access for this resource.</p>"
                    }
                },
                "serverSideEncryptionConfiguration": {
                    "target": "com.amazonaws.wisdom#ServerSideEncryptionConfiguration",
                    "traits": {
                        "smithy.api#documentation": "<p>The configuration information for the customer managed key used for encryption. </p>\n         <p>The customer managed key must have a policy that allows <code>kms:CreateGrant</code>,\n      <code> kms:DescribeKey</code>, and <code>kms:Decrypt/kms:GenerateDataKey</code> permissions to the IAM identity using the key\n      to invoke Wisdom. To use Wisdom with chat, the key policy must also allow\n        <code>kms:Decrypt</code>, <code>kms:GenerateDataKey*</code>, and\n        <code>kms:DescribeKey</code> permissions to the <code>connect.amazonaws.com</code> service\n      principal. </p>\n         <p>For more information about setting up a customer managed key for Wisdom, see <a href=\"https://docs.aws.amazon.com/connect/latest/adminguide/enable-wisdom.html\">Enable Amazon Connect Wisdom\n        for your instance</a>.</p>"
                    }
                }
            }
        },
        "com.amazonaws.wisdom#CreateAssistantResponse": {
            "type": "structure",
            "members": {
                "assistant": {
                    "target": "com.amazonaws.wisdom#AssistantData",
                    "traits": {
                        "smithy.api#documentation": "<p>Information about the assistant.</p>"
                    }
                }
            }
        },
        "com.amazonaws.wisdom#CreateContent": {
            "type": "operation",
            "input": {
                "target": "com.amazonaws.wisdom#CreateContentRequest"
            },
            "output": {
                "target": "com.amazonaws.wisdom#CreateContentResponse"
            },
            "errors": [
                {
                    "target": "com.amazonaws.wisdom#AccessDeniedException"
                },
                {
                    "target": "com.amazonaws.wisdom#ConflictException"
                },
                {
                    "target": "com.amazonaws.wisdom#ResourceNotFoundException"
                },
                {
                    "target": "com.amazonaws.wisdom#ServiceQuotaExceededException"
                },
                {
                    "target": "com.amazonaws.wisdom#ValidationException"
                }
            ],
            "traits": {
                "smithy.api#documentation": "<p>Creates Wisdom content. Before to calling this API, use <a href=\"https://docs.aws.amazon.com/wisdom/latest/APIReference/API_StartContentUpload.html\">StartContentUpload</a> to\n      upload an asset.</p>",
                "smithy.api#http": {
                    "uri": "/knowledgeBases/{knowledgeBaseId}/contents",
                    "method": "POST"
                },
                "smithy.api#idempotent": {}
            }
        },
        "com.amazonaws.wisdom#CreateContentRequest": {
            "type": "structure",
            "members": {
                "knowledgeBaseId": {
                    "target": "com.amazonaws.wisdom#UuidOrArn",
                    "traits": {
                        "smithy.api#documentation": "<p>The identifier of the knowledge base. This should not be a QUICK_RESPONSES type knowledge \nbase if you're storing Wisdom Content resource to it. Can be either the ID or the ARN. URLs cannot contain the ARN.</p>",
                        "smithy.api#httpLabel": {},
                        "smithy.api#required": {}
                    }
                },
                "name": {
                    "target": "com.amazonaws.wisdom#Name",
                    "traits": {
                        "smithy.api#documentation": "<p>The name of the content. Each piece of content in a knowledge base must have a unique\n      name. You can retrieve a piece of content using only its knowledge base and its name with the\n        <a href=\"https://docs.aws.amazon.com/wisdom/latest/APIReference/API_SearchContent.html\">SearchContent</a> API.</p>",
                        "smithy.api#required": {}
                    }
                },
                "title": {
                    "target": "com.amazonaws.wisdom#ContentTitle",
                    "traits": {
                        "smithy.api#documentation": "<p>The title of the content. If not set, the title is equal to the name.</p>"
                    }
                },
                "overrideLinkOutUri": {
                    "target": "com.amazonaws.wisdom#Uri",
                    "traits": {
                        "smithy.api#documentation": "<p>The URI you want to use for the article. If the knowledge base has a templateUri, setting\n      this argument overrides it for this piece of content.</p>"
                    }
                },
                "metadata": {
                    "target": "com.amazonaws.wisdom#ContentMetadata",
                    "traits": {
                        "smithy.api#documentation": "<p>A key/value map to store attributes without affecting tagging or recommendations. \nFor example, when synchronizing data between an external system and Wisdom, you can store an external version identifier as metadata to utilize for determining drift.</p>"
                    }
                },
                "uploadId": {
                    "target": "com.amazonaws.wisdom#UploadId",
                    "traits": {
                        "smithy.api#documentation": "<p>A pointer to the uploaded asset. This value is returned by <a href=\"https://docs.aws.amazon.com/wisdom/latest/APIReference/API_StartContentUpload.html\">StartContentUpload</a>.</p>",
                        "smithy.api#required": {}
                    }
                },
                "clientToken": {
                    "target": "com.amazonaws.wisdom#NonEmptyString",
                    "traits": {
                        "smithy.api#documentation": "<p>A unique, case-sensitive identifier that you provide to ensure the idempotency of the\n            request. If not provided, the Amazon Web Services\n            SDK populates this field. For more information about idempotency, see\n            <a href=\"https://aws.amazon.com/builders-library/making-retries-safe-with-idempotent-APIs/\">Making retries safe with idempotent APIs</a>.</p>",
                        "smithy.api#idempotencyToken": {}
                    }
                },
                "tags": {
                    "target": "com.amazonaws.wisdom#Tags",
                    "traits": {
                        "smithy.api#documentation": "<p>The tags used to organize, track, or control access for this resource.</p>"
                    }
                }
            }
        },
        "com.amazonaws.wisdom#CreateContentResponse": {
            "type": "structure",
            "members": {
                "content": {
                    "target": "com.amazonaws.wisdom#ContentData",
                    "traits": {
                        "smithy.api#documentation": "<p>The content.</p>"
                    }
                }
            }
        },
        "com.amazonaws.wisdom#CreateKnowledgeBase": {
            "type": "operation",
            "input": {
                "target": "com.amazonaws.wisdom#CreateKnowledgeBaseRequest"
            },
            "output": {
                "target": "com.amazonaws.wisdom#CreateKnowledgeBaseResponse"
            },
            "errors": [
                {
                    "target": "com.amazonaws.wisdom#AccessDeniedException"
                },
                {
                    "target": "com.amazonaws.wisdom#ConflictException"
                },
                {
                    "target": "com.amazonaws.wisdom#ServiceQuotaExceededException"
                },
                {
                    "target": "com.amazonaws.wisdom#ValidationException"
                }
            ],
            "traits": {
                "smithy.api#documentation": "<p>Creates a knowledge base.</p>\n         <note>\n            <p>When using this API, you cannot reuse <a href=\"https://docs.aws.amazon.com/appintegrations/latest/APIReference/Welcome.html\">Amazon AppIntegrations</a>\n        DataIntegrations with external knowledge bases such as Salesforce and ServiceNow. If you do,\n        you'll get an <code>InvalidRequestException</code> error. </p>\n            <p>For example, you're programmatically managing your external knowledge base, and you want\n        to add or remove one of the fields that is being ingested from Salesforce. Do the\n        following:</p>\n            <ol>\n               <li>\n                  <p>Call <a href=\"https://docs.aws.amazon.com/wisdom/latest/APIReference/API_DeleteKnowledgeBase.html\">DeleteKnowledgeBase</a>.</p>\n               </li>\n               <li>\n                  <p>Call <a href=\"https://docs.aws.amazon.com/appintegrations/latest/APIReference/API_DeleteDataIntegration.html\">DeleteDataIntegration</a>.</p>\n               </li>\n               <li>\n                  <p>Call <a href=\"https://docs.aws.amazon.com/appintegrations/latest/APIReference/API_CreateDataIntegration.html\">CreateDataIntegration</a> to recreate the DataIntegration or a create different\n            one.</p>\n               </li>\n               <li>\n                  <p>Call CreateKnowledgeBase.</p>\n               </li>\n            </ol>\n         </note>",
                "smithy.api#http": {
                    "uri": "/knowledgeBases",
                    "method": "POST"
                },
                "smithy.api#idempotent": {}
            }
        },
        "com.amazonaws.wisdom#CreateKnowledgeBaseRequest": {
            "type": "structure",
            "members": {
                "clientToken": {
                    "target": "com.amazonaws.wisdom#NonEmptyString",
                    "traits": {
                        "smithy.api#documentation": "<p>A unique, case-sensitive identifier that you provide to ensure the idempotency of the\n            request. If not provided, the Amazon Web Services\n            SDK populates this field. For more information about idempotency, see\n            <a href=\"https://aws.amazon.com/builders-library/making-retries-safe-with-idempotent-APIs/\">Making retries safe with idempotent APIs</a>.</p>",
                        "smithy.api#idempotencyToken": {}
                    }
                },
                "name": {
                    "target": "com.amazonaws.wisdom#Name",
                    "traits": {
                        "smithy.api#documentation": "<p>The name of the knowledge base.</p>",
                        "smithy.api#required": {}
                    }
                },
                "knowledgeBaseType": {
                    "target": "com.amazonaws.wisdom#KnowledgeBaseType",
                    "traits": {
                        "smithy.api#documentation": "<p>The type of knowledge base. Only CUSTOM knowledge bases allow you to upload your own content.\n      EXTERNAL knowledge bases support integrations with third-party systems whose content is\n      synchronized automatically. </p>",
                        "smithy.api#required": {}
                    }
                },
                "sourceConfiguration": {
                    "target": "com.amazonaws.wisdom#SourceConfiguration",
                    "traits": {
                        "smithy.api#documentation": "<p>The source of the knowledge base content. Only set this argument for EXTERNAL knowledge\n      bases.</p>"
                    }
                },
                "renderingConfiguration": {
                    "target": "com.amazonaws.wisdom#RenderingConfiguration",
                    "traits": {
                        "smithy.api#documentation": "<p>Information about how to render the content.</p>"
                    }
                },
                "serverSideEncryptionConfiguration": {
                    "target": "com.amazonaws.wisdom#ServerSideEncryptionConfiguration",
                    "traits": {
                        "smithy.api#documentation": "<p>The configuration information for the customer managed key used for encryption. </p>\n         <p>This KMS key must have a policy that allows <code>kms:CreateGrant</code>,\n      <code>kms:DescribeKey</code>, and <code>kms:Decrypt/kms:GenerateDataKey</code> permissions to the IAM identity using the key\n      to invoke Wisdom.</p>\n         <p>For more information about setting up a customer managed key for Wisdom, see <a href=\"https://docs.aws.amazon.com/connect/latest/adminguide/enable-wisdom.html\">Enable Amazon Connect Wisdom\n        for your instance</a>.</p>"
                    }
                },
                "description": {
                    "target": "com.amazonaws.wisdom#Description",
                    "traits": {
                        "smithy.api#documentation": "<p>The description.</p>"
                    }
                },
                "tags": {
                    "target": "com.amazonaws.wisdom#Tags",
                    "traits": {
                        "smithy.api#documentation": "<p>The tags used to organize, track, or control access for this resource.</p>"
                    }
                }
            }
        },
        "com.amazonaws.wisdom#CreateKnowledgeBaseResponse": {
            "type": "structure",
            "members": {
                "knowledgeBase": {
                    "target": "com.amazonaws.wisdom#KnowledgeBaseData",
                    "traits": {
                        "smithy.api#documentation": "<p>The knowledge base.</p>"
                    }
                }
            }
        },
        "com.amazonaws.wisdom#CreateQuickResponse": {
            "type": "operation",
            "input": {
                "target": "com.amazonaws.wisdom#CreateQuickResponseRequest"
            },
            "output": {
                "target": "com.amazonaws.wisdom#CreateQuickResponseResponse"
            },
            "errors": [
                {
                    "target": "com.amazonaws.wisdom#AccessDeniedException"
                },
                {
                    "target": "com.amazonaws.wisdom#ConflictException"
                },
                {
                    "target": "com.amazonaws.wisdom#ResourceNotFoundException"
                },
                {
                    "target": "com.amazonaws.wisdom#ServiceQuotaExceededException"
                },
                {
                    "target": "com.amazonaws.wisdom#ValidationException"
                }
            ],
            "traits": {
                "smithy.api#documentation": "<p>Creates a Wisdom quick response.</p>",
                "smithy.api#http": {
                    "uri": "/knowledgeBases/{knowledgeBaseId}/quickResponses",
                    "method": "POST"
                },
                "smithy.api#idempotent": {}
            }
        },
        "com.amazonaws.wisdom#CreateQuickResponseRequest": {
            "type": "structure",
            "members": {
                "knowledgeBaseId": {
                    "target": "com.amazonaws.wisdom#UuidOrArn",
                    "traits": {
                        "smithy.api#documentation": "<p>The identifier of the knowledge base. This should not be a QUICK_RESPONSES type knowledge \nbase if you're storing Wisdom Content resource to it. Can be either the ID or the ARN. URLs cannot contain the ARN.</p>",
                        "smithy.api#httpLabel": {},
                        "smithy.api#required": {}
                    }
                },
                "name": {
                    "target": "com.amazonaws.wisdom#QuickResponseName",
                    "traits": {
                        "smithy.api#documentation": "<p>The name of the quick response.</p>",
                        "smithy.api#required": {}
                    }
                },
                "content": {
                    "target": "com.amazonaws.wisdom#QuickResponseDataProvider",
                    "traits": {
                        "smithy.api#documentation": "<p>The content of the quick response.</p>",
                        "smithy.api#required": {}
                    }
                },
                "contentType": {
                    "target": "com.amazonaws.wisdom#QuickResponseType",
                    "traits": {
                        "smithy.api#documentation": "<p>The media type of the quick response content.</p>\n         <ul>\n            <li>\n               <p>Use <code>application/x.quickresponse;format=plain</code> for a quick response written in plain text.</p>\n            </li>\n            <li>\n               <p>Use <code>application/x.quickresponse;format=markdown</code> for a quick response written in richtext.</p>\n            </li>\n         </ul>"
                    }
                },
                "groupingConfiguration": {
                    "target": "com.amazonaws.wisdom#GroupingConfiguration",
                    "traits": {
                        "smithy.api#documentation": "<p>The configuration information of the user groups that the quick response is accessible to.</p>"
                    }
                },
                "description": {
                    "target": "com.amazonaws.wisdom#QuickResponseDescription",
                    "traits": {
                        "smithy.api#documentation": "<p>The description of the quick response.</p>"
                    }
                },
                "shortcutKey": {
                    "target": "com.amazonaws.wisdom#ShortCutKey",
                    "traits": {
                        "smithy.api#documentation": "<p>The shortcut key of the quick response. The value should be unique across the\n  knowledge base.\n    </p>"
                    }
                },
                "isActive": {
                    "target": "smithy.api#Boolean",
                    "traits": {
                        "smithy.api#documentation": "<p>Whether the quick response is active.</p>"
                    }
                },
                "channels": {
                    "target": "com.amazonaws.wisdom#Channels",
                    "traits": {
                        "smithy.api#documentation": "<p>The Amazon Connect channels this quick response applies to.</p>"
                    }
                },
                "language": {
                    "target": "com.amazonaws.wisdom#LanguageCode",
                    "traits": {
                        "smithy.api#documentation": "<p>The language code value for the language in which the quick response is written.  The supported language codes include <code>de_DE</code>, <code>en_US</code>, <code>es_ES</code>,\n  <code>fr_FR</code>, <code>id_ID</code>, <code>it_IT</code>, <code>ja_JP</code>, <code>ko_KR</code>, <code>pt_BR</code>,\n  <code>zh_CN</code>, <code>zh_TW</code>\n         </p>"
                    }
                },
                "clientToken": {
                    "target": "com.amazonaws.wisdom#NonEmptyString",
                    "traits": {
                        "smithy.api#documentation": "<p>A unique, case-sensitive identifier that you provide to ensure the idempotency of the\n            request. If not provided, the Amazon Web Services\n            SDK populates this field. For more information about idempotency, see\n            <a href=\"https://aws.amazon.com/builders-library/making-retries-safe-with-idempotent-APIs/\">Making retries safe with idempotent APIs</a>.</p>",
                        "smithy.api#idempotencyToken": {}
                    }
                },
                "tags": {
                    "target": "com.amazonaws.wisdom#Tags",
                    "traits": {
                        "smithy.api#documentation": "<p>The tags used to organize, track, or control access for this resource.</p>"
                    }
                }
            },
            "traits": {
                "smithy.api#input": {}
            }
        },
        "com.amazonaws.wisdom#CreateQuickResponseResponse": {
            "type": "structure",
            "members": {
                "quickResponse": {
                    "target": "com.amazonaws.wisdom#QuickResponseData",
                    "traits": {
                        "smithy.api#documentation": "<p>The quick response.</p>"
                    }
                }
            },
            "traits": {
                "smithy.api#output": {}
            }
        },
        "com.amazonaws.wisdom#CreateSession": {
            "type": "operation",
            "input": {
                "target": "com.amazonaws.wisdom#CreateSessionRequest"
            },
            "output": {
                "target": "com.amazonaws.wisdom#CreateSessionResponse"
            },
            "errors": [
                {
                    "target": "com.amazonaws.wisdom#ConflictException"
                },
                {
                    "target": "com.amazonaws.wisdom#ResourceNotFoundException"
                },
                {
                    "target": "com.amazonaws.wisdom#ValidationException"
                }
            ],
            "traits": {
                "smithy.api#documentation": "<p>Creates a session. A session is a contextual container used for generating\n      recommendations. Amazon Connect creates a new Wisdom session for each contact on which\n      Wisdom is enabled.</p>",
                "smithy.api#http": {
                    "uri": "/assistants/{assistantId}/sessions",
                    "method": "POST"
                },
                "smithy.api#idempotent": {}
            }
        },
        "com.amazonaws.wisdom#CreateSessionRequest": {
            "type": "structure",
            "members": {
                "clientToken": {
                    "target": "com.amazonaws.wisdom#ClientToken",
                    "traits": {
                        "smithy.api#documentation": "<p>A unique, case-sensitive identifier that you provide to ensure the idempotency of the\n            request. If not provided, the Amazon Web Services\n            SDK populates this field. For more information about idempotency, see\n            <a href=\"https://aws.amazon.com/builders-library/making-retries-safe-with-idempotent-APIs/\">Making retries safe with idempotent APIs</a>.</p>",
                        "smithy.api#idempotencyToken": {}
                    }
                },
                "assistantId": {
                    "target": "com.amazonaws.wisdom#UuidOrArn",
                    "traits": {
                        "smithy.api#documentation": "<p>The identifier of the Wisdom assistant. Can be either the ID or the ARN. URLs cannot contain the ARN.</p>",
                        "smithy.api#httpLabel": {},
                        "smithy.api#required": {}
                    }
                },
                "name": {
                    "target": "com.amazonaws.wisdom#Name",
                    "traits": {
                        "smithy.api#documentation": "<p>The name of the session.</p>",
                        "smithy.api#required": {}
                    }
                },
                "description": {
                    "target": "com.amazonaws.wisdom#Description",
                    "traits": {
                        "smithy.api#documentation": "<p>The description.</p>"
                    }
                },
                "tags": {
                    "target": "com.amazonaws.wisdom#Tags",
                    "traits": {
                        "smithy.api#documentation": "<p>The tags used to organize, track, or control access for this resource.</p>"
                    }
                }
            }
        },
        "com.amazonaws.wisdom#CreateSessionResponse": {
            "type": "structure",
            "members": {
                "session": {
                    "target": "com.amazonaws.wisdom#SessionData",
                    "traits": {
                        "smithy.api#documentation": "<p>The session.</p>"
                    }
                }
            }
        },
        "com.amazonaws.wisdom#DeleteAssistant": {
            "type": "operation",
            "input": {
                "target": "com.amazonaws.wisdom#DeleteAssistantRequest"
            },
            "output": {
                "target": "com.amazonaws.wisdom#DeleteAssistantResponse"
            },
            "errors": [
                {
                    "target": "com.amazonaws.wisdom#AccessDeniedException"
                },
                {
                    "target": "com.amazonaws.wisdom#ResourceNotFoundException"
                },
                {
                    "target": "com.amazonaws.wisdom#ValidationException"
                }
            ],
            "traits": {
                "smithy.api#documentation": "<p>Deletes an assistant.</p>",
                "smithy.api#http": {
                    "uri": "/assistants/{assistantId}",
                    "method": "DELETE",
                    "code": 204
                },
                "smithy.api#idempotent": {}
            }
        },
        "com.amazonaws.wisdom#DeleteAssistantAssociation": {
            "type": "operation",
            "input": {
                "target": "com.amazonaws.wisdom#DeleteAssistantAssociationRequest"
            },
            "output": {
                "target": "com.amazonaws.wisdom#DeleteAssistantAssociationResponse"
            },
            "errors": [
                {
                    "target": "com.amazonaws.wisdom#AccessDeniedException"
                },
                {
                    "target": "com.amazonaws.wisdom#ResourceNotFoundException"
                },
                {
                    "target": "com.amazonaws.wisdom#ValidationException"
                }
            ],
            "traits": {
                "smithy.api#documentation": "<p>Deletes an assistant association.</p>",
                "smithy.api#http": {
                    "uri": "/assistants/{assistantId}/associations/{assistantAssociationId}",
                    "method": "DELETE",
                    "code": 204
                },
                "smithy.api#idempotent": {}
            }
        },
        "com.amazonaws.wisdom#DeleteAssistantAssociationRequest": {
            "type": "structure",
            "members": {
                "assistantAssociationId": {
                    "target": "com.amazonaws.wisdom#UuidOrArn",
                    "traits": {
                        "smithy.api#documentation": "<p>The identifier of the assistant association. Can be either the ID or the ARN. URLs cannot contain the ARN.</p>",
                        "smithy.api#httpLabel": {},
                        "smithy.api#required": {}
                    }
                },
                "assistantId": {
                    "target": "com.amazonaws.wisdom#UuidOrArn",
                    "traits": {
                        "smithy.api#documentation": "<p>The identifier of the Wisdom assistant. Can be either the ID or the ARN. URLs cannot contain the ARN.</p>",
                        "smithy.api#httpLabel": {},
                        "smithy.api#required": {}
                    }
                }
            }
        },
        "com.amazonaws.wisdom#DeleteAssistantAssociationResponse": {
            "type": "structure",
            "members": {}
        },
        "com.amazonaws.wisdom#DeleteAssistantRequest": {
            "type": "structure",
            "members": {
                "assistantId": {
                    "target": "com.amazonaws.wisdom#UuidOrArn",
                    "traits": {
                        "smithy.api#documentation": "<p>The identifier of the Wisdom assistant. Can be either the ID or the ARN. URLs cannot contain the ARN.</p>",
                        "smithy.api#httpLabel": {},
                        "smithy.api#required": {}
                    }
                }
            }
        },
        "com.amazonaws.wisdom#DeleteAssistantResponse": {
            "type": "structure",
            "members": {}
        },
        "com.amazonaws.wisdom#DeleteContent": {
            "type": "operation",
            "input": {
                "target": "com.amazonaws.wisdom#DeleteContentRequest"
            },
            "output": {
                "target": "com.amazonaws.wisdom#DeleteContentResponse"
            },
            "errors": [
                {
                    "target": "com.amazonaws.wisdom#AccessDeniedException"
                },
                {
                    "target": "com.amazonaws.wisdom#ResourceNotFoundException"
                },
                {
                    "target": "com.amazonaws.wisdom#ValidationException"
                }
            ],
            "traits": {
                "smithy.api#documentation": "<p>Deletes the content.</p>",
                "smithy.api#http": {
                    "uri": "/knowledgeBases/{knowledgeBaseId}/contents/{contentId}",
                    "method": "DELETE",
                    "code": 204
                },
                "smithy.api#idempotent": {}
            }
        },
        "com.amazonaws.wisdom#DeleteContentRequest": {
            "type": "structure",
            "members": {
                "knowledgeBaseId": {
                    "target": "com.amazonaws.wisdom#UuidOrArn",
                    "traits": {
                        "smithy.api#documentation": "<p>The identifier of the knowledge base. This should not be a QUICK_RESPONSES type knowledge \nbase if you're storing Wisdom Content resource to it. Can be either the ID or the ARN. URLs cannot contain the ARN.</p>",
                        "smithy.api#httpLabel": {},
                        "smithy.api#required": {}
                    }
                },
                "contentId": {
                    "target": "com.amazonaws.wisdom#UuidOrArn",
                    "traits": {
                        "smithy.api#documentation": "<p>The identifier of the content. Can be either the ID or the ARN. URLs cannot contain the ARN.</p>",
                        "smithy.api#httpLabel": {},
                        "smithy.api#required": {}
                    }
                }
            }
        },
        "com.amazonaws.wisdom#DeleteContentResponse": {
            "type": "structure",
            "members": {}
        },
        "com.amazonaws.wisdom#DeleteImportJob": {
            "type": "operation",
            "input": {
                "target": "com.amazonaws.wisdom#DeleteImportJobRequest"
            },
            "output": {
                "target": "com.amazonaws.wisdom#DeleteImportJobResponse"
            },
            "errors": [
                {
                    "target": "com.amazonaws.wisdom#AccessDeniedException"
                },
                {
                    "target": "com.amazonaws.wisdom#ConflictException"
                },
                {
                    "target": "com.amazonaws.wisdom#ResourceNotFoundException"
                },
                {
                    "target": "com.amazonaws.wisdom#ValidationException"
                }
            ],
            "traits": {
                "smithy.api#documentation": "<p>Deletes the quick response import job.</p>",
                "smithy.api#http": {
                    "uri": "/knowledgeBases/{knowledgeBaseId}/importJobs/{importJobId}",
                    "method": "DELETE",
                    "code": 204
                },
                "smithy.api#idempotent": {}
            }
        },
        "com.amazonaws.wisdom#DeleteImportJobRequest": {
            "type": "structure",
            "members": {
                "knowledgeBaseId": {
                    "target": "com.amazonaws.wisdom#UuidOrArn",
                    "traits": {
                        "smithy.api#documentation": "<p>The identifier of the knowledge base. This should not be a QUICK_RESPONSES type knowledge \nbase if you're storing Wisdom Content resource to it.</p>",
                        "smithy.api#httpLabel": {},
                        "smithy.api#required": {}
                    }
                },
                "importJobId": {
                    "target": "com.amazonaws.wisdom#Uuid",
                    "traits": {
                        "smithy.api#documentation": "<p>The identifier of the import job to be deleted.</p>",
                        "smithy.api#httpLabel": {},
                        "smithy.api#required": {}
                    }
                }
            },
            "traits": {
                "smithy.api#input": {}
            }
        },
        "com.amazonaws.wisdom#DeleteImportJobResponse": {
            "type": "structure",
            "members": {},
            "traits": {
                "smithy.api#output": {}
            }
        },
        "com.amazonaws.wisdom#DeleteKnowledgeBase": {
            "type": "operation",
            "input": {
                "target": "com.amazonaws.wisdom#DeleteKnowledgeBaseRequest"
            },
            "output": {
                "target": "com.amazonaws.wisdom#DeleteKnowledgeBaseResponse"
            },
            "errors": [
                {
                    "target": "com.amazonaws.wisdom#AccessDeniedException"
                },
                {
                    "target": "com.amazonaws.wisdom#ConflictException"
                },
                {
                    "target": "com.amazonaws.wisdom#ResourceNotFoundException"
                },
                {
                    "target": "com.amazonaws.wisdom#ValidationException"
                }
            ],
            "traits": {
                "smithy.api#documentation": "<p>Deletes the knowledge base.</p>\n         <note>\n            <p>When you use this API to delete an external knowledge base such as Salesforce or\n        ServiceNow, you must also delete the <a href=\"https://docs.aws.amazon.com/appintegrations/latest/APIReference/Welcome.html\">Amazon AppIntegrations</a>\n        DataIntegration. This is because you can't reuse the DataIntegration after it's been\n        associated with an external knowledge base. However, you can delete and recreate it. See\n          <a href=\"https://docs.aws.amazon.com/appintegrations/latest/APIReference/API_DeleteDataIntegration.html\">DeleteDataIntegration</a> and <a href=\"https://docs.aws.amazon.com/appintegrations/latest/APIReference/API_CreateDataIntegration.html\">CreateDataIntegration</a> in the <i>Amazon AppIntegrations API\n        Reference</i>.</p>\n         </note>",
                "smithy.api#http": {
                    "uri": "/knowledgeBases/{knowledgeBaseId}",
                    "method": "DELETE",
                    "code": 204
                },
                "smithy.api#idempotent": {}
            }
        },
        "com.amazonaws.wisdom#DeleteKnowledgeBaseRequest": {
            "type": "structure",
            "members": {
                "knowledgeBaseId": {
                    "target": "com.amazonaws.wisdom#UuidOrArn",
                    "traits": {
                        "smithy.api#documentation": "<p>The knowledge base to delete content from. Can be either the ID or the ARN. URLs cannot contain the ARN.</p>",
                        "smithy.api#httpLabel": {},
                        "smithy.api#required": {}
                    }
                }
            }
        },
        "com.amazonaws.wisdom#DeleteKnowledgeBaseResponse": {
            "type": "structure",
            "members": {}
        },
        "com.amazonaws.wisdom#DeleteQuickResponse": {
            "type": "operation",
            "input": {
                "target": "com.amazonaws.wisdom#DeleteQuickResponseRequest"
            },
            "output": {
                "target": "com.amazonaws.wisdom#DeleteQuickResponseResponse"
            },
            "errors": [
                {
                    "target": "com.amazonaws.wisdom#AccessDeniedException"
                },
                {
                    "target": "com.amazonaws.wisdom#ResourceNotFoundException"
                },
                {
                    "target": "com.amazonaws.wisdom#ValidationException"
                }
            ],
            "traits": {
                "smithy.api#documentation": "<p>Deletes a quick response.</p>",
                "smithy.api#http": {
                    "uri": "/knowledgeBases/{knowledgeBaseId}/quickResponses/{quickResponseId}",
                    "method": "DELETE",
                    "code": 204
                },
                "smithy.api#idempotent": {}
            }
        },
        "com.amazonaws.wisdom#DeleteQuickResponseRequest": {
            "type": "structure",
            "members": {
                "knowledgeBaseId": {
                    "target": "com.amazonaws.wisdom#UuidOrArn",
                    "traits": {
                        "smithy.api#documentation": "<p>The knowledge base from which the quick response is deleted. The identifier of the knowledge base. This should not be a QUICK_RESPONSES type knowledge \nbase if you're storing Wisdom Content resource to it.</p>",
                        "smithy.api#httpLabel": {},
                        "smithy.api#required": {}
                    }
                },
                "quickResponseId": {
                    "target": "com.amazonaws.wisdom#UuidOrArn",
                    "traits": {
                        "smithy.api#documentation": "<p>The identifier of the quick response to delete.</p>",
                        "smithy.api#httpLabel": {},
                        "smithy.api#required": {}
                    }
                }
            },
            "traits": {
                "smithy.api#input": {}
            }
        },
        "com.amazonaws.wisdom#DeleteQuickResponseResponse": {
            "type": "structure",
            "members": {},
            "traits": {
                "smithy.api#output": {}
            }
        },
        "com.amazonaws.wisdom#Description": {
            "type": "string",
            "traits": {
                "smithy.api#length": {
                    "min": 1,
                    "max": 255
                },
                "smithy.api#pattern": "^[a-zA-Z0-9\\s_.,-]+"
            }
        },
        "com.amazonaws.wisdom#Document": {
            "type": "structure",
            "members": {
                "contentReference": {
                    "target": "com.amazonaws.wisdom#ContentReference",
                    "traits": {
                        "smithy.api#documentation": "<p>A reference to the content resource.</p>",
                        "smithy.api#required": {}
                    }
                },
                "title": {
                    "target": "com.amazonaws.wisdom#DocumentText",
                    "traits": {
                        "smithy.api#documentation": "<p>The title of the document.</p>"
                    }
                },
                "excerpt": {
                    "target": "com.amazonaws.wisdom#DocumentText",
                    "traits": {
                        "smithy.api#documentation": "<p>The excerpt from the document.</p>"
                    }
                }
            },
            "traits": {
                "smithy.api#documentation": "<p>The document.</p>"
            }
        },
        "com.amazonaws.wisdom#DocumentText": {
            "type": "structure",
            "members": {
                "text": {
                    "target": "com.amazonaws.wisdom#SensitiveString",
                    "traits": {
                        "smithy.api#documentation": "<p>Text in the document.</p>"
                    }
                },
                "highlights": {
                    "target": "com.amazonaws.wisdom#Highlights",
                    "traits": {
                        "smithy.api#documentation": "<p>Highlights in the document text.</p>"
                    }
                }
            },
            "traits": {
                "smithy.api#documentation": "<p>The text of the document.</p>"
            }
        },
        "com.amazonaws.wisdom#ExternalSource": {
            "type": "string",
            "traits": {
                "smithy.api#enum": [
                    {
                        "value": "AMAZON_CONNECT",
                        "name": "AMAZON_CONNECT"
                    }
                ]
            }
        },
        "com.amazonaws.wisdom#ExternalSourceConfiguration": {
            "type": "structure",
            "members": {
                "source": {
                    "target": "com.amazonaws.wisdom#ExternalSource",
                    "traits": {
                        "smithy.api#documentation": "<p>The type of the external data source.</p>",
                        "smithy.api#required": {}
                    }
                },
                "configuration": {
                    "target": "com.amazonaws.wisdom#Configuration",
                    "traits": {
                        "smithy.api#documentation": "<p>The configuration information of the external data source.</p>",
                        "smithy.api#required": {}
                    }
                }
            },
            "traits": {
                "smithy.api#documentation": "<p>The configuration information of the external data source.</p>"
            }
        },
        "com.amazonaws.wisdom#Filter": {
            "type": "structure",
            "members": {
                "field": {
                    "target": "com.amazonaws.wisdom#FilterField",
                    "traits": {
                        "smithy.api#documentation": "<p>The field on which to filter.</p>",
                        "smithy.api#required": {}
                    }
                },
                "operator": {
                    "target": "com.amazonaws.wisdom#FilterOperator",
                    "traits": {
                        "smithy.api#documentation": "<p>The operator to use for comparing the field’s value with the provided value.</p>",
                        "smithy.api#required": {}
                    }
                },
                "value": {
                    "target": "com.amazonaws.wisdom#NonEmptyString",
                    "traits": {
                        "smithy.api#documentation": "<p>The desired field value on which to filter.</p>",
                        "smithy.api#required": {}
                    }
                }
            },
            "traits": {
                "smithy.api#documentation": "<p>A search filter.</p>"
            }
        },
        "com.amazonaws.wisdom#FilterField": {
            "type": "string",
            "traits": {
                "smithy.api#enum": [
                    {
                        "value": "NAME",
                        "name": "NAME"
                    }
                ]
            }
        },
        "com.amazonaws.wisdom#FilterList": {
            "type": "list",
            "member": {
                "target": "com.amazonaws.wisdom#Filter"
            }
        },
        "com.amazonaws.wisdom#FilterOperator": {
            "type": "string",
            "traits": {
                "smithy.api#enum": [
                    {
                        "value": "EQUALS",
                        "name": "EQUALS"
                    }
                ]
            }
        },
        "com.amazonaws.wisdom#GenericArn": {
            "type": "string",
            "traits": {
                "smithy.api#length": {
                    "min": 1,
                    "max": 2048
                },
                "smithy.api#pattern": "^arn:[a-z-]+?:[a-z-]+?:[a-z0-9-]*?:([0-9]{12})?:[a-zA-Z0-9-:/]+$"
            }
        },
        "com.amazonaws.wisdom#GetAssistant": {
            "type": "operation",
            "input": {
                "target": "com.amazonaws.wisdom#GetAssistantRequest"
            },
            "output": {
                "target": "com.amazonaws.wisdom#GetAssistantResponse"
            },
            "errors": [
                {
                    "target": "com.amazonaws.wisdom#AccessDeniedException"
                },
                {
                    "target": "com.amazonaws.wisdom#ResourceNotFoundException"
                },
                {
                    "target": "com.amazonaws.wisdom#ValidationException"
                }
            ],
            "traits": {
                "smithy.api#documentation": "<p>Retrieves information about an assistant.</p>",
                "smithy.api#http": {
                    "uri": "/assistants/{assistantId}",
                    "method": "GET"
                },
                "smithy.api#readonly": {}
            }
        },
        "com.amazonaws.wisdom#GetAssistantAssociation": {
            "type": "operation",
            "input": {
                "target": "com.amazonaws.wisdom#GetAssistantAssociationRequest"
            },
            "output": {
                "target": "com.amazonaws.wisdom#GetAssistantAssociationResponse"
            },
            "errors": [
                {
                    "target": "com.amazonaws.wisdom#AccessDeniedException"
                },
                {
                    "target": "com.amazonaws.wisdom#ResourceNotFoundException"
                },
                {
                    "target": "com.amazonaws.wisdom#ValidationException"
                }
            ],
            "traits": {
                "smithy.api#documentation": "<p>Retrieves information about an assistant association.</p>",
                "smithy.api#http": {
                    "uri": "/assistants/{assistantId}/associations/{assistantAssociationId}",
                    "method": "GET"
                },
                "smithy.api#readonly": {}
            }
        },
        "com.amazonaws.wisdom#GetAssistantAssociationRequest": {
            "type": "structure",
            "members": {
                "assistantAssociationId": {
                    "target": "com.amazonaws.wisdom#UuidOrArn",
                    "traits": {
                        "smithy.api#documentation": "<p>The identifier of the assistant association. Can be either the ID or the ARN. URLs cannot contain the ARN.</p>",
                        "smithy.api#httpLabel": {},
                        "smithy.api#required": {}
                    }
                },
                "assistantId": {
                    "target": "com.amazonaws.wisdom#UuidOrArn",
                    "traits": {
                        "smithy.api#documentation": "<p>The identifier of the Wisdom assistant. Can be either the ID or the ARN. URLs cannot contain the ARN.</p>",
                        "smithy.api#httpLabel": {},
                        "smithy.api#required": {}
                    }
                }
            }
        },
        "com.amazonaws.wisdom#GetAssistantAssociationResponse": {
            "type": "structure",
            "members": {
                "assistantAssociation": {
                    "target": "com.amazonaws.wisdom#AssistantAssociationData",
                    "traits": {
                        "smithy.api#documentation": "<p>The assistant association.</p>"
                    }
                }
            }
        },
        "com.amazonaws.wisdom#GetAssistantRequest": {
            "type": "structure",
            "members": {
                "assistantId": {
                    "target": "com.amazonaws.wisdom#UuidOrArn",
                    "traits": {
                        "smithy.api#documentation": "<p>The identifier of the Wisdom assistant. Can be either the ID or the ARN. URLs cannot contain the ARN.</p>",
                        "smithy.api#httpLabel": {},
                        "smithy.api#required": {}
                    }
                }
            }
        },
        "com.amazonaws.wisdom#GetAssistantResponse": {
            "type": "structure",
            "members": {
                "assistant": {
                    "target": "com.amazonaws.wisdom#AssistantData",
                    "traits": {
                        "smithy.api#documentation": "<p>Information about the assistant.</p>"
                    }
                }
            }
        },
        "com.amazonaws.wisdom#GetContent": {
            "type": "operation",
            "input": {
                "target": "com.amazonaws.wisdom#GetContentRequest"
            },
            "output": {
                "target": "com.amazonaws.wisdom#GetContentResponse"
            },
            "errors": [
                {
                    "target": "com.amazonaws.wisdom#AccessDeniedException"
                },
                {
                    "target": "com.amazonaws.wisdom#ResourceNotFoundException"
                },
                {
                    "target": "com.amazonaws.wisdom#ValidationException"
                }
            ],
            "traits": {
                "smithy.api#documentation": "<p>Retrieves content, including a pre-signed URL to download the content.</p>",
                "smithy.api#http": {
                    "uri": "/knowledgeBases/{knowledgeBaseId}/contents/{contentId}",
                    "method": "GET"
                },
                "smithy.api#readonly": {}
            }
        },
        "com.amazonaws.wisdom#GetContentRequest": {
            "type": "structure",
            "members": {
                "contentId": {
                    "target": "com.amazonaws.wisdom#UuidOrArn",
                    "traits": {
                        "smithy.api#documentation": "<p>The identifier of the content. Can be either the ID or the ARN. URLs cannot contain the ARN.</p>",
                        "smithy.api#httpLabel": {},
                        "smithy.api#required": {}
                    }
                },
                "knowledgeBaseId": {
                    "target": "com.amazonaws.wisdom#UuidOrArn",
                    "traits": {
                        "smithy.api#documentation": "<p>The identifier of the knowledge base. This should not be a QUICK_RESPONSES type knowledge \nbase if you're storing Wisdom Content resource to it. Can be either the ID or the ARN. URLs cannot contain the ARN.</p>",
                        "smithy.api#httpLabel": {},
                        "smithy.api#required": {}
                    }
                }
            }
        },
        "com.amazonaws.wisdom#GetContentResponse": {
            "type": "structure",
            "members": {
                "content": {
                    "target": "com.amazonaws.wisdom#ContentData",
                    "traits": {
                        "smithy.api#documentation": "<p>The content.</p>"
                    }
                }
            }
        },
        "com.amazonaws.wisdom#GetContentSummary": {
            "type": "operation",
            "input": {
                "target": "com.amazonaws.wisdom#GetContentSummaryRequest"
            },
            "output": {
                "target": "com.amazonaws.wisdom#GetContentSummaryResponse"
            },
            "errors": [
                {
                    "target": "com.amazonaws.wisdom#AccessDeniedException"
                },
                {
                    "target": "com.amazonaws.wisdom#ResourceNotFoundException"
                },
                {
                    "target": "com.amazonaws.wisdom#ValidationException"
                }
            ],
            "traits": {
                "smithy.api#documentation": "<p>Retrieves summary information about the content.</p>",
                "smithy.api#http": {
                    "uri": "/knowledgeBases/{knowledgeBaseId}/contents/{contentId}/summary",
                    "method": "GET"
                },
                "smithy.api#readonly": {}
            }
        },
        "com.amazonaws.wisdom#GetContentSummaryRequest": {
            "type": "structure",
            "members": {
                "contentId": {
                    "target": "com.amazonaws.wisdom#UuidOrArn",
                    "traits": {
                        "smithy.api#documentation": "<p>The identifier of the content. Can be either the ID or the ARN. URLs cannot contain the ARN.</p>",
                        "smithy.api#httpLabel": {},
                        "smithy.api#required": {}
                    }
                },
                "knowledgeBaseId": {
                    "target": "com.amazonaws.wisdom#UuidOrArn",
                    "traits": {
                        "smithy.api#documentation": "<p>The identifier of the knowledge base. This should not be a QUICK_RESPONSES type knowledge \nbase if you're storing Wisdom Content resource to it. Can be either the ID or the ARN. URLs cannot contain the ARN.</p>",
                        "smithy.api#httpLabel": {},
                        "smithy.api#required": {}
                    }
                }
            }
        },
        "com.amazonaws.wisdom#GetContentSummaryResponse": {
            "type": "structure",
            "members": {
                "contentSummary": {
                    "target": "com.amazonaws.wisdom#ContentSummary",
                    "traits": {
                        "smithy.api#documentation": "<p>The content summary.</p>"
                    }
                }
            }
        },
        "com.amazonaws.wisdom#GetImportJob": {
            "type": "operation",
            "input": {
                "target": "com.amazonaws.wisdom#GetImportJobRequest"
            },
            "output": {
                "target": "com.amazonaws.wisdom#GetImportJobResponse"
            },
            "errors": [
                {
                    "target": "com.amazonaws.wisdom#AccessDeniedException"
                },
                {
                    "target": "com.amazonaws.wisdom#ResourceNotFoundException"
                },
                {
                    "target": "com.amazonaws.wisdom#ValidationException"
                }
            ],
            "traits": {
                "smithy.api#documentation": "<p>Retrieves the started import job.</p>",
                "smithy.api#http": {
                    "uri": "/knowledgeBases/{knowledgeBaseId}/importJobs/{importJobId}",
                    "method": "GET"
                },
                "smithy.api#readonly": {}
            }
        },
        "com.amazonaws.wisdom#GetImportJobRequest": {
            "type": "structure",
            "members": {
                "importJobId": {
                    "target": "com.amazonaws.wisdom#Uuid",
                    "traits": {
                        "smithy.api#documentation": "<p>The identifier of the import job to retrieve.</p>",
                        "smithy.api#httpLabel": {},
                        "smithy.api#required": {}
                    }
                },
                "knowledgeBaseId": {
                    "target": "com.amazonaws.wisdom#UuidOrArn",
                    "traits": {
                        "smithy.api#documentation": "<p>The identifier of the knowledge base that the import job belongs to.</p>",
                        "smithy.api#httpLabel": {},
                        "smithy.api#required": {}
                    }
                }
            },
            "traits": {
                "smithy.api#input": {}
            }
        },
        "com.amazonaws.wisdom#GetImportJobResponse": {
            "type": "structure",
            "members": {
                "importJob": {
                    "target": "com.amazonaws.wisdom#ImportJobData",
                    "traits": {
                        "smithy.api#documentation": "<p>The import job.</p>"
                    }
                }
            },
            "traits": {
                "smithy.api#output": {}
            }
        },
        "com.amazonaws.wisdom#GetKnowledgeBase": {
            "type": "operation",
            "input": {
                "target": "com.amazonaws.wisdom#GetKnowledgeBaseRequest"
            },
            "output": {
                "target": "com.amazonaws.wisdom#GetKnowledgeBaseResponse"
            },
            "errors": [
                {
                    "target": "com.amazonaws.wisdom#AccessDeniedException"
                },
                {
                    "target": "com.amazonaws.wisdom#ResourceNotFoundException"
                },
                {
                    "target": "com.amazonaws.wisdom#ValidationException"
                }
            ],
            "traits": {
                "smithy.api#documentation": "<p>Retrieves information about the knowledge base.</p>",
                "smithy.api#http": {
                    "uri": "/knowledgeBases/{knowledgeBaseId}",
                    "method": "GET"
                },
                "smithy.api#readonly": {}
            }
        },
        "com.amazonaws.wisdom#GetKnowledgeBaseRequest": {
            "type": "structure",
            "members": {
                "knowledgeBaseId": {
                    "target": "com.amazonaws.wisdom#UuidOrArn",
                    "traits": {
                        "smithy.api#documentation": "<p>The identifier of the knowledge base. This should not be a QUICK_RESPONSES type knowledge \nbase if you're storing Wisdom Content resource to it. Can be either the ID or the ARN. URLs cannot contain the ARN.</p>",
                        "smithy.api#httpLabel": {},
                        "smithy.api#required": {}
                    }
                }
            }
        },
        "com.amazonaws.wisdom#GetKnowledgeBaseResponse": {
            "type": "structure",
            "members": {
                "knowledgeBase": {
                    "target": "com.amazonaws.wisdom#KnowledgeBaseData",
                    "traits": {
                        "smithy.api#documentation": "<p>The knowledge base.</p>"
                    }
                }
            }
        },
        "com.amazonaws.wisdom#GetQuickResponse": {
            "type": "operation",
            "input": {
                "target": "com.amazonaws.wisdom#GetQuickResponseRequest"
            },
            "output": {
                "target": "com.amazonaws.wisdom#GetQuickResponseResponse"
            },
            "errors": [
                {
                    "target": "com.amazonaws.wisdom#AccessDeniedException"
                },
                {
                    "target": "com.amazonaws.wisdom#ResourceNotFoundException"
                },
                {
                    "target": "com.amazonaws.wisdom#ValidationException"
                }
            ],
            "traits": {
                "smithy.api#documentation": "<p>Retrieves the quick response.</p>",
                "smithy.api#http": {
                    "uri": "/knowledgeBases/{knowledgeBaseId}/quickResponses/{quickResponseId}",
                    "method": "GET"
                },
                "smithy.api#readonly": {}
            }
        },
        "com.amazonaws.wisdom#GetQuickResponseRequest": {
            "type": "structure",
            "members": {
                "quickResponseId": {
                    "target": "com.amazonaws.wisdom#UuidOrArn",
                    "traits": {
                        "smithy.api#documentation": "<p>The identifier of the quick response.</p>",
                        "smithy.api#httpLabel": {},
                        "smithy.api#required": {}
                    }
                },
                "knowledgeBaseId": {
                    "target": "com.amazonaws.wisdom#UuidOrArn",
                    "traits": {
                        "smithy.api#documentation": "<p>The identifier of the knowledge base. This should be a QUICK_RESPONSES type knowledge base.</p>",
                        "smithy.api#httpLabel": {},
                        "smithy.api#required": {}
                    }
                }
            },
            "traits": {
                "smithy.api#input": {}
            }
        },
        "com.amazonaws.wisdom#GetQuickResponseResponse": {
            "type": "structure",
            "members": {
                "quickResponse": {
                    "target": "com.amazonaws.wisdom#QuickResponseData",
                    "traits": {
                        "smithy.api#documentation": "<p>The quick response.</p>"
                    }
                }
            },
            "traits": {
                "smithy.api#output": {}
            }
        },
        "com.amazonaws.wisdom#GetRecommendations": {
            "type": "operation",
            "input": {
                "target": "com.amazonaws.wisdom#GetRecommendationsRequest"
            },
            "output": {
                "target": "com.amazonaws.wisdom#GetRecommendationsResponse"
            },
            "errors": [
                {
                    "target": "com.amazonaws.wisdom#AccessDeniedException"
                },
                {
                    "target": "com.amazonaws.wisdom#ResourceNotFoundException"
                },
                {
                    "target": "com.amazonaws.wisdom#ValidationException"
                }
            ],
            "traits": {
                "smithy.api#deprecated": {
                    "message": "GetRecommendations API will be discontinued starting June 1, 2024. To receive generative responses after March 1, 2024 you will need to create a new Assistant in the Connect console and integrate the Amazon Q in Connect JavaScript library (amazon-q-connectjs) into your applications."
                },
                "smithy.api#documentation": "<p>Retrieves recommendations for the specified session. To avoid retrieving the same\n      recommendations in subsequent calls, use <a href=\"https://docs.aws.amazon.com/wisdom/latest/APIReference/API_NotifyRecommendationsReceived.html\">NotifyRecommendationsReceived</a>. This API supports long-polling behavior with the\n        <code>waitTimeSeconds</code> parameter. Short poll is the default behavior and only returns\n      recommendations already available. To perform a manual query against an assistant, use <a href=\"https://docs.aws.amazon.com/wisdom/latest/APIReference/API_QueryAssistant.html\">QueryAssistant</a>.</p>",
                "smithy.api#http": {
                    "uri": "/assistants/{assistantId}/sessions/{sessionId}/recommendations",
                    "method": "GET"
                },
                "smithy.api#readonly": {}
            }
        },
        "com.amazonaws.wisdom#GetRecommendationsRequest": {
            "type": "structure",
            "members": {
                "assistantId": {
                    "target": "com.amazonaws.wisdom#UuidOrArn",
                    "traits": {
                        "smithy.api#documentation": "<p>The identifier of the Wisdom assistant. Can be either the ID or the ARN. URLs cannot contain the ARN.</p>",
                        "smithy.api#httpLabel": {},
                        "smithy.api#required": {}
                    }
                },
                "sessionId": {
                    "target": "com.amazonaws.wisdom#UuidOrArn",
                    "traits": {
                        "smithy.api#documentation": "<p>The identifier of the session. Can be either the ID or the ARN. URLs cannot contain the ARN.</p>",
                        "smithy.api#httpLabel": {},
                        "smithy.api#required": {}
                    }
                },
                "maxResults": {
                    "target": "com.amazonaws.wisdom#MaxResults",
                    "traits": {
                        "smithy.api#documentation": "<p>The maximum number of results to return per page.</p>",
                        "smithy.api#httpQuery": "maxResults"
                    }
                },
                "waitTimeSeconds": {
                    "target": "com.amazonaws.wisdom#WaitTimeSeconds",
                    "traits": {
                        "smithy.api#default": 0,
                        "smithy.api#documentation": "<p>The duration (in seconds) for which the call waits for a recommendation to be made\n      available before returning. If a recommendation is available, the call returns sooner than\n        <code>WaitTimeSeconds</code>. If no messages are available and the wait time expires, the\n      call returns successfully with an empty list.</p>",
                        "smithy.api#httpQuery": "waitTimeSeconds"
                    }
                }
            }
        },
        "com.amazonaws.wisdom#GetRecommendationsResponse": {
            "type": "structure",
            "members": {
                "recommendations": {
                    "target": "com.amazonaws.wisdom#RecommendationList",
                    "traits": {
                        "smithy.api#documentation": "<p>The recommendations.</p>",
                        "smithy.api#required": {}
                    }
                },
                "triggers": {
                    "target": "com.amazonaws.wisdom#RecommendationTriggerList",
                    "traits": {
                        "smithy.api#documentation": "<p>The triggers corresponding to recommendations.</p>"
                    }
                }
            }
        },
        "com.amazonaws.wisdom#GetSession": {
            "type": "operation",
            "input": {
                "target": "com.amazonaws.wisdom#GetSessionRequest"
            },
            "output": {
                "target": "com.amazonaws.wisdom#GetSessionResponse"
            },
            "errors": [
                {
                    "target": "com.amazonaws.wisdom#AccessDeniedException"
                },
                {
                    "target": "com.amazonaws.wisdom#ResourceNotFoundException"
                },
                {
                    "target": "com.amazonaws.wisdom#ValidationException"
                }
            ],
            "traits": {
                "smithy.api#documentation": "<p>Retrieves information for a specified session.</p>",
                "smithy.api#http": {
                    "uri": "/assistants/{assistantId}/sessions/{sessionId}",
                    "method": "GET"
                },
                "smithy.api#readonly": {}
            }
        },
        "com.amazonaws.wisdom#GetSessionRequest": {
            "type": "structure",
            "members": {
                "assistantId": {
                    "target": "com.amazonaws.wisdom#UuidOrArn",
                    "traits": {
                        "smithy.api#documentation": "<p>The identifier of the Wisdom assistant. Can be either the ID or the ARN. URLs cannot contain the ARN.</p>",
                        "smithy.api#httpLabel": {},
                        "smithy.api#required": {}
                    }
                },
                "sessionId": {
                    "target": "com.amazonaws.wisdom#UuidOrArn",
                    "traits": {
                        "smithy.api#documentation": "<p>The identifier of the session. Can be either the ID or the ARN. URLs cannot contain the ARN.</p>",
                        "smithy.api#httpLabel": {},
                        "smithy.api#required": {}
                    }
                }
            }
        },
        "com.amazonaws.wisdom#GetSessionResponse": {
            "type": "structure",
            "members": {
                "session": {
                    "target": "com.amazonaws.wisdom#SessionData",
                    "traits": {
                        "smithy.api#documentation": "<p>The session.</p>"
                    }
                }
            }
        },
        "com.amazonaws.wisdom#GroupingConfiguration": {
            "type": "structure",
            "members": {
                "criteria": {
                    "target": "com.amazonaws.wisdom#GroupingCriteria",
                    "traits": {
                        "smithy.api#documentation": "<p>The criteria used for grouping Wisdom users.</p>\n         <p>The following is the list of supported criteria values.</p>\n         <ul>\n            <li>\n               <p>\n                  <code>RoutingProfileArn</code>: Grouping the users by their <a href=\"https://docs.aws.amazon.com/connect/latest/APIReference/API_RoutingProfile.html\">Amazon Connect routing profile ARN</a>. User should have <a href=\"https://docs.aws.amazon.com/connect/latest/APIReference/API_SearchRoutingProfiles.html\">SearchRoutingProfile</a> and\n            <a href=\"https://docs.aws.amazon.com/connect/latest/APIReference/API_DescribeRoutingProfile.html\">DescribeRoutingProfile</a> permissions when setting criteria to this value.</p>\n            </li>\n         </ul>"
                    }
                },
                "values": {
                    "target": "com.amazonaws.wisdom#GroupingValues",
                    "traits": {
                        "smithy.api#documentation": "<p>The list of values that define different groups of Wisdom users.</p>\n         <ul>\n            <li>\n               <p>When setting <code>criteria</code> to <code>RoutingProfileArn</code>, you need to provide a list of\n            ARNs of <a href=\"https://docs.aws.amazon.com/connect/latest/APIReference/API_RoutingProfile.html\">Amazon Connect routing profiles</a> as values of this parameter.</p>\n            </li>\n         </ul>"
                    }
                }
            },
            "traits": {
                "smithy.api#documentation": "<p>The configuration information of the grouping of Wisdom users.</p>"
            }
        },
        "com.amazonaws.wisdom#GroupingCriteria": {
            "type": "string",
            "traits": {
                "smithy.api#length": {
                    "min": 1,
                    "max": 100
                },
                "smithy.api#sensitive": {}
            }
        },
        "com.amazonaws.wisdom#GroupingValue": {
            "type": "string",
            "traits": {
                "smithy.api#length": {
                    "min": 1,
                    "max": 2048
                },
                "smithy.api#sensitive": {}
            }
        },
        "com.amazonaws.wisdom#GroupingValues": {
            "type": "list",
            "member": {
                "target": "com.amazonaws.wisdom#GroupingValue"
            },
            "traits": {
                "smithy.api#uniqueItems": {}
            }
        },
        "com.amazonaws.wisdom#Headers": {
            "type": "map",
            "key": {
                "target": "com.amazonaws.wisdom#NonEmptyString"
            },
            "value": {
                "target": "com.amazonaws.wisdom#NonEmptyString"
            }
        },
        "com.amazonaws.wisdom#Highlight": {
            "type": "structure",
            "members": {
                "beginOffsetInclusive": {
                    "target": "com.amazonaws.wisdom#HighlightOffset",
                    "traits": {
                        "smithy.api#default": 0,
                        "smithy.api#documentation": "<p>The offset for the start of the highlight.</p>"
                    }
                },
                "endOffsetExclusive": {
                    "target": "com.amazonaws.wisdom#HighlightOffset",
                    "traits": {
                        "smithy.api#default": 0,
                        "smithy.api#documentation": "<p>The offset for the end of the highlight.</p>"
                    }
                }
            },
            "traits": {
                "smithy.api#documentation": "<p>Offset specification to describe highlighting of document excerpts for rendering search\n      results and recommendations.</p>"
            }
        },
        "com.amazonaws.wisdom#HighlightOffset": {
            "type": "integer",
            "traits": {
                "smithy.api#default": 0
            }
        },
        "com.amazonaws.wisdom#Highlights": {
            "type": "list",
            "member": {
                "target": "com.amazonaws.wisdom#Highlight"
            }
        },
        "com.amazonaws.wisdom#ImportJobData": {
            "type": "structure",
            "members": {
                "importJobId": {
                    "target": "com.amazonaws.wisdom#Uuid",
                    "traits": {
                        "smithy.api#documentation": "<p>The identifier of the import job.</p>",
                        "smithy.api#required": {}
                    }
                },
                "knowledgeBaseId": {
                    "target": "com.amazonaws.wisdom#Uuid",
                    "traits": {
                        "smithy.api#documentation": "<p>The identifier of the knowledge base. This should not be a QUICK_RESPONSES type knowledge \nbase if you're storing Wisdom Content resource to it.</p>",
                        "smithy.api#required": {}
                    }
                },
                "uploadId": {
                    "target": "com.amazonaws.wisdom#UploadId",
                    "traits": {
                        "smithy.api#documentation": "<p>A pointer to the uploaded asset. This value is returned by <a href=\"https://docs.aws.amazon.com/wisdom/latest/APIReference/API_StartContentUpload.html\">StartContentUpload</a>.</p>",
                        "smithy.api#required": {}
                    }
                },
                "knowledgeBaseArn": {
                    "target": "com.amazonaws.wisdom#Arn",
                    "traits": {
                        "smithy.api#documentation": "<p>The Amazon Resource Name (ARN) of the knowledge base.</p>",
                        "smithy.api#required": {}
                    }
                },
                "importJobType": {
                    "target": "com.amazonaws.wisdom#ImportJobType",
                    "traits": {
                        "smithy.api#documentation": "<p>The type of the import job.</p>",
                        "smithy.api#required": {}
                    }
                },
                "status": {
                    "target": "com.amazonaws.wisdom#ImportJobStatus",
                    "traits": {
                        "smithy.api#documentation": "<p>The status of the import job.</p>",
                        "smithy.api#required": {}
                    }
                },
                "url": {
                    "target": "com.amazonaws.wisdom#Url",
                    "traits": {
                        "smithy.api#documentation": "<p>The download link to the resource file that is uploaded to the import job.</p>",
                        "smithy.api#required": {}
                    }
                },
                "failedRecordReport": {
                    "target": "com.amazonaws.wisdom#Url",
                    "traits": {
                        "smithy.api#documentation": "<p>The link to donwload the information of resource data that failed to be imported.</p>"
                    }
                },
                "urlExpiry": {
                    "target": "smithy.api#Timestamp",
                    "traits": {
                        "smithy.api#documentation": "<p>The expiration time of the URL as an epoch timestamp.</p>",
                        "smithy.api#required": {},
                        "smithy.api#timestampFormat": "epoch-seconds"
                    }
                },
                "createdTime": {
                    "target": "smithy.api#Timestamp",
                    "traits": {
                        "smithy.api#documentation": "<p>The timestamp when the import job was created.</p>",
                        "smithy.api#required": {},
                        "smithy.api#timestampFormat": "epoch-seconds"
                    }
                },
                "lastModifiedTime": {
                    "target": "smithy.api#Timestamp",
                    "traits": {
                        "smithy.api#documentation": "<p>The timestamp when the import job data was last modified.</p>",
                        "smithy.api#required": {},
                        "smithy.api#timestampFormat": "epoch-seconds"
                    }
                },
                "metadata": {
                    "target": "com.amazonaws.wisdom#ContentMetadata",
                    "traits": {
                        "smithy.api#documentation": "<p>The metadata fields of the imported Wisdom resources.</p>"
                    }
                },
                "externalSourceConfiguration": {
                    "target": "com.amazonaws.wisdom#ExternalSourceConfiguration"
                }
            },
            "traits": {
                "smithy.api#documentation": "<p>Summary information about the import job.</p>"
            }
        },
        "com.amazonaws.wisdom#ImportJobList": {
            "type": "list",
            "member": {
                "target": "com.amazonaws.wisdom#ImportJobSummary"
            }
        },
        "com.amazonaws.wisdom#ImportJobStatus": {
            "type": "string",
            "traits": {
                "smithy.api#enum": [
                    {
                        "value": "START_IN_PROGRESS",
                        "name": "START_IN_PROGRESS"
                    },
                    {
                        "value": "FAILED",
                        "name": "FAILED"
                    },
                    {
                        "value": "COMPLETE",
                        "name": "COMPLETE"
                    },
                    {
                        "value": "DELETE_IN_PROGRESS",
                        "name": "DELETE_IN_PROGRESS"
                    },
                    {
                        "value": "DELETE_FAILED",
                        "name": "DELETE_FAILED"
                    },
                    {
                        "value": "DELETED",
                        "name": "DELETED"
                    }
                ]
            }
        },
        "com.amazonaws.wisdom#ImportJobSummary": {
            "type": "structure",
            "members": {
                "importJobId": {
                    "target": "com.amazonaws.wisdom#Uuid",
                    "traits": {
                        "smithy.api#documentation": "<p>The identifier of the import job.</p>",
                        "smithy.api#required": {}
                    }
                },
                "knowledgeBaseId": {
                    "target": "com.amazonaws.wisdom#Uuid",
                    "traits": {
                        "smithy.api#documentation": "<p>The identifier of the knowledge base. This should not be a QUICK_RESPONSES type knowledge \nbase if you're storing Wisdom Content resource to it.</p>",
                        "smithy.api#required": {}
                    }
                },
                "uploadId": {
                    "target": "com.amazonaws.wisdom#UploadId",
                    "traits": {
                        "smithy.api#documentation": "<p>A pointer to the uploaded asset. This value is returned by <a href=\"https://docs.aws.amazon.com/wisdom/latest/APIReference/API_StartContentUpload.html\">StartContentUpload</a>.</p>",
                        "smithy.api#required": {}
                    }
                },
                "knowledgeBaseArn": {
                    "target": "com.amazonaws.wisdom#Arn",
                    "traits": {
                        "smithy.api#documentation": "<p>The Amazon Resource Name (ARN) of the knowledge base.</p>",
                        "smithy.api#required": {}
                    }
                },
                "importJobType": {
                    "target": "com.amazonaws.wisdom#ImportJobType",
                    "traits": {
                        "smithy.api#documentation": "<p>The type of import job.</p>",
                        "smithy.api#required": {}
                    }
                },
                "status": {
                    "target": "com.amazonaws.wisdom#ImportJobStatus",
                    "traits": {
                        "smithy.api#documentation": "<p>The status of the import job.</p>",
                        "smithy.api#required": {}
                    }
                },
                "createdTime": {
                    "target": "smithy.api#Timestamp",
                    "traits": {
                        "smithy.api#documentation": "<p>The timestamp when the import job was created.</p>",
                        "smithy.api#required": {},
                        "smithy.api#timestampFormat": "epoch-seconds"
                    }
                },
                "lastModifiedTime": {
                    "target": "smithy.api#Timestamp",
                    "traits": {
                        "smithy.api#documentation": "<p>The timestamp when the import job was last modified.</p>",
                        "smithy.api#required": {},
                        "smithy.api#timestampFormat": "epoch-seconds"
                    }
                },
                "metadata": {
                    "target": "com.amazonaws.wisdom#ContentMetadata",
                    "traits": {
                        "smithy.api#documentation": "<p>The metadata fields of the imported Wisdom resources.</p>"
                    }
                },
                "externalSourceConfiguration": {
                    "target": "com.amazonaws.wisdom#ExternalSourceConfiguration",
                    "traits": {
                        "smithy.api#documentation": "<p>The configuration information of the external source that the resource data are imported from.</p>"
                    }
                }
            },
            "traits": {
                "smithy.api#documentation": "<p>Summary information about the import job.</p>"
            }
        },
        "com.amazonaws.wisdom#ImportJobType": {
            "type": "string",
            "traits": {
                "smithy.api#enum": [
                    {
                        "value": "QUICK_RESPONSES",
                        "name": "QUICK_RESPONSES"
                    }
                ]
            }
        },
        "com.amazonaws.wisdom#KnowledgeBase": {
            "type": "resource",
            "identifiers": {
                "knowledgeBaseId": {
                    "target": "com.amazonaws.wisdom#UuidOrArn"
                }
            },
            "create": {
                "target": "com.amazonaws.wisdom#CreateKnowledgeBase"
            },
            "read": {
                "target": "com.amazonaws.wisdom#GetKnowledgeBase"
            },
            "delete": {
                "target": "com.amazonaws.wisdom#DeleteKnowledgeBase"
            },
            "list": {
                "target": "com.amazonaws.wisdom#ListKnowledgeBases"
            },
            "operations": [
                {
                    "target": "com.amazonaws.wisdom#DeleteImportJob"
                },
                {
                    "target": "com.amazonaws.wisdom#GetImportJob"
                },
                {
                    "target": "com.amazonaws.wisdom#ListImportJobs"
                },
                {
                    "target": "com.amazonaws.wisdom#RemoveKnowledgeBaseTemplateUri"
                },
                {
                    "target": "com.amazonaws.wisdom#SearchContent"
                },
                {
                    "target": "com.amazonaws.wisdom#SearchQuickResponses"
                },
                {
                    "target": "com.amazonaws.wisdom#StartContentUpload"
                },
                {
                    "target": "com.amazonaws.wisdom#StartImportJob"
                },
                {
                    "target": "com.amazonaws.wisdom#UpdateKnowledgeBaseTemplateUri"
                }
            ],
            "resources": [
                {
                    "target": "com.amazonaws.wisdom#Content"
                },
                {
                    "target": "com.amazonaws.wisdom#QuickResponse"
                }
            ],
            "traits": {
                "aws.api#arn": {
                    "template": "knowledge-base/{knowledgeBaseId}"
                },
                "aws.cloudformation#cfnResource": {},
                "aws.iam#disableConditionKeyInference": {}
            }
        },
        "com.amazonaws.wisdom#KnowledgeBaseAssociationData": {
            "type": "structure",
            "members": {
                "knowledgeBaseId": {
                    "target": "com.amazonaws.wisdom#Uuid",
                    "traits": {
                        "smithy.api#documentation": "<p>The identifier of the knowledge base. This should not be a QUICK_RESPONSES type knowledge \nbase if you're storing Wisdom Content resource to it.</p>"
                    }
                },
                "knowledgeBaseArn": {
                    "target": "com.amazonaws.wisdom#Arn",
                    "traits": {
                        "smithy.api#documentation": "<p>The Amazon Resource Name (ARN) of the knowledge base.</p>"
                    }
                }
            },
            "traits": {
                "smithy.api#documentation": "<p>Association information about the knowledge base.</p>"
            }
        },
        "com.amazonaws.wisdom#KnowledgeBaseData": {
            "type": "structure",
            "members": {
                "knowledgeBaseId": {
                    "target": "com.amazonaws.wisdom#Uuid",
                    "traits": {
                        "smithy.api#documentation": "<p>The identifier of the knowledge base. This should not be a QUICK_RESPONSES type knowledge \nbase if you're storing Wisdom Content resource to it.</p>",
                        "smithy.api#required": {}
                    }
                },
                "knowledgeBaseArn": {
                    "target": "com.amazonaws.wisdom#Arn",
                    "traits": {
                        "smithy.api#documentation": "<p>The Amazon Resource Name (ARN) of the knowledge base.</p>",
                        "smithy.api#required": {}
                    }
                },
                "name": {
                    "target": "com.amazonaws.wisdom#Name",
                    "traits": {
                        "smithy.api#documentation": "<p>The name of the knowledge base.</p>",
                        "smithy.api#required": {}
                    }
                },
                "knowledgeBaseType": {
                    "target": "com.amazonaws.wisdom#KnowledgeBaseType",
                    "traits": {
                        "smithy.api#documentation": "<p>The type of knowledge base.</p>",
                        "smithy.api#required": {}
                    }
                },
                "status": {
                    "target": "com.amazonaws.wisdom#KnowledgeBaseStatus",
                    "traits": {
                        "smithy.api#documentation": "<p>The status of the knowledge base.</p>",
                        "smithy.api#required": {}
                    }
                },
                "lastContentModificationTime": {
                    "target": "smithy.api#Timestamp",
                    "traits": {
                        "smithy.api#documentation": "<p>An epoch timestamp indicating the most recent content modification inside the knowledge\n      base. If no content exists in a knowledge base, this value is unset.</p>",
                        "smithy.api#timestampFormat": "epoch-seconds"
                    }
                },
                "sourceConfiguration": {
                    "target": "com.amazonaws.wisdom#SourceConfiguration",
                    "traits": {
                        "smithy.api#documentation": "<p>Source configuration information about the knowledge base.</p>"
                    }
                },
                "renderingConfiguration": {
                    "target": "com.amazonaws.wisdom#RenderingConfiguration",
                    "traits": {
                        "smithy.api#documentation": "<p>Information about how to render the content.</p>"
                    }
                },
                "serverSideEncryptionConfiguration": {
                    "target": "com.amazonaws.wisdom#ServerSideEncryptionConfiguration",
                    "traits": {
                        "smithy.api#documentation": "<p>The configuration information for the customer managed key used for encryption. </p>\n         <p>This KMS key must have a policy that allows <code>kms:CreateGrant</code>, \n      <code>kms:DescribeKey</code>, and <code>kms:Decrypt/kms:GenerateDataKey</code> permissions to the IAM identity using the key\n      to invoke Wisdom. </p>\n         <p>For more information about setting up a customer managed key for Wisdom, see <a href=\"https://docs.aws.amazon.com/connect/latest/adminguide/enable-wisdom.html\">Enable Amazon Connect Wisdom\n        for your instance</a>.</p>"
                    }
                },
                "description": {
                    "target": "com.amazonaws.wisdom#Description",
                    "traits": {
                        "smithy.api#documentation": "<p>The description.</p>"
                    }
                },
                "tags": {
                    "target": "com.amazonaws.wisdom#Tags",
                    "traits": {
                        "smithy.api#documentation": "<p>The tags used to organize, track, or control access for this resource.</p>"
                    }
                }
            },
            "traits": {
                "smithy.api#documentation": "<p>Information about the knowledge base.</p>",
                "smithy.api#references": [
                    {
                        "resource": "com.amazonaws.wisdom#KnowledgeBase"
                    }
                ]
            }
        },
        "com.amazonaws.wisdom#KnowledgeBaseList": {
            "type": "list",
            "member": {
                "target": "com.amazonaws.wisdom#KnowledgeBaseSummary"
            }
        },
        "com.amazonaws.wisdom#KnowledgeBaseStatus": {
            "type": "string",
            "traits": {
                "smithy.api#enum": [
                    {
                        "value": "CREATE_IN_PROGRESS",
                        "name": "CREATE_IN_PROGRESS"
                    },
                    {
                        "value": "CREATE_FAILED",
                        "name": "CREATE_FAILED"
                    },
                    {
                        "value": "ACTIVE",
                        "name": "ACTIVE"
                    },
                    {
                        "value": "DELETE_IN_PROGRESS",
                        "name": "DELETE_IN_PROGRESS"
                    },
                    {
                        "value": "DELETE_FAILED",
                        "name": "DELETE_FAILED"
                    },
                    {
                        "value": "DELETED",
                        "name": "DELETED"
                    }
                ]
            }
        },
        "com.amazonaws.wisdom#KnowledgeBaseSummary": {
            "type": "structure",
            "members": {
                "knowledgeBaseId": {
                    "target": "com.amazonaws.wisdom#Uuid",
                    "traits": {
                        "smithy.api#documentation": "<p>The identifier of the knowledge base. This should not be a QUICK_RESPONSES type knowledge \nbase if you're storing Wisdom Content resource to it.</p>",
                        "smithy.api#required": {}
                    }
                },
                "knowledgeBaseArn": {
                    "target": "com.amazonaws.wisdom#Arn",
                    "traits": {
                        "smithy.api#documentation": "<p>The Amazon Resource Name (ARN) of the knowledge base.</p>",
                        "smithy.api#required": {}
                    }
                },
                "name": {
                    "target": "com.amazonaws.wisdom#Name",
                    "traits": {
                        "smithy.api#documentation": "<p>The name of the knowledge base.</p>",
                        "smithy.api#required": {}
                    }
                },
                "knowledgeBaseType": {
                    "target": "com.amazonaws.wisdom#KnowledgeBaseType",
                    "traits": {
                        "smithy.api#documentation": "<p>The type of knowledge base.</p>",
                        "smithy.api#required": {}
                    }
                },
                "status": {
                    "target": "com.amazonaws.wisdom#KnowledgeBaseStatus",
                    "traits": {
                        "smithy.api#documentation": "<p>The status of the knowledge base summary.</p>",
                        "smithy.api#required": {}
                    }
                },
                "sourceConfiguration": {
                    "target": "com.amazonaws.wisdom#SourceConfiguration",
                    "traits": {
                        "smithy.api#documentation": "<p>Configuration information about the external data source.</p>"
                    }
                },
                "renderingConfiguration": {
                    "target": "com.amazonaws.wisdom#RenderingConfiguration",
                    "traits": {
                        "smithy.api#documentation": "<p>Information about how to render the content.</p>"
                    }
                },
                "serverSideEncryptionConfiguration": {
                    "target": "com.amazonaws.wisdom#ServerSideEncryptionConfiguration",
                    "traits": {
                        "smithy.api#documentation": "<p>The configuration information for the customer managed key used for encryption. </p>\n         <p>This KMS key must have a policy that allows <code>kms:CreateGrant</code>, \n      <code>kms:DescribeKey</code>, <code>kms:Decrypt/kms:GenerateDataKey</code> permissions to the IAM identity using the key\n      to invoke Wisdom. </p>\n         <p>For more information about setting up a customer managed key for Wisdom, see <a href=\"https://docs.aws.amazon.com/connect/latest/adminguide/enable-wisdom.html\">Enable Amazon Connect Wisdom\n        for your instance</a>.</p>"
                    }
                },
                "description": {
                    "target": "com.amazonaws.wisdom#Description",
                    "traits": {
                        "smithy.api#documentation": "<p>The description of the knowledge base.</p>"
                    }
                },
                "tags": {
                    "target": "com.amazonaws.wisdom#Tags",
                    "traits": {
                        "smithy.api#documentation": "<p>The tags used to organize, track, or control access for this resource.</p>"
                    }
                }
            },
            "traits": {
                "smithy.api#documentation": "<p>Summary information about the knowledge base.</p>",
                "smithy.api#references": [
                    {
                        "resource": "com.amazonaws.wisdom#KnowledgeBase"
                    }
                ]
            }
        },
        "com.amazonaws.wisdom#KnowledgeBaseType": {
            "type": "string",
            "traits": {
                "smithy.api#enum": [
                    {
                        "value": "EXTERNAL",
                        "name": "EXTERNAL"
                    },
                    {
                        "value": "CUSTOM",
                        "name": "CUSTOM"
                    },
                    {
                        "value": "QUICK_RESPONSES",
                        "name": "QUICK_RESPONSES"
                    }
                ]
            }
        },
        "com.amazonaws.wisdom#LanguageCode": {
            "type": "string",
            "traits": {
                "smithy.api#length": {
                    "min": 2,
                    "max": 5
                }
            }
        },
        "com.amazonaws.wisdom#ListAssistantAssociations": {
            "type": "operation",
            "input": {
                "target": "com.amazonaws.wisdom#ListAssistantAssociationsRequest"
            },
            "output": {
                "target": "com.amazonaws.wisdom#ListAssistantAssociationsResponse"
            },
            "errors": [
                {
                    "target": "com.amazonaws.wisdom#AccessDeniedException"
                },
                {
                    "target": "com.amazonaws.wisdom#ResourceNotFoundException"
                },
                {
                    "target": "com.amazonaws.wisdom#ValidationException"
                }
            ],
            "traits": {
                "smithy.api#documentation": "<p>Lists information about assistant associations.</p>",
                "smithy.api#http": {
                    "uri": "/assistants/{assistantId}/associations",
                    "method": "GET"
                },
                "smithy.api#paginated": {
                    "inputToken": "nextToken",
                    "outputToken": "nextToken",
                    "pageSize": "maxResults",
                    "items": "assistantAssociationSummaries"
                },
                "smithy.api#readonly": {}
            }
        },
        "com.amazonaws.wisdom#ListAssistantAssociationsRequest": {
            "type": "structure",
            "members": {
                "nextToken": {
                    "target": "com.amazonaws.wisdom#NextToken",
                    "traits": {
                        "smithy.api#documentation": "<p>The token for the next set of results. Use the value returned in the previous \nresponse in the next request to retrieve the next set of results.</p>",
                        "smithy.api#httpQuery": "nextToken"
                    }
                },
                "maxResults": {
                    "target": "com.amazonaws.wisdom#MaxResults",
                    "traits": {
                        "smithy.api#documentation": "<p>The maximum number of results to return per page.</p>",
                        "smithy.api#httpQuery": "maxResults"
                    }
                },
                "assistantId": {
                    "target": "com.amazonaws.wisdom#UuidOrArn",
                    "traits": {
                        "smithy.api#documentation": "<p>The identifier of the Wisdom assistant. Can be either the ID or the ARN. URLs cannot contain the ARN.</p>",
                        "smithy.api#httpLabel": {},
                        "smithy.api#required": {}
                    }
                }
            }
        },
        "com.amazonaws.wisdom#ListAssistantAssociationsResponse": {
            "type": "structure",
            "members": {
                "assistantAssociationSummaries": {
                    "target": "com.amazonaws.wisdom#AssistantAssociationSummaryList",
                    "traits": {
                        "smithy.api#documentation": "<p>Summary information about assistant associations.</p>",
                        "smithy.api#required": {}
                    }
                },
                "nextToken": {
                    "target": "com.amazonaws.wisdom#NextToken",
                    "traits": {
                        "smithy.api#documentation": "<p>If there are additional results, this is the token for the next set of results.</p>"
                    }
                }
            }
        },
        "com.amazonaws.wisdom#ListAssistants": {
            "type": "operation",
            "input": {
                "target": "com.amazonaws.wisdom#ListAssistantsRequest"
            },
            "output": {
                "target": "com.amazonaws.wisdom#ListAssistantsResponse"
            },
            "errors": [
                {
                    "target": "com.amazonaws.wisdom#AccessDeniedException"
                },
                {
                    "target": "com.amazonaws.wisdom#ValidationException"
                }
            ],
            "traits": {
                "smithy.api#documentation": "<p>Lists information about assistants.</p>",
                "smithy.api#http": {
                    "uri": "/assistants",
                    "method": "GET"
                },
                "smithy.api#paginated": {
                    "inputToken": "nextToken",
                    "outputToken": "nextToken",
                    "pageSize": "maxResults",
                    "items": "assistantSummaries"
                },
                "smithy.api#readonly": {}
            }
        },
        "com.amazonaws.wisdom#ListAssistantsRequest": {
            "type": "structure",
            "members": {
                "nextToken": {
                    "target": "com.amazonaws.wisdom#NextToken",
                    "traits": {
                        "smithy.api#documentation": "<p>The token for the next set of results. Use the value returned in the previous \nresponse in the next request to retrieve the next set of results.</p>",
                        "smithy.api#httpQuery": "nextToken"
                    }
                },
                "maxResults": {
                    "target": "com.amazonaws.wisdom#MaxResults",
                    "traits": {
                        "smithy.api#documentation": "<p>The maximum number of results to return per page.</p>",
                        "smithy.api#httpQuery": "maxResults"
                    }
                }
            }
        },
        "com.amazonaws.wisdom#ListAssistantsResponse": {
            "type": "structure",
            "members": {
                "assistantSummaries": {
                    "target": "com.amazonaws.wisdom#AssistantList",
                    "traits": {
                        "smithy.api#documentation": "<p>Information about the assistants.</p>",
                        "smithy.api#required": {}
                    }
                },
                "nextToken": {
                    "target": "com.amazonaws.wisdom#NextToken",
                    "traits": {
                        "smithy.api#documentation": "<p>If there are additional results, this is the token for the next set of results.</p>"
                    }
                }
            }
        },
        "com.amazonaws.wisdom#ListContents": {
            "type": "operation",
            "input": {
                "target": "com.amazonaws.wisdom#ListContentsRequest"
            },
            "output": {
                "target": "com.amazonaws.wisdom#ListContentsResponse"
            },
            "errors": [
                {
                    "target": "com.amazonaws.wisdom#AccessDeniedException"
                },
                {
                    "target": "com.amazonaws.wisdom#ResourceNotFoundException"
                },
                {
                    "target": "com.amazonaws.wisdom#ValidationException"
                }
            ],
            "traits": {
                "smithy.api#documentation": "<p>Lists the content.</p>",
                "smithy.api#http": {
                    "uri": "/knowledgeBases/{knowledgeBaseId}/contents",
                    "method": "GET"
                },
                "smithy.api#paginated": {
                    "inputToken": "nextToken",
                    "outputToken": "nextToken",
                    "pageSize": "maxResults",
                    "items": "contentSummaries"
                },
                "smithy.api#readonly": {}
            }
        },
        "com.amazonaws.wisdom#ListContentsRequest": {
            "type": "structure",
            "members": {
                "nextToken": {
                    "target": "com.amazonaws.wisdom#NextToken",
                    "traits": {
                        "smithy.api#documentation": "<p>The token for the next set of results. Use the value returned in the previous \nresponse in the next request to retrieve the next set of results.</p>",
                        "smithy.api#httpQuery": "nextToken"
                    }
                },
                "maxResults": {
                    "target": "com.amazonaws.wisdom#MaxResults",
                    "traits": {
                        "smithy.api#documentation": "<p>The maximum number of results to return per page.</p>",
                        "smithy.api#httpQuery": "maxResults"
                    }
                },
                "knowledgeBaseId": {
                    "target": "com.amazonaws.wisdom#UuidOrArn",
                    "traits": {
                        "smithy.api#documentation": "<p>The identifier of the knowledge base. This should not be a QUICK_RESPONSES type knowledge \nbase if you're storing Wisdom Content resource to it. Can be either the ID or the ARN. URLs cannot contain the ARN.</p>",
                        "smithy.api#httpLabel": {},
                        "smithy.api#required": {}
                    }
                }
            }
        },
        "com.amazonaws.wisdom#ListContentsResponse": {
            "type": "structure",
            "members": {
                "contentSummaries": {
                    "target": "com.amazonaws.wisdom#ContentSummaryList",
                    "traits": {
                        "smithy.api#documentation": "<p>Information about the content.</p>",
                        "smithy.api#required": {}
                    }
                },
                "nextToken": {
                    "target": "com.amazonaws.wisdom#NextToken",
                    "traits": {
                        "smithy.api#documentation": "<p>If there are additional results, this is the token for the next set of results.</p>"
                    }
                }
            }
        },
        "com.amazonaws.wisdom#ListImportJobs": {
<<<<<<< HEAD
            "type": "operation",
            "input": {
                "target": "com.amazonaws.wisdom#ListImportJobsRequest"
            },
            "output": {
                "target": "com.amazonaws.wisdom#ListImportJobsResponse"
            },
            "errors": [
                {
                    "target": "com.amazonaws.wisdom#AccessDeniedException"
                },
                {
                    "target": "com.amazonaws.wisdom#ValidationException"
                }
            ],
            "traits": {
                "smithy.api#documentation": "<p>Lists information about import jobs.</p>",
                "smithy.api#http": {
                    "uri": "/knowledgeBases/{knowledgeBaseId}/importJobs",
                    "method": "GET"
                },
                "smithy.api#paginated": {
                    "inputToken": "nextToken",
                    "outputToken": "nextToken",
                    "pageSize": "maxResults",
                    "items": "importJobSummaries"
                },
                "smithy.api#readonly": {}
            }
        },
        "com.amazonaws.wisdom#ListImportJobsRequest": {
            "type": "structure",
            "members": {
                "nextToken": {
                    "target": "com.amazonaws.wisdom#NonEmptyString",
                    "traits": {
                        "smithy.api#documentation": "<p>The token for the next set of results. Use the value returned in the previous \nresponse in the next request to retrieve the next set of results.</p>",
                        "smithy.api#httpQuery": "nextToken"
                    }
                },
                "maxResults": {
                    "target": "com.amazonaws.wisdom#MaxResults",
                    "traits": {
                        "smithy.api#documentation": "<p>The maximum number of results to return per page.</p>",
                        "smithy.api#httpQuery": "maxResults"
                    }
                },
                "knowledgeBaseId": {
                    "target": "com.amazonaws.wisdom#UuidOrArn",
                    "traits": {
                        "smithy.api#documentation": "<p>The identifier of the knowledge base. This should not be a QUICK_RESPONSES type knowledge \nbase if you're storing Wisdom Content resource to it. Can be either the ID or the ARN. URLs cannot contain the ARN.</p>",
                        "smithy.api#httpLabel": {},
                        "smithy.api#required": {}
                    }
                }
            },
            "traits": {
                "smithy.api#input": {}
            }
        },
        "com.amazonaws.wisdom#ListImportJobsResponse": {
            "type": "structure",
            "members": {
                "importJobSummaries": {
                    "target": "com.amazonaws.wisdom#ImportJobList",
                    "traits": {
                        "smithy.api#documentation": "<p>Summary information about the import jobs.</p>",
                        "smithy.api#required": {}
                    }
                },
                "nextToken": {
                    "target": "com.amazonaws.wisdom#NonEmptyString",
                    "traits": {
                        "smithy.api#documentation": "<p>The token for the next set of results. Use the value returned in the previous \nresponse in the next request to retrieve the next set of results.</p>"
                    }
                }
            },
            "traits": {
                "smithy.api#output": {}
            }
        },
        "com.amazonaws.wisdom#ListKnowledgeBases": {
=======
>>>>>>> f9be5afa
            "type": "operation",
            "input": {
                "target": "com.amazonaws.wisdom#ListImportJobsRequest"
            },
            "output": {
                "target": "com.amazonaws.wisdom#ListImportJobsResponse"
            },
            "errors": [
                {
                    "target": "com.amazonaws.wisdom#AccessDeniedException"
                },
                {
                    "target": "com.amazonaws.wisdom#ValidationException"
                }
            ],
            "traits": {
                "smithy.api#documentation": "<p>Lists information about import jobs.</p>",
                "smithy.api#http": {
                    "uri": "/knowledgeBases/{knowledgeBaseId}/importJobs",
                    "method": "GET"
                },
                "smithy.api#paginated": {
                    "inputToken": "nextToken",
                    "outputToken": "nextToken",
                    "pageSize": "maxResults",
                    "items": "importJobSummaries"
                },
                "smithy.api#readonly": {}
            }
        },
        "com.amazonaws.wisdom#ListImportJobsRequest": {
            "type": "structure",
            "members": {
                "nextToken": {
                    "target": "com.amazonaws.wisdom#NonEmptyString",
                    "traits": {
                        "smithy.api#documentation": "<p>The token for the next set of results. Use the value returned in the previous \nresponse in the next request to retrieve the next set of results.</p>",
                        "smithy.api#httpQuery": "nextToken"
                    }
                },
                "maxResults": {
                    "target": "com.amazonaws.wisdom#MaxResults",
                    "traits": {
                        "smithy.api#documentation": "<p>The maximum number of results to return per page.</p>",
                        "smithy.api#httpQuery": "maxResults"
                    }
                },
                "knowledgeBaseId": {
                    "target": "com.amazonaws.wisdom#UuidOrArn",
                    "traits": {
                        "smithy.api#documentation": "<p>The identifier of the knowledge base. This should not be a QUICK_RESPONSES type knowledge \nbase if you're storing Wisdom Content resource to it. Can be either the ID or the ARN. URLs cannot contain the ARN.</p>",
                        "smithy.api#httpLabel": {},
                        "smithy.api#required": {}
                    }
                }
            },
            "traits": {
                "smithy.api#input": {}
            }
        },
        "com.amazonaws.wisdom#ListImportJobsResponse": {
            "type": "structure",
            "members": {
                "importJobSummaries": {
                    "target": "com.amazonaws.wisdom#ImportJobList",
                    "traits": {
                        "smithy.api#documentation": "<p>Summary information about the import jobs.</p>",
                        "smithy.api#required": {}
                    }
                },
                "nextToken": {
                    "target": "com.amazonaws.wisdom#NonEmptyString",
                    "traits": {
                        "smithy.api#documentation": "<p>The token for the next set of results. Use the value returned in the previous \nresponse in the next request to retrieve the next set of results.</p>"
                    }
                }
            },
            "traits": {
                "smithy.api#output": {}
            }
        },
        "com.amazonaws.wisdom#ListKnowledgeBases": {
            "type": "operation",
            "input": {
                "target": "com.amazonaws.wisdom#ListKnowledgeBasesRequest"
            },
            "output": {
                "target": "com.amazonaws.wisdom#ListKnowledgeBasesResponse"
            },
            "errors": [
                {
                    "target": "com.amazonaws.wisdom#AccessDeniedException"
                },
                {
                    "target": "com.amazonaws.wisdom#ValidationException"
                }
            ],
            "traits": {
                "smithy.api#documentation": "<p>Lists the knowledge bases.</p>",
                "smithy.api#http": {
                    "uri": "/knowledgeBases",
                    "method": "GET"
                },
                "smithy.api#paginated": {
                    "inputToken": "nextToken",
                    "outputToken": "nextToken",
                    "pageSize": "maxResults",
                    "items": "knowledgeBaseSummaries"
                },
                "smithy.api#readonly": {}
            }
        },
        "com.amazonaws.wisdom#ListKnowledgeBasesRequest": {
            "type": "structure",
            "members": {
                "nextToken": {
                    "target": "com.amazonaws.wisdom#NonEmptyString",
                    "traits": {
                        "smithy.api#documentation": "<p>The token for the next set of results. Use the value returned in the previous \nresponse in the next request to retrieve the next set of results.</p>",
                        "smithy.api#httpQuery": "nextToken"
                    }
                },
                "maxResults": {
                    "target": "com.amazonaws.wisdom#MaxResults",
                    "traits": {
                        "smithy.api#documentation": "<p>The maximum number of results to return per page.</p>",
                        "smithy.api#httpQuery": "maxResults"
                    }
                }
            }
        },
        "com.amazonaws.wisdom#ListKnowledgeBasesResponse": {
            "type": "structure",
            "members": {
                "knowledgeBaseSummaries": {
                    "target": "com.amazonaws.wisdom#KnowledgeBaseList",
                    "traits": {
                        "smithy.api#documentation": "<p>Information about the knowledge bases.</p>",
                        "smithy.api#required": {}
                    }
                },
                "nextToken": {
                    "target": "com.amazonaws.wisdom#NonEmptyString",
                    "traits": {
                        "smithy.api#documentation": "<p>If there are additional results, this is the token for the next set of results.</p>"
                    }
                }
            }
        },
        "com.amazonaws.wisdom#ListQuickResponses": {
            "type": "operation",
            "input": {
                "target": "com.amazonaws.wisdom#ListQuickResponsesRequest"
            },
            "output": {
                "target": "com.amazonaws.wisdom#ListQuickResponsesResponse"
            },
            "errors": [
                {
                    "target": "com.amazonaws.wisdom#AccessDeniedException"
                },
                {
                    "target": "com.amazonaws.wisdom#ResourceNotFoundException"
                },
                {
                    "target": "com.amazonaws.wisdom#ValidationException"
                }
            ],
            "traits": {
                "smithy.api#documentation": "<p>Lists information about quick response.</p>",
                "smithy.api#http": {
                    "uri": "/knowledgeBases/{knowledgeBaseId}/quickResponses",
                    "method": "GET"
                },
                "smithy.api#paginated": {
                    "inputToken": "nextToken",
                    "outputToken": "nextToken",
                    "pageSize": "maxResults",
                    "items": "quickResponseSummaries"
                },
                "smithy.api#readonly": {}
            }
        },
        "com.amazonaws.wisdom#ListQuickResponsesRequest": {
            "type": "structure",
            "members": {
                "nextToken": {
                    "target": "com.amazonaws.wisdom#NonEmptyString",
                    "traits": {
                        "smithy.api#documentation": "<p>The token for the next set of results. Use the value returned in the previous \nresponse in the next request to retrieve the next set of results.</p>",
                        "smithy.api#httpQuery": "nextToken"
                    }
                },
                "maxResults": {
                    "target": "com.amazonaws.wisdom#MaxResults",
                    "traits": {
                        "smithy.api#documentation": "<p>The maximum number of results to return per page.</p>",
                        "smithy.api#httpQuery": "maxResults"
                    }
                },
                "knowledgeBaseId": {
                    "target": "com.amazonaws.wisdom#UuidOrArn",
                    "traits": {
                        "smithy.api#documentation": "<p>The identifier of the knowledge base. This should not be a QUICK_RESPONSES type knowledge \nbase if you're storing Wisdom Content resource to it. Can be either the ID or the ARN. URLs cannot contain the ARN.</p>",
                        "smithy.api#httpLabel": {},
                        "smithy.api#required": {}
                    }
                }
            },
            "traits": {
                "smithy.api#input": {}
            }
        },
        "com.amazonaws.wisdom#ListQuickResponsesResponse": {
            "type": "structure",
            "members": {
                "quickResponseSummaries": {
                    "target": "com.amazonaws.wisdom#QuickResponseSummaryList",
                    "traits": {
                        "smithy.api#documentation": "<p>Summary information about the quick responses.</p>",
                        "smithy.api#required": {}
                    }
                },
                "nextToken": {
                    "target": "com.amazonaws.wisdom#NonEmptyString",
                    "traits": {
                        "smithy.api#documentation": "<p>The token for the next set of results. Use the value returned in the previous \nresponse in the next request to retrieve the next set of results.</p>"
                    }
                }
            },
            "traits": {
                "smithy.api#output": {}
            }
        },
        "com.amazonaws.wisdom#ListTagsForResource": {
            "type": "operation",
            "input": {
                "target": "com.amazonaws.wisdom#ListTagsForResourceRequest"
            },
            "output": {
                "target": "com.amazonaws.wisdom#ListTagsForResourceResponse"
            },
            "errors": [
                {
                    "target": "com.amazonaws.wisdom#ResourceNotFoundException"
                }
            ],
            "traits": {
                "smithy.api#documentation": "<p>Lists the tags for the specified resource.</p>",
                "smithy.api#http": {
                    "uri": "/tags/{resourceArn}",
                    "method": "GET"
                },
                "smithy.api#readonly": {}
            }
        },
        "com.amazonaws.wisdom#ListTagsForResourceRequest": {
            "type": "structure",
            "members": {
                "resourceArn": {
                    "target": "com.amazonaws.wisdom#Arn",
                    "traits": {
                        "smithy.api#documentation": "<p>The Amazon Resource Name (ARN) of the resource.</p>",
                        "smithy.api#httpLabel": {},
                        "smithy.api#required": {}
                    }
                }
            }
        },
        "com.amazonaws.wisdom#ListTagsForResourceResponse": {
            "type": "structure",
            "members": {
                "tags": {
                    "target": "com.amazonaws.wisdom#Tags",
                    "traits": {
                        "smithy.api#documentation": "<p>The tags used to organize, track, or control access for this resource.</p>"
                    }
                }
            }
        },
        "com.amazonaws.wisdom#MaxResults": {
            "type": "integer",
            "traits": {
                "smithy.api#range": {
                    "min": 1,
                    "max": 100
                }
            }
        },
        "com.amazonaws.wisdom#Name": {
            "type": "string",
            "traits": {
                "smithy.api#length": {
                    "min": 1,
                    "max": 255
                },
                "smithy.api#pattern": "^[a-zA-Z0-9\\s_.,-]+"
            }
        },
        "com.amazonaws.wisdom#NextToken": {
            "type": "string",
            "traits": {
                "smithy.api#length": {
                    "min": 1,
                    "max": 2048
                }
            }
        },
        "com.amazonaws.wisdom#NonEmptyString": {
            "type": "string",
            "traits": {
                "smithy.api#length": {
                    "min": 1,
                    "max": 4096
                }
            }
        },
        "com.amazonaws.wisdom#NotifyRecommendationsReceived": {
            "type": "operation",
            "input": {
                "target": "com.amazonaws.wisdom#NotifyRecommendationsReceivedRequest"
            },
            "output": {
                "target": "com.amazonaws.wisdom#NotifyRecommendationsReceivedResponse"
            },
            "errors": [
                {
                    "target": "com.amazonaws.wisdom#AccessDeniedException"
                },
                {
                    "target": "com.amazonaws.wisdom#ResourceNotFoundException"
                },
                {
                    "target": "com.amazonaws.wisdom#ValidationException"
                }
            ],
            "traits": {
                "smithy.api#documentation": "<p>Removes the specified recommendations from the specified assistant's queue of newly\n      available recommendations. You can use this API in conjunction with <a href=\"https://docs.aws.amazon.com/wisdom/latest/APIReference/API_GetRecommendations.html\">GetRecommendations</a> and a <code>waitTimeSeconds</code> input for long-polling\n      behavior and avoiding duplicate recommendations.</p>",
                "smithy.api#http": {
                    "uri": "/assistants/{assistantId}/sessions/{sessionId}/recommendations/notify",
                    "method": "POST"
                },
                "smithy.api#idempotent": {}
            }
        },
        "com.amazonaws.wisdom#NotifyRecommendationsReceivedError": {
            "type": "structure",
            "members": {
                "recommendationId": {
                    "target": "smithy.api#String",
                    "traits": {
                        "smithy.api#documentation": "<p>The identifier of the recommendation that is in error.</p>"
                    }
                },
                "message": {
                    "target": "com.amazonaws.wisdom#NotifyRecommendationsReceivedErrorMessage",
                    "traits": {
                        "smithy.api#documentation": "<p>A recommendation is causing an error.</p>"
                    }
                }
            },
            "traits": {
                "smithy.api#documentation": "<p>An error occurred when creating a recommendation.</p>"
            }
        },
        "com.amazonaws.wisdom#NotifyRecommendationsReceivedErrorList": {
            "type": "list",
            "member": {
                "target": "com.amazonaws.wisdom#NotifyRecommendationsReceivedError"
            }
        },
        "com.amazonaws.wisdom#NotifyRecommendationsReceivedErrorMessage": {
            "type": "string"
        },
        "com.amazonaws.wisdom#NotifyRecommendationsReceivedRequest": {
            "type": "structure",
            "members": {
                "assistantId": {
                    "target": "com.amazonaws.wisdom#UuidOrArn",
                    "traits": {
                        "smithy.api#documentation": "<p>The identifier of the Wisdom assistant. Can be either the ID or the ARN. URLs cannot contain the ARN.</p>",
                        "smithy.api#httpLabel": {},
                        "smithy.api#required": {}
                    }
                },
                "sessionId": {
                    "target": "com.amazonaws.wisdom#UuidOrArn",
                    "traits": {
                        "smithy.api#documentation": "<p>The identifier of the session. Can be either the ID or the ARN. URLs cannot contain the ARN.</p>",
                        "smithy.api#httpLabel": {},
                        "smithy.api#required": {}
                    }
                },
                "recommendationIds": {
                    "target": "com.amazonaws.wisdom#RecommendationIdList",
                    "traits": {
                        "smithy.api#documentation": "<p>The identifiers of the recommendations.</p>",
                        "smithy.api#required": {}
                    }
                }
            }
        },
        "com.amazonaws.wisdom#NotifyRecommendationsReceivedResponse": {
            "type": "structure",
            "members": {
                "recommendationIds": {
                    "target": "com.amazonaws.wisdom#RecommendationIdList",
                    "traits": {
                        "smithy.api#documentation": "<p>The identifiers of the recommendations.</p>"
                    }
                },
                "errors": {
                    "target": "com.amazonaws.wisdom#NotifyRecommendationsReceivedErrorList",
                    "traits": {
                        "smithy.api#documentation": "<p>The identifiers of recommendations that are causing errors.</p>"
                    }
                }
            }
        },
        "com.amazonaws.wisdom#ObjectFieldsList": {
            "type": "list",
            "member": {
                "target": "com.amazonaws.wisdom#NonEmptyString"
            },
            "traits": {
                "smithy.api#length": {
                    "min": 1,
                    "max": 100
                }
            }
        },
        "com.amazonaws.wisdom#Order": {
            "type": "string",
            "traits": {
                "smithy.api#enum": [
                    {
                        "value": "ASC",
                        "name": "ASC"
                    },
                    {
                        "value": "DESC",
                        "name": "DESC"
                    }
                ]
            }
        },
        "com.amazonaws.wisdom#PreconditionFailedException": {
            "type": "structure",
            "members": {
                "message": {
                    "target": "smithy.api#String"
                }
            },
            "traits": {
                "smithy.api#documentation": "<p>The provided <code>revisionId</code> does not match, indicating the content has been\n      modified since it was last read.</p>",
                "smithy.api#error": "client",
                "smithy.api#httpError": 412
            }
        },
        "com.amazonaws.wisdom#Priority": {
            "type": "string",
            "traits": {
                "smithy.api#enum": [
                    {
                        "value": "HIGH",
                        "name": "HIGH"
                    },
                    {
                        "value": "MEDIUM",
                        "name": "MEDIUM"
                    },
                    {
                        "value": "LOW",
                        "name": "LOW"
                    }
                ]
            }
        },
        "com.amazonaws.wisdom#QueryAssistant": {
            "type": "operation",
            "input": {
                "target": "com.amazonaws.wisdom#QueryAssistantRequest"
            },
            "output": {
                "target": "com.amazonaws.wisdom#QueryAssistantResponse"
            },
            "errors": [
                {
                    "target": "com.amazonaws.wisdom#AccessDeniedException"
                },
                {
                    "target": "com.amazonaws.wisdom#RequestTimeoutException"
                },
                {
                    "target": "com.amazonaws.wisdom#ResourceNotFoundException"
                },
                {
                    "target": "com.amazonaws.wisdom#ValidationException"
                }
            ],
            "traits": {
                "smithy.api#deprecated": {
                    "message": "QueryAssistant API will be discontinued starting June 1, 2024. To receive generative responses after March 1, 2024 you will need to create a new Assistant in the Connect console and integrate the Amazon Q in Connect JavaScript library (amazon-q-connectjs) into your applications."
                },
                "smithy.api#documentation": "<p>Performs a manual search against the specified assistant. To retrieve recommendations for\n      an assistant, use <a href=\"https://docs.aws.amazon.com/wisdom/latest/APIReference/API_GetRecommendations.html\">GetRecommendations</a>.\n    </p>",
                "smithy.api#http": {
                    "uri": "/assistants/{assistantId}/query",
                    "method": "POST"
                },
                "smithy.api#paginated": {
                    "inputToken": "nextToken",
                    "outputToken": "nextToken",
                    "pageSize": "maxResults",
                    "items": "results"
                },
                "smithy.api#readonly": {},
                "smithy.api#suppress": [
                    "HttpMethodSemantics"
                ]
            }
        },
        "com.amazonaws.wisdom#QueryAssistantRequest": {
            "type": "structure",
            "members": {
                "assistantId": {
                    "target": "com.amazonaws.wisdom#UuidOrArn",
                    "traits": {
                        "smithy.api#documentation": "<p>The identifier of the Wisdom assistant. Can be either the ID or the ARN. URLs cannot contain the ARN.</p>",
                        "smithy.api#httpLabel": {},
                        "smithy.api#required": {}
                    }
                },
                "queryText": {
                    "target": "com.amazonaws.wisdom#QueryText",
                    "traits": {
                        "smithy.api#documentation": "<p>The text to search for.</p>",
                        "smithy.api#required": {}
                    }
                },
                "nextToken": {
                    "target": "com.amazonaws.wisdom#NextToken",
                    "traits": {
                        "smithy.api#documentation": "<p>The token for the next set of results. Use the value returned in the previous \nresponse in the next request to retrieve the next set of results.</p>"
                    }
                },
                "maxResults": {
                    "target": "com.amazonaws.wisdom#MaxResults",
                    "traits": {
                        "smithy.api#documentation": "<p>The maximum number of results to return per page.</p>"
                    }
                }
            }
        },
        "com.amazonaws.wisdom#QueryAssistantResponse": {
            "type": "structure",
            "members": {
                "results": {
                    "target": "com.amazonaws.wisdom#QueryResultsList",
                    "traits": {
                        "smithy.api#documentation": "<p>The results of the query.</p>",
                        "smithy.api#required": {}
                    }
                },
                "nextToken": {
                    "target": "com.amazonaws.wisdom#NextToken",
                    "traits": {
                        "smithy.api#documentation": "<p>If there are additional results, this is the token for the next set of results.</p>"
                    }
                }
            }
        },
        "com.amazonaws.wisdom#QueryRecommendationTriggerData": {
            "type": "structure",
            "members": {
                "text": {
                    "target": "com.amazonaws.wisdom#QueryText",
                    "traits": {
                        "smithy.api#documentation": "<p>The text associated with the recommendation trigger.</p>"
                    }
                }
            },
            "traits": {
                "smithy.api#documentation": "<p>Data associated with the QUERY RecommendationTriggerType.</p>"
            }
        },
        "com.amazonaws.wisdom#QueryResultsList": {
            "type": "list",
            "member": {
                "target": "com.amazonaws.wisdom#ResultData"
            }
        },
        "com.amazonaws.wisdom#QueryText": {
            "type": "string",
            "traits": {
                "smithy.api#sensitive": {}
            }
        },
        "com.amazonaws.wisdom#QuickResponse": {
            "type": "resource",
            "identifiers": {
                "quickResponseId": {
                    "target": "com.amazonaws.wisdom#UuidOrArn"
                },
                "knowledgeBaseId": {
                    "target": "com.amazonaws.wisdom#UuidOrArn"
                }
            },
            "create": {
                "target": "com.amazonaws.wisdom#CreateQuickResponse"
            },
            "read": {
                "target": "com.amazonaws.wisdom#GetQuickResponse"
            },
            "update": {
                "target": "com.amazonaws.wisdom#UpdateQuickResponse"
            },
            "delete": {
                "target": "com.amazonaws.wisdom#DeleteQuickResponse"
            },
            "list": {
                "target": "com.amazonaws.wisdom#ListQuickResponses"
            },
            "traits": {
                "aws.api#arn": {
                    "template": "quick-response/{knowledgeBaseId}/{quickResponseId}"
                },
                "aws.iam#disableConditionKeyInference": {}
            }
        },
        "com.amazonaws.wisdom#QuickResponseContent": {
            "type": "string",
            "traits": {
                "smithy.api#length": {
                    "min": 1,
                    "max": 1024
                },
                "smithy.api#sensitive": {}
            }
        },
        "com.amazonaws.wisdom#QuickResponseContentProvider": {
            "type": "union",
            "members": {
                "content": {
                    "target": "com.amazonaws.wisdom#QuickResponseContent",
                    "traits": {
                        "smithy.api#documentation": "<p>The content of the quick response.</p>"
                    }
                }
            },
            "traits": {
                "smithy.api#documentation": "<p>The container quick response content.</p>"
            }
        },
        "com.amazonaws.wisdom#QuickResponseContents": {
            "type": "structure",
            "members": {
                "plainText": {
                    "target": "com.amazonaws.wisdom#QuickResponseContentProvider"
                },
                "markdown": {
                    "target": "com.amazonaws.wisdom#QuickResponseContentProvider"
                }
            },
            "traits": {
                "smithy.api#documentation": "<p>The content of the quick response stored in different media types.</p>"
            }
        },
        "com.amazonaws.wisdom#QuickResponseData": {
            "type": "structure",
            "members": {
                "quickResponseArn": {
                    "target": "com.amazonaws.wisdom#Arn",
                    "traits": {
                        "smithy.api#documentation": "<p>The Amazon Resource Name (ARN) of the quick response.</p>",
                        "smithy.api#required": {}
                    }
                },
                "quickResponseId": {
                    "target": "com.amazonaws.wisdom#Uuid",
                    "traits": {
                        "smithy.api#documentation": "<p>The identifier of the quick response.</p>",
                        "smithy.api#required": {}
                    }
                },
                "knowledgeBaseArn": {
                    "target": "com.amazonaws.wisdom#Arn",
                    "traits": {
                        "smithy.api#documentation": "<p>The Amazon Resource Name (ARN) of the knowledge base.</p>",
                        "smithy.api#required": {}
                    }
                },
                "knowledgeBaseId": {
                    "target": "com.amazonaws.wisdom#Uuid",
                    "traits": {
                        "smithy.api#documentation": "<p>The identifier of the knowledge base. This should not be a QUICK_RESPONSES type knowledge \nbase if you're storing Wisdom Content resource to it. Can be either the ID or the ARN. URLs cannot contain the ARN.</p>",
                        "smithy.api#required": {}
                    }
                },
                "name": {
                    "target": "com.amazonaws.wisdom#QuickResponseName",
                    "traits": {
                        "smithy.api#documentation": "<p>The name of the quick response.</p>",
                        "smithy.api#required": {}
                    }
                },
                "contentType": {
                    "target": "com.amazonaws.wisdom#QuickResponseType",
                    "traits": {
                        "smithy.api#documentation": "<p>The media type of the quick response content.</p>\n         <ul>\n            <li>\n               <p>Use <code>application/x.quickresponse;format=plain</code> for quick response written in plain text.</p>\n            </li>\n            <li>\n               <p>Use <code>application/x.quickresponse;format=markdown</code> for quick response written in richtext.</p>\n            </li>\n         </ul>",
                        "smithy.api#required": {}
                    }
                },
                "status": {
                    "target": "com.amazonaws.wisdom#QuickResponseStatus",
                    "traits": {
                        "smithy.api#documentation": "<p>The status of the quick response data.</p>",
                        "smithy.api#required": {}
                    }
                },
                "createdTime": {
                    "target": "smithy.api#Timestamp",
                    "traits": {
                        "smithy.api#documentation": "<p>The timestamp when the quick response was created.</p>",
                        "smithy.api#required": {},
                        "smithy.api#timestampFormat": "epoch-seconds"
                    }
                },
                "lastModifiedTime": {
                    "target": "smithy.api#Timestamp",
                    "traits": {
                        "smithy.api#documentation": "<p>The timestamp when the quick response data was last modified.</p>",
                        "smithy.api#required": {},
                        "smithy.api#timestampFormat": "epoch-seconds"
                    }
                },
                "contents": {
                    "target": "com.amazonaws.wisdom#QuickResponseContents",
                    "traits": {
                        "smithy.api#documentation": "<p>The contents of the quick response.</p>"
                    }
                },
                "description": {
                    "target": "com.amazonaws.wisdom#QuickResponseDescription",
                    "traits": {
                        "smithy.api#documentation": "<p>The description of the quick response.</p>"
                    }
                },
                "groupingConfiguration": {
                    "target": "com.amazonaws.wisdom#GroupingConfiguration",
                    "traits": {
                        "smithy.api#documentation": "<p>The configuration information of the user groups that the quick response is accessible to.</p>"
                    }
                },
                "shortcutKey": {
                    "target": "com.amazonaws.wisdom#ShortCutKey",
                    "traits": {
                        "smithy.api#documentation": "<p>The shortcut key of the quick response. The value should be unique across the\n  knowledge base.</p>"
                    }
                },
                "lastModifiedBy": {
                    "target": "com.amazonaws.wisdom#GenericArn",
                    "traits": {
                        "smithy.api#documentation": "<p>The Amazon Resource Name (ARN) of the user who last updated the quick response data.</p>"
                    }
                },
                "isActive": {
                    "target": "smithy.api#Boolean",
                    "traits": {
                        "smithy.api#documentation": "<p>Whether the quick response is active.</p>"
                    }
                },
                "channels": {
                    "target": "com.amazonaws.wisdom#Channels",
                    "traits": {
                        "smithy.api#documentation": "<p>The Amazon Connect contact channels this quick response applies to. The supported contact channel types include <code>Chat</code>.</p>"
                    }
                },
                "language": {
                    "target": "com.amazonaws.wisdom#LanguageCode",
                    "traits": {
                        "smithy.api#documentation": "<p>The language code value for the language in which the quick response is written.</p>"
                    }
                },
                "tags": {
                    "target": "com.amazonaws.wisdom#Tags",
                    "traits": {
                        "smithy.api#documentation": "<p>The tags used to organize, track, or control access for this resource.</p>"
                    }
                }
            },
            "traits": {
                "smithy.api#documentation": "<p>Information about the quick response.</p>",
                "smithy.api#references": [
                    {
                        "resource": "com.amazonaws.wisdom#QuickResponse"
                    },
                    {
                        "resource": "com.amazonaws.wisdom#KnowledgeBase"
                    }
                ]
            }
        },
        "com.amazonaws.wisdom#QuickResponseDataProvider": {
            "type": "union",
            "members": {
                "content": {
                    "target": "com.amazonaws.wisdom#QuickResponseContent",
                    "traits": {
                        "smithy.api#documentation": "<p>The content of the quick response.</p>"
                    }
                }
            },
            "traits": {
                "smithy.api#documentation": "<p>The container of quick response data.</p>"
            }
        },
        "com.amazonaws.wisdom#QuickResponseDescription": {
            "type": "string",
            "traits": {
                "smithy.api#length": {
                    "min": 1,
                    "max": 255
                }
            }
        },
        "com.amazonaws.wisdom#QuickResponseFilterField": {
            "type": "structure",
            "members": {
                "name": {
                    "target": "com.amazonaws.wisdom#NonEmptyString",
                    "traits": {
                        "smithy.api#documentation": "<p>The name of the attribute field to filter the quick responses by.</p>",
                        "smithy.api#required": {}
                    }
                },
                "values": {
                    "target": "com.amazonaws.wisdom#QuickResponseFilterValueList",
                    "traits": {
                        "smithy.api#documentation": "<p>The values of attribute field to filter the quick response by.</p>"
                    }
                },
                "operator": {
                    "target": "com.amazonaws.wisdom#QuickResponseFilterOperator",
                    "traits": {
                        "smithy.api#documentation": "<p>The operator to use for filtering.</p>",
                        "smithy.api#required": {}
                    }
                },
                "includeNoExistence": {
                    "target": "smithy.api#Boolean",
                    "traits": {
                        "smithy.api#documentation": "<p>Whether to treat null value as a match for the attribute field.</p>"
                    }
                }
            },
            "traits": {
                "smithy.api#documentation": "<p>The quick response fields to filter the quick response query results by.</p>\n         <p>The following is the list of supported field names.</p>\n         <ul>\n            <li>\n               <p>name</p>\n            </li>\n            <li>\n               <p>description</p>\n            </li>\n            <li>\n               <p>shortcutKey</p>\n            </li>\n            <li>\n               <p>isActive</p>\n            </li>\n            <li>\n               <p>channels</p>\n            </li>\n            <li>\n               <p>language</p>\n            </li>\n            <li>\n               <p>contentType</p>\n            </li>\n            <li>\n               <p>createdTime</p>\n            </li>\n            <li>\n               <p>lastModifiedTime</p>\n            </li>\n            <li>\n               <p>lastModifiedBy</p>\n            </li>\n            <li>\n               <p>groupingConfiguration.criteria</p>\n            </li>\n            <li>\n               <p>groupingConfiguration.values</p>\n            </li>\n         </ul>"
            }
        },
        "com.amazonaws.wisdom#QuickResponseFilterFieldList": {
            "type": "list",
            "member": {
                "target": "com.amazonaws.wisdom#QuickResponseFilterField"
            },
            "traits": {
                "smithy.api#length": {
                    "min": 0,
                    "max": 10
                }
            }
        },
        "com.amazonaws.wisdom#QuickResponseFilterOperator": {
            "type": "string",
            "traits": {
                "smithy.api#enum": [
                    {
                        "value": "EQUALS",
                        "name": "EQUALS"
                    },
                    {
                        "value": "PREFIX",
                        "name": "PREFIX"
                    }
                ]
            }
        },
        "com.amazonaws.wisdom#QuickResponseFilterValue": {
            "type": "string",
            "traits": {
                "smithy.api#length": {
                    "min": 1,
                    "max": 2048
                }
            }
        },
        "com.amazonaws.wisdom#QuickResponseFilterValueList": {
            "type": "list",
            "member": {
                "target": "com.amazonaws.wisdom#QuickResponseFilterValue"
            },
            "traits": {
                "smithy.api#length": {
                    "min": 1,
                    "max": 5
                },
                "smithy.api#uniqueItems": {}
            }
        },
        "com.amazonaws.wisdom#QuickResponseName": {
            "type": "string",
            "traits": {
                "smithy.api#length": {
                    "min": 1,
                    "max": 40
                }
            }
        },
        "com.amazonaws.wisdom#QuickResponseOrderField": {
            "type": "structure",
            "members": {
                "name": {
                    "target": "com.amazonaws.wisdom#NonEmptyString",
                    "traits": {
                        "smithy.api#documentation": "<p>The name of the attribute to order the quick response query results by.</p>",
                        "smithy.api#required": {}
                    }
                },
                "order": {
                    "target": "com.amazonaws.wisdom#Order",
                    "traits": {
                        "smithy.api#documentation": "<p>The order at which the quick responses are sorted by.</p>"
                    }
                }
            },
            "traits": {
                "smithy.api#documentation": "<p>The quick response fields to order the quick response query results by.</p>\n         <p>The following is the list of supported field names.</p>\n         <ul>\n            <li>\n               <p>name</p>\n            </li>\n            <li>\n               <p>description</p>\n            </li>\n            <li>\n               <p>shortcutKey</p>\n            </li>\n            <li>\n               <p>isActive</p>\n            </li>\n            <li>\n               <p>channels</p>\n            </li>\n            <li>\n               <p>language</p>\n            </li>\n            <li>\n               <p>contentType</p>\n            </li>\n            <li>\n               <p>createdTime</p>\n            </li>\n            <li>\n               <p>lastModifiedTime</p>\n            </li>\n            <li>\n               <p>lastModifiedBy</p>\n            </li>\n            <li>\n               <p>groupingConfiguration.criteria</p>\n            </li>\n            <li>\n               <p>groupingConfiguration.values</p>\n            </li>\n         </ul>"
            }
        },
        "com.amazonaws.wisdom#QuickResponseQueryField": {
            "type": "structure",
            "members": {
                "name": {
                    "target": "com.amazonaws.wisdom#NonEmptyString",
                    "traits": {
                        "smithy.api#documentation": "<p>The name of the attribute to query the quick responses by.</p>",
                        "smithy.api#required": {}
                    }
                },
                "values": {
                    "target": "com.amazonaws.wisdom#QuickResponseQueryValueList",
                    "traits": {
                        "smithy.api#documentation": "<p>The values of the attribute to query the quick responses by.</p>",
                        "smithy.api#required": {}
                    }
                },
                "operator": {
                    "target": "com.amazonaws.wisdom#QuickResponseQueryOperator",
                    "traits": {
                        "smithy.api#documentation": "<p>The operator to use for matching attribute field values in the query.</p>",
                        "smithy.api#required": {}
                    }
                },
                "allowFuzziness": {
                    "target": "smithy.api#Boolean",
                    "traits": {
                        "smithy.api#documentation": "<p>Whether the query expects only exact matches on the attribute field values. The results of the query will only include exact matches if this parameter is set to false.</p>"
                    }
                },
                "priority": {
                    "target": "com.amazonaws.wisdom#Priority",
                    "traits": {
                        "smithy.api#documentation": "<p>The importance of the attribute field when calculating query result relevancy scores.\n      The value set for this parameter affects the ordering of search results.</p>"
                    }
                }
            },
            "traits": {
                "smithy.api#documentation": "<p>The quick response fields to query quick responses by.</p>\n         <p>The following is the list of supported field names.</p>\n         <ul>\n            <li>\n               <p>content</p>\n            </li>\n            <li>\n               <p>name</p>\n            </li>\n            <li>\n               <p>description</p>\n            </li>\n            <li>\n               <p>shortcutKey</p>\n            </li>\n         </ul>"
            }
        },
        "com.amazonaws.wisdom#QuickResponseQueryFieldList": {
            "type": "list",
            "member": {
                "target": "com.amazonaws.wisdom#QuickResponseQueryField"
            },
            "traits": {
                "smithy.api#length": {
                    "min": 0,
                    "max": 4
                }
            }
        },
        "com.amazonaws.wisdom#QuickResponseQueryOperator": {
            "type": "string",
            "traits": {
                "smithy.api#enum": [
                    {
                        "value": "CONTAINS",
                        "name": "CONTAINS"
                    },
                    {
                        "value": "CONTAINS_AND_PREFIX",
                        "name": "CONTAINS_AND_PREFIX"
                    }
                ]
            }
        },
        "com.amazonaws.wisdom#QuickResponseQueryValue": {
            "type": "string",
            "traits": {
                "smithy.api#length": {
                    "min": 1,
                    "max": 1024
                }
            }
        },
        "com.amazonaws.wisdom#QuickResponseQueryValueList": {
            "type": "list",
            "member": {
                "target": "com.amazonaws.wisdom#QuickResponseQueryValue"
            },
            "traits": {
                "smithy.api#length": {
                    "min": 1,
                    "max": 5
                },
                "smithy.api#uniqueItems": {}
            }
        },
        "com.amazonaws.wisdom#QuickResponseSearchExpression": {
            "type": "structure",
            "members": {
                "queries": {
                    "target": "com.amazonaws.wisdom#QuickResponseQueryFieldList",
                    "traits": {
                        "smithy.api#documentation": "<p>The quick response query expressions.</p>"
                    }
                },
                "filters": {
                    "target": "com.amazonaws.wisdom#QuickResponseFilterFieldList",
                    "traits": {
                        "smithy.api#documentation": "<p>The configuration of filtering rules applied to quick response query results.</p>"
                    }
                },
                "orderOnField": {
                    "target": "com.amazonaws.wisdom#QuickResponseOrderField",
                    "traits": {
                        "smithy.api#documentation": "<p>The quick response attribute fields on which the query results are ordered.</p>"
                    }
                }
            },
            "traits": {
                "smithy.api#documentation": "<p>Information about the import job.</p>"
            }
        },
        "com.amazonaws.wisdom#QuickResponseSearchResultData": {
            "type": "structure",
            "members": {
                "quickResponseArn": {
                    "target": "com.amazonaws.wisdom#Arn",
                    "traits": {
                        "smithy.api#documentation": "<p>The Amazon Resource Name (ARN) of the quick response.</p>",
                        "smithy.api#required": {}
                    }
                },
                "quickResponseId": {
                    "target": "com.amazonaws.wisdom#Uuid",
                    "traits": {
                        "smithy.api#documentation": "<p>The identifier of the quick response.</p>",
                        "smithy.api#required": {}
                    }
                },
                "knowledgeBaseArn": {
                    "target": "com.amazonaws.wisdom#Arn",
                    "traits": {
                        "smithy.api#documentation": "<p>The Amazon Resource Name (ARN) of the knowledge base.</p>",
                        "smithy.api#required": {}
                    }
                },
                "knowledgeBaseId": {
                    "target": "com.amazonaws.wisdom#Uuid",
                    "traits": {
                        "smithy.api#documentation": "<p>The identifier of the knowledge base. This should not be a QUICK_RESPONSES type knowledge \nbase if you're storing Wisdom Content resource to it. Can be either the ID or the ARN. URLs cannot contain the ARN.</p>",
                        "smithy.api#required": {}
                    }
                },
                "name": {
                    "target": "com.amazonaws.wisdom#QuickResponseName",
                    "traits": {
                        "smithy.api#documentation": "<p>The name of the quick response.</p>",
                        "smithy.api#required": {}
                    }
                },
                "contentType": {
                    "target": "com.amazonaws.wisdom#QuickResponseType",
                    "traits": {
                        "smithy.api#documentation": "<p>The media type of the quick response content.</p>\n         <ul>\n            <li>\n               <p>Use <code>application/x.quickresponse;format=plain</code> for quick response written in plain text.</p>\n            </li>\n            <li>\n               <p>Use <code>application/x.quickresponse;format=markdown</code> for quick response written in richtext.</p>\n            </li>\n         </ul>",
                        "smithy.api#required": {}
                    }
                },
                "status": {
                    "target": "com.amazonaws.wisdom#QuickResponseStatus",
                    "traits": {
                        "smithy.api#documentation": "<p>The resource status of the quick response.</p>",
                        "smithy.api#required": {}
                    }
                },
                "contents": {
                    "target": "com.amazonaws.wisdom#QuickResponseContents",
                    "traits": {
                        "smithy.api#documentation": "<p>The contents of the quick response.</p>",
                        "smithy.api#required": {}
                    }
                },
                "createdTime": {
                    "target": "smithy.api#Timestamp",
                    "traits": {
                        "smithy.api#documentation": "<p>The timestamp when the quick response was created.</p>",
                        "smithy.api#required": {},
                        "smithy.api#timestampFormat": "epoch-seconds"
                    }
                },
                "lastModifiedTime": {
                    "target": "smithy.api#Timestamp",
                    "traits": {
                        "smithy.api#documentation": "<p>The timestamp when the quick response search result data was last modified.</p>",
                        "smithy.api#required": {},
                        "smithy.api#timestampFormat": "epoch-seconds"
                    }
                },
                "isActive": {
                    "target": "smithy.api#Boolean",
                    "traits": {
                        "smithy.api#documentation": "<p>Whether the quick response is active.</p>",
                        "smithy.api#required": {}
                    }
                },
                "description": {
                    "target": "com.amazonaws.wisdom#QuickResponseDescription",
                    "traits": {
                        "smithy.api#documentation": "<p>The description of the quick response.</p>"
                    }
                },
                "groupingConfiguration": {
                    "target": "com.amazonaws.wisdom#GroupingConfiguration",
                    "traits": {
                        "smithy.api#documentation": "<p>The configuration information of the user groups that the quick response is accessible to.</p>"
                    }
                },
                "shortcutKey": {
                    "target": "com.amazonaws.wisdom#ShortCutKey",
                    "traits": {
                        "smithy.api#documentation": "<p>The shortcut key of the quick response. The value should be unique across the\n  knowledge base.</p>"
                    }
                },
                "lastModifiedBy": {
                    "target": "com.amazonaws.wisdom#GenericArn",
                    "traits": {
                        "smithy.api#documentation": "<p>The Amazon Resource Name (ARN) of the user who last updated the quick response search result data.</p>"
                    }
                },
                "channels": {
                    "target": "com.amazonaws.wisdom#Channels",
                    "traits": {
                        "smithy.api#documentation": "<p>The Amazon Connect contact channels this quick response applies to. The supported contact channel types include <code>Chat</code>.</p>"
                    }
                },
                "language": {
                    "target": "com.amazonaws.wisdom#LanguageCode",
                    "traits": {
                        "smithy.api#documentation": "<p>The language code value for the language in which the quick response is written.</p>"
                    }
                },
                "attributesNotInterpolated": {
                    "target": "com.amazonaws.wisdom#ContactAttributeKeys",
                    "traits": {
                        "smithy.api#documentation": "<p>The user defined contact attributes that are not resolved when the search result is returned.</p>"
                    }
                },
                "attributesInterpolated": {
                    "target": "com.amazonaws.wisdom#ContactAttributeKeys",
                    "traits": {
                        "smithy.api#documentation": "<p>The user defined contact attributes that are resolved when the search result is returned.</p>"
                    }
                },
                "tags": {
                    "target": "com.amazonaws.wisdom#Tags",
                    "traits": {
                        "smithy.api#documentation": "<p>The tags used to organize, track, or control access for this resource.</p>"
                    }
                }
            },
            "traits": {
                "smithy.api#documentation": "<p>The result of quick response search.</p>",
                "smithy.api#references": [
                    {
                        "resource": "com.amazonaws.wisdom#QuickResponse"
                    },
                    {
                        "resource": "com.amazonaws.wisdom#KnowledgeBase"
                    }
                ]
            }
        },
        "com.amazonaws.wisdom#QuickResponseSearchResultsList": {
            "type": "list",
            "member": {
                "target": "com.amazonaws.wisdom#QuickResponseSearchResultData"
            }
        },
        "com.amazonaws.wisdom#QuickResponseStatus": {
            "type": "string",
            "traits": {
                "smithy.api#enum": [
                    {
                        "value": "CREATE_IN_PROGRESS",
                        "name": "CREATE_IN_PROGRESS"
                    },
                    {
                        "value": "CREATE_FAILED",
                        "name": "CREATE_FAILED"
                    },
                    {
                        "value": "CREATED",
                        "name": "CREATED"
                    },
                    {
                        "value": "DELETE_IN_PROGRESS",
                        "name": "DELETE_IN_PROGRESS"
                    },
                    {
                        "value": "DELETE_FAILED",
                        "name": "DELETE_FAILED"
                    },
                    {
                        "value": "DELETED",
                        "name": "DELETED"
                    },
                    {
                        "value": "UPDATE_IN_PROGRESS",
                        "name": "UPDATE_IN_PROGRESS"
                    },
                    {
                        "value": "UPDATE_FAILED",
                        "name": "UPDATE_FAILED"
                    }
                ]
            }
        },
        "com.amazonaws.wisdom#QuickResponseSummary": {
            "type": "structure",
            "members": {
                "quickResponseArn": {
                    "target": "com.amazonaws.wisdom#Arn",
                    "traits": {
                        "smithy.api#documentation": "<p>The Amazon Resource Name (ARN) of the quick response.</p>",
                        "smithy.api#required": {}
                    }
                },
                "quickResponseId": {
                    "target": "com.amazonaws.wisdom#Uuid",
                    "traits": {
                        "smithy.api#documentation": "<p>The identifier of the quick response.</p>",
                        "smithy.api#required": {}
                    }
                },
                "knowledgeBaseArn": {
                    "target": "com.amazonaws.wisdom#Arn",
                    "traits": {
                        "smithy.api#documentation": "<p>The Amazon Resource Name (ARN) of the knowledge base.</p>",
                        "smithy.api#required": {}
                    }
                },
                "knowledgeBaseId": {
                    "target": "com.amazonaws.wisdom#Uuid",
                    "traits": {
                        "smithy.api#documentation": "<p>The identifier of the knowledge base. This should not be a QUICK_RESPONSES type knowledge \nbase if you're storing Wisdom Content resource to it.</p>",
                        "smithy.api#required": {}
                    }
                },
                "name": {
                    "target": "com.amazonaws.wisdom#QuickResponseName",
                    "traits": {
                        "smithy.api#documentation": "<p>The name of the quick response.</p>",
                        "smithy.api#required": {}
                    }
                },
                "contentType": {
                    "target": "com.amazonaws.wisdom#QuickResponseType",
                    "traits": {
                        "smithy.api#documentation": "<p>The media type of the quick response content.</p>\n         <ul>\n            <li>\n               <p>Use <code>application/x.quickresponse;format=plain</code> for quick response written in plain text.</p>\n            </li>\n            <li>\n               <p>Use <code>application/x.quickresponse;format=markdown</code> for quick response written in richtext.</p>\n            </li>\n         </ul>",
                        "smithy.api#required": {}
                    }
                },
                "status": {
                    "target": "com.amazonaws.wisdom#QuickResponseStatus",
                    "traits": {
                        "smithy.api#documentation": "<p>The resource status of the quick response.</p>",
                        "smithy.api#required": {}
                    }
                },
                "createdTime": {
                    "target": "smithy.api#Timestamp",
                    "traits": {
                        "smithy.api#documentation": "<p>The timestamp when the quick response was created.</p>",
                        "smithy.api#required": {},
                        "smithy.api#timestampFormat": "epoch-seconds"
                    }
                },
                "lastModifiedTime": {
                    "target": "smithy.api#Timestamp",
                    "traits": {
                        "smithy.api#documentation": "<p>The timestamp when the quick response summary was last modified.</p>",
                        "smithy.api#required": {},
                        "smithy.api#timestampFormat": "epoch-seconds"
                    }
                },
                "description": {
                    "target": "com.amazonaws.wisdom#QuickResponseDescription",
                    "traits": {
                        "smithy.api#documentation": "<p>The description of the quick response.</p>"
                    }
                },
                "lastModifiedBy": {
                    "target": "com.amazonaws.wisdom#GenericArn",
                    "traits": {
                        "smithy.api#documentation": "<p>The Amazon Resource Name (ARN) of the user who last updated the quick response data.</p>"
                    }
                },
                "isActive": {
                    "target": "smithy.api#Boolean",
                    "traits": {
                        "smithy.api#documentation": "<p>Whether the quick response is active.</p>"
                    }
                },
                "channels": {
                    "target": "com.amazonaws.wisdom#Channels",
                    "traits": {
                        "smithy.api#documentation": "<p>The Amazon Connect contact channels this quick response applies to. The supported contact channel types include <code>Chat</code>.</p>"
                    }
                },
                "tags": {
                    "target": "com.amazonaws.wisdom#Tags",
                    "traits": {
                        "smithy.api#documentation": "<p>The tags used to organize, track, or control access for this resource.</p>"
                    }
                }
            },
            "traits": {
                "smithy.api#documentation": "<p>The summary information about the quick response.</p>",
                "smithy.api#references": [
                    {
                        "resource": "com.amazonaws.wisdom#QuickResponse"
                    },
                    {
                        "resource": "com.amazonaws.wisdom#KnowledgeBase"
                    }
                ]
            }
        },
        "com.amazonaws.wisdom#QuickResponseSummaryList": {
            "type": "list",
            "member": {
                "target": "com.amazonaws.wisdom#QuickResponseSummary"
            }
        },
        "com.amazonaws.wisdom#QuickResponseType": {
            "type": "string",
            "traits": {
                "smithy.api#pattern": "^(application/x\\.quickresponse;format=(plain|markdown))$"
            }
        },
        "com.amazonaws.wisdom#RecommendationData": {
            "type": "structure",
            "members": {
                "recommendationId": {
                    "target": "smithy.api#String",
                    "traits": {
                        "smithy.api#documentation": "<p>The identifier of the recommendation.</p>",
                        "smithy.api#required": {}
                    }
                },
                "document": {
                    "target": "com.amazonaws.wisdom#Document",
                    "traits": {
                        "smithy.api#documentation": "<p>The recommended document.</p>",
                        "smithy.api#required": {}
                    }
                },
                "relevanceScore": {
                    "target": "com.amazonaws.wisdom#RelevanceScore",
                    "traits": {
                        "smithy.api#default": 0,
                        "smithy.api#documentation": "<p>The relevance score of the recommendation.</p>"
                    }
                },
                "relevanceLevel": {
                    "target": "com.amazonaws.wisdom#RelevanceLevel",
                    "traits": {
                        "smithy.api#documentation": "<p>The relevance level of the recommendation.</p>"
                    }
                },
                "type": {
                    "target": "com.amazonaws.wisdom#RecommendationType",
                    "traits": {
                        "smithy.api#documentation": "<p>The type of recommendation.</p>"
                    }
                }
            },
            "traits": {
                "smithy.api#documentation": "<p>Information about the recommendation.</p>"
            }
        },
        "com.amazonaws.wisdom#RecommendationIdList": {
            "type": "list",
            "member": {
                "target": "smithy.api#String"
            },
            "traits": {
                "smithy.api#length": {
                    "min": 0,
                    "max": 25
                }
            }
        },
        "com.amazonaws.wisdom#RecommendationList": {
            "type": "list",
            "member": {
                "target": "com.amazonaws.wisdom#RecommendationData"
            }
        },
        "com.amazonaws.wisdom#RecommendationSourceType": {
            "type": "string",
            "traits": {
                "smithy.api#enum": [
                    {
                        "value": "ISSUE_DETECTION",
                        "name": "ISSUE_DETECTION"
                    },
                    {
                        "value": "RULE_EVALUATION",
                        "name": "RULE_EVALUATION"
                    },
                    {
                        "value": "OTHER",
                        "name": "OTHER"
                    }
                ]
            }
        },
        "com.amazonaws.wisdom#RecommendationTrigger": {
            "type": "structure",
            "members": {
                "id": {
                    "target": "com.amazonaws.wisdom#Uuid",
                    "traits": {
                        "smithy.api#documentation": "<p>The identifier of the recommendation trigger.</p>",
                        "smithy.api#required": {}
                    }
                },
                "type": {
                    "target": "com.amazonaws.wisdom#RecommendationTriggerType",
                    "traits": {
                        "smithy.api#documentation": "<p>The type of recommendation trigger.</p>",
                        "smithy.api#required": {}
                    }
                },
                "source": {
                    "target": "com.amazonaws.wisdom#RecommendationSourceType",
                    "traits": {
                        "smithy.api#documentation": "<p>The source of the recommendation trigger.</p>\n         <ul>\n            <li>\n               <p>ISSUE_DETECTION: The corresponding recommendations were triggered by a Contact Lens\n          issue.</p>\n            </li>\n            <li>\n               <p>RULE_EVALUATION: The corresponding recommendations were triggered by a Contact Lens\n          rule.</p>\n            </li>\n         </ul>",
                        "smithy.api#required": {}
                    }
                },
                "data": {
                    "target": "com.amazonaws.wisdom#RecommendationTriggerData",
                    "traits": {
                        "smithy.api#documentation": "<p>A union type containing information related to the trigger.</p>",
                        "smithy.api#required": {}
                    }
                },
                "recommendationIds": {
                    "target": "com.amazonaws.wisdom#RecommendationIdList",
                    "traits": {
                        "smithy.api#documentation": "<p>The identifiers of the recommendations.</p>",
                        "smithy.api#required": {}
                    }
                }
            },
            "traits": {
                "smithy.api#documentation": "<p>A recommendation trigger provides context on the event that produced the referenced\n      recommendations. Recommendations are only referenced in <code>recommendationIds</code> by a\n      single RecommendationTrigger.</p>"
            }
        },
        "com.amazonaws.wisdom#RecommendationTriggerData": {
            "type": "union",
            "members": {
                "query": {
                    "target": "com.amazonaws.wisdom#QueryRecommendationTriggerData",
                    "traits": {
                        "smithy.api#documentation": "<p>Data associated with the QUERY RecommendationTriggerType.</p>"
                    }
                }
            },
            "traits": {
                "smithy.api#documentation": "<p>A union type containing information related to the trigger.</p>"
            }
        },
        "com.amazonaws.wisdom#RecommendationTriggerList": {
            "type": "list",
            "member": {
                "target": "com.amazonaws.wisdom#RecommendationTrigger"
            }
        },
        "com.amazonaws.wisdom#RecommendationTriggerType": {
            "type": "string",
            "traits": {
                "smithy.api#enum": [
                    {
                        "value": "QUERY",
                        "name": "QUERY"
                    }
                ]
            }
        },
        "com.amazonaws.wisdom#RecommendationType": {
            "type": "string",
            "traits": {
                "smithy.api#enum": [
                    {
                        "value": "KNOWLEDGE_CONTENT",
                        "name": "KNOWLEDGE_CONTENT"
                    }
                ]
            }
        },
        "com.amazonaws.wisdom#RelevanceLevel": {
            "type": "string",
            "traits": {
                "smithy.api#enum": [
                    {
                        "value": "HIGH",
                        "name": "HIGH"
                    },
                    {
                        "value": "MEDIUM",
                        "name": "MEDIUM"
                    },
                    {
                        "value": "LOW",
                        "name": "LOW"
                    }
                ]
            }
        },
        "com.amazonaws.wisdom#RelevanceScore": {
            "type": "double",
            "traits": {
                "smithy.api#default": 0,
                "smithy.api#range": {
                    "min": 0.0
                }
            }
        },
        "com.amazonaws.wisdom#RemoveKnowledgeBaseTemplateUri": {
            "type": "operation",
            "input": {
                "target": "com.amazonaws.wisdom#RemoveKnowledgeBaseTemplateUriRequest"
            },
            "output": {
                "target": "com.amazonaws.wisdom#RemoveKnowledgeBaseTemplateUriResponse"
            },
            "errors": [
                {
                    "target": "com.amazonaws.wisdom#AccessDeniedException"
                },
                {
                    "target": "com.amazonaws.wisdom#ResourceNotFoundException"
                },
                {
                    "target": "com.amazonaws.wisdom#ValidationException"
                }
            ],
            "traits": {
                "smithy.api#documentation": "<p>Removes a URI template from a knowledge base.</p>",
                "smithy.api#http": {
                    "uri": "/knowledgeBases/{knowledgeBaseId}/templateUri",
                    "method": "DELETE",
                    "code": 204
                }
            }
        },
        "com.amazonaws.wisdom#RemoveKnowledgeBaseTemplateUriRequest": {
            "type": "structure",
            "members": {
                "knowledgeBaseId": {
                    "target": "com.amazonaws.wisdom#UuidOrArn",
                    "traits": {
                        "smithy.api#documentation": "<p>The identifier of the knowledge base. This should not be a QUICK_RESPONSES type knowledge \nbase if you're storing Wisdom Content resource to it. Can be either the ID or the ARN. URLs cannot contain the ARN.</p>",
                        "smithy.api#httpLabel": {},
                        "smithy.api#required": {}
                    }
                }
            }
        },
        "com.amazonaws.wisdom#RemoveKnowledgeBaseTemplateUriResponse": {
            "type": "structure",
            "members": {}
        },
        "com.amazonaws.wisdom#RenderingConfiguration": {
            "type": "structure",
            "members": {
                "templateUri": {
                    "target": "com.amazonaws.wisdom#Uri",
                    "traits": {
                        "smithy.api#documentation": "<p>A URI template containing exactly one variable in <code>${variableName} </code>format.\n      This can only be set for <code>EXTERNAL</code> knowledge bases. For Salesforce, ServiceNow,\n      and Zendesk, the variable must be one of the following:</p>\n         <ul>\n            <li>\n               <p>Salesforce: <code>Id</code>, <code>ArticleNumber</code>, <code>VersionNumber</code>,\n            <code>Title</code>, <code>PublishStatus</code>, or <code>IsDeleted</code>\n               </p>\n            </li>\n            <li>\n               <p>ServiceNow: <code>number</code>, <code>short_description</code>,\n            <code>sys_mod_count</code>, <code>workflow_state</code>, or <code>active</code>\n               </p>\n            </li>\n            <li>\n               <p>Zendesk: <code>id</code>, <code>title</code>, <code>updated_at</code>, or\n            <code>draft</code>\n               </p>\n            </li>\n         </ul>\n         <p>The variable is replaced with the actual value for a piece of content when calling <a href=\"https://docs.aws.amazon.com/wisdom/latest/APIReference/API_GetContent.html\">GetContent</a>. </p>"
                    }
                }
            },
            "traits": {
                "smithy.api#documentation": "<p>Information about how to render the content.</p>"
            }
        },
        "com.amazonaws.wisdom#RequestTimeoutException": {
            "type": "structure",
            "members": {
                "message": {
                    "target": "smithy.api#String"
                }
            },
            "traits": {
                "smithy.api#documentation": "<p>The request reached the service more than 15 minutes after the date stamp on the request\n      or more than 15 minutes after the request expiration date (such as for pre-signed URLs), or\n      the date stamp on the request is more than 15 minutes in the future.</p>",
                "smithy.api#error": "client",
                "smithy.api#httpError": 408,
                "smithy.api#retryable": {}
            }
        },
        "com.amazonaws.wisdom#ResourceNotFoundException": {
            "type": "structure",
            "members": {
                "message": {
                    "target": "smithy.api#String"
                },
                "resourceName": {
                    "target": "smithy.api#String",
                    "traits": {
                        "smithy.api#documentation": "<p>The specified resource name.</p>"
                    }
                }
            },
            "traits": {
                "smithy.api#documentation": "<p>The specified resource does not exist.</p>",
                "smithy.api#error": "client",
                "smithy.api#httpError": 404
            }
        },
        "com.amazonaws.wisdom#ResultData": {
            "type": "structure",
            "members": {
                "resultId": {
                    "target": "com.amazonaws.wisdom#Uuid",
                    "traits": {
                        "smithy.api#documentation": "<p>The identifier of the result data.</p>",
                        "smithy.api#required": {}
                    }
                },
                "document": {
                    "target": "com.amazonaws.wisdom#Document",
                    "traits": {
                        "smithy.api#documentation": "<p>The document.</p>",
                        "smithy.api#required": {}
                    }
                },
                "relevanceScore": {
                    "target": "com.amazonaws.wisdom#RelevanceScore",
                    "traits": {
                        "smithy.api#default": 0,
                        "smithy.api#documentation": "<p>The relevance score of the results.</p>"
                    }
                }
            },
            "traits": {
                "smithy.api#documentation": "<p>Information about the result.</p>"
            }
        },
        "com.amazonaws.wisdom#SearchContent": {
            "type": "operation",
            "input": {
                "target": "com.amazonaws.wisdom#SearchContentRequest"
            },
            "output": {
                "target": "com.amazonaws.wisdom#SearchContentResponse"
            },
            "errors": [
                {
                    "target": "com.amazonaws.wisdom#AccessDeniedException"
                },
                {
                    "target": "com.amazonaws.wisdom#ResourceNotFoundException"
                },
                {
                    "target": "com.amazonaws.wisdom#ValidationException"
                }
            ],
            "traits": {
                "smithy.api#documentation": "<p>Searches for content in a specified knowledge base. Can be used to get a specific content\n      resource by its name.</p>",
                "smithy.api#http": {
                    "uri": "/knowledgeBases/{knowledgeBaseId}/search",
                    "method": "POST"
                },
                "smithy.api#paginated": {
                    "inputToken": "nextToken",
                    "outputToken": "nextToken",
                    "pageSize": "maxResults",
                    "items": "contentSummaries"
                },
                "smithy.api#readonly": {}
            }
        },
        "com.amazonaws.wisdom#SearchContentRequest": {
            "type": "structure",
            "members": {
                "nextToken": {
                    "target": "com.amazonaws.wisdom#NextToken",
                    "traits": {
                        "smithy.api#documentation": "<p>The token for the next set of results. Use the value returned in the previous \nresponse in the next request to retrieve the next set of results.</p>",
                        "smithy.api#httpQuery": "nextToken"
                    }
                },
                "maxResults": {
                    "target": "com.amazonaws.wisdom#MaxResults",
                    "traits": {
                        "smithy.api#documentation": "<p>The maximum number of results to return per page.</p>",
                        "smithy.api#httpQuery": "maxResults"
                    }
                },
                "knowledgeBaseId": {
                    "target": "com.amazonaws.wisdom#UuidOrArn",
                    "traits": {
                        "smithy.api#documentation": "<p>The identifier of the knowledge base. This should not be a QUICK_RESPONSES type knowledge \nbase if you're storing Wisdom Content resource to it. Can be either the ID or the ARN. URLs cannot contain the ARN.</p>",
                        "smithy.api#httpLabel": {},
                        "smithy.api#required": {}
                    }
                },
                "searchExpression": {
                    "target": "com.amazonaws.wisdom#SearchExpression",
                    "traits": {
                        "smithy.api#documentation": "<p>The search expression to filter results.</p>",
                        "smithy.api#required": {}
                    }
                }
            }
        },
        "com.amazonaws.wisdom#SearchContentResponse": {
            "type": "structure",
            "members": {
                "contentSummaries": {
                    "target": "com.amazonaws.wisdom#ContentSummaryList",
                    "traits": {
                        "smithy.api#documentation": "<p>Summary information about the content.</p>",
                        "smithy.api#required": {}
                    }
                },
                "nextToken": {
                    "target": "com.amazonaws.wisdom#NextToken",
                    "traits": {
                        "smithy.api#documentation": "<p>If there are additional results, this is the token for the next set of results.</p>"
                    }
                }
            }
        },
        "com.amazonaws.wisdom#SearchExpression": {
            "type": "structure",
            "members": {
                "filters": {
                    "target": "com.amazonaws.wisdom#FilterList",
                    "traits": {
                        "smithy.api#documentation": "<p>The search expression filters.</p>",
                        "smithy.api#required": {}
                    }
                }
            },
            "traits": {
                "smithy.api#documentation": "<p>The search expression.</p>"
            }
        },
        "com.amazonaws.wisdom#SearchQuickResponses": {
            "type": "operation",
            "input": {
                "target": "com.amazonaws.wisdom#SearchQuickResponsesRequest"
            },
            "output": {
                "target": "com.amazonaws.wisdom#SearchQuickResponsesResponse"
            },
            "errors": [
                {
                    "target": "com.amazonaws.wisdom#AccessDeniedException"
                },
                {
                    "target": "com.amazonaws.wisdom#RequestTimeoutException"
                },
                {
                    "target": "com.amazonaws.wisdom#ResourceNotFoundException"
                },
                {
                    "target": "com.amazonaws.wisdom#ValidationException"
                }
            ],
            "traits": {
                "smithy.api#documentation": "<p>Searches existing Wisdom quick responses in a Wisdom knowledge base.</p>",
                "smithy.api#http": {
                    "uri": "/knowledgeBases/{knowledgeBaseId}/search/quickResponses",
                    "method": "POST"
                },
                "smithy.api#paginated": {
                    "inputToken": "nextToken",
                    "outputToken": "nextToken",
                    "pageSize": "maxResults",
                    "items": "results"
                }
            }
        },
        "com.amazonaws.wisdom#SearchQuickResponsesRequest": {
            "type": "structure",
            "members": {
                "knowledgeBaseId": {
                    "target": "com.amazonaws.wisdom#UuidOrArn",
                    "traits": {
                        "smithy.api#documentation": "<p>The identifier of the knowledge base. This should be a QUICK_RESPONSES type knowledge base. Can be either the ID or the ARN. URLs cannot contain the ARN.</p>",
                        "smithy.api#httpLabel": {},
                        "smithy.api#required": {}
                    }
                },
                "searchExpression": {
                    "target": "com.amazonaws.wisdom#QuickResponseSearchExpression",
                    "traits": {
                        "smithy.api#documentation": "<p>The search expression for querying the quick response.</p>",
                        "smithy.api#required": {}
                    }
                },
                "nextToken": {
                    "target": "com.amazonaws.wisdom#NonEmptyString",
                    "traits": {
                        "smithy.api#documentation": "<p>The token for the next set of results. Use the value returned in the previous \nresponse in the next request to retrieve the next set of results.</p>",
                        "smithy.api#httpQuery": "nextToken"
                    }
                },
                "maxResults": {
                    "target": "com.amazonaws.wisdom#MaxResults",
                    "traits": {
                        "smithy.api#documentation": "<p>The maximum number of results to return per page.</p>",
                        "smithy.api#httpQuery": "maxResults"
                    }
                },
                "attributes": {
                    "target": "com.amazonaws.wisdom#ContactAttributes",
                    "traits": {
                        "smithy.api#documentation": "<p>The <a href=\"https://docs.aws.amazon.com/connect/latest/adminguide/connect-attrib-list.html#user-defined-attributes\">user-defined Amazon Connect contact attributes</a> to be resolved when search results are returned.</p>"
                    }
                }
            },
            "traits": {
                "smithy.api#input": {}
            }
        },
        "com.amazonaws.wisdom#SearchQuickResponsesResponse": {
            "type": "structure",
            "members": {
                "results": {
                    "target": "com.amazonaws.wisdom#QuickResponseSearchResultsList",
                    "traits": {
                        "smithy.api#documentation": "<p>The results of the quick response search.</p>",
                        "smithy.api#required": {}
                    }
                },
                "nextToken": {
                    "target": "com.amazonaws.wisdom#NonEmptyString",
                    "traits": {
                        "smithy.api#documentation": "<p>The token for the next set of results. Use the value returned in the previous \nresponse in the next request to retrieve the next set of results.</p>"
                    }
                }
            },
            "traits": {
                "smithy.api#output": {}
            }
        },
        "com.amazonaws.wisdom#SearchSessions": {
            "type": "operation",
            "input": {
                "target": "com.amazonaws.wisdom#SearchSessionsRequest"
            },
            "output": {
                "target": "com.amazonaws.wisdom#SearchSessionsResponse"
            },
            "errors": [
                {
                    "target": "com.amazonaws.wisdom#AccessDeniedException"
                },
                {
                    "target": "com.amazonaws.wisdom#ResourceNotFoundException"
                },
                {
                    "target": "com.amazonaws.wisdom#ValidationException"
                }
            ],
            "traits": {
                "smithy.api#documentation": "<p>Searches for sessions.</p>",
                "smithy.api#http": {
                    "uri": "/assistants/{assistantId}/searchSessions",
                    "method": "POST"
                },
                "smithy.api#paginated": {
                    "inputToken": "nextToken",
                    "outputToken": "nextToken",
                    "pageSize": "maxResults",
                    "items": "sessionSummaries"
                },
                "smithy.api#readonly": {}
            }
        },
        "com.amazonaws.wisdom#SearchSessionsRequest": {
            "type": "structure",
            "members": {
                "nextToken": {
                    "target": "com.amazonaws.wisdom#NextToken",
                    "traits": {
                        "smithy.api#documentation": "<p>The token for the next set of results. Use the value returned in the previous \nresponse in the next request to retrieve the next set of results.</p>",
                        "smithy.api#httpQuery": "nextToken"
                    }
                },
                "maxResults": {
                    "target": "com.amazonaws.wisdom#MaxResults",
                    "traits": {
                        "smithy.api#documentation": "<p>The maximum number of results to return per page.</p>",
                        "smithy.api#httpQuery": "maxResults"
                    }
                },
                "assistantId": {
                    "target": "com.amazonaws.wisdom#UuidOrArn",
                    "traits": {
                        "smithy.api#documentation": "<p>The identifier of the Wisdom assistant. Can be either the ID or the ARN. URLs cannot contain the ARN.</p>",
                        "smithy.api#httpLabel": {},
                        "smithy.api#required": {}
                    }
                },
                "searchExpression": {
                    "target": "com.amazonaws.wisdom#SearchExpression",
                    "traits": {
                        "smithy.api#documentation": "<p>The search expression to filter results.</p>",
                        "smithy.api#required": {}
                    }
                }
            }
        },
        "com.amazonaws.wisdom#SearchSessionsResponse": {
            "type": "structure",
            "members": {
                "sessionSummaries": {
                    "target": "com.amazonaws.wisdom#SessionSummaries",
                    "traits": {
                        "smithy.api#documentation": "<p>Summary information about the sessions.</p>",
                        "smithy.api#required": {}
                    }
                },
                "nextToken": {
                    "target": "com.amazonaws.wisdom#NextToken",
                    "traits": {
                        "smithy.api#documentation": "<p>If there are additional results, this is the token for the next set of results.</p>"
                    }
                }
            }
        },
        "com.amazonaws.wisdom#SensitiveString": {
            "type": "string",
            "traits": {
                "smithy.api#sensitive": {}
            }
        },
        "com.amazonaws.wisdom#ServerSideEncryptionConfiguration": {
            "type": "structure",
            "members": {
                "kmsKeyId": {
                    "target": "com.amazonaws.wisdom#NonEmptyString",
                    "traits": {
                        "smithy.api#documentation": "<p>The customer managed key used for encryption. For more information about setting up a\n        customer managed key for Wisdom, see <a href=\"https://docs.aws.amazon.com/connect/latest/adminguide/enable-wisdom.html\">Enable Amazon Connect Wisdom for your\n        instance</a>. For information about valid ID values, see <a href=\"https://docs.aws.amazon.com/kms/latest/developerguide/concepts.html#key-id\">Key identifiers (KeyId)</a>.</p>"
                    }
                }
            },
            "traits": {
                "smithy.api#documentation": "<p>The configuration information for the customer managed key used for encryption.</p>"
            }
        },
        "com.amazonaws.wisdom#ServiceQuotaExceededException": {
            "type": "structure",
            "members": {
                "message": {
                    "target": "smithy.api#String"
                }
            },
            "traits": {
                "smithy.api#documentation": "<p>You've exceeded your service quota. To perform the requested action, remove some of the\n      relevant resources, or use service quotas to request a service quota increase.</p>",
                "smithy.api#error": "client",
                "smithy.api#httpError": 402
            }
        },
        "com.amazonaws.wisdom#Session": {
            "type": "resource",
            "identifiers": {
                "assistantId": {
                    "target": "com.amazonaws.wisdom#UuidOrArn"
                },
                "sessionId": {
                    "target": "com.amazonaws.wisdom#UuidOrArn"
                }
            },
            "create": {
                "target": "com.amazonaws.wisdom#CreateSession"
            },
            "read": {
                "target": "com.amazonaws.wisdom#GetSession"
            },
            "traits": {
                "aws.api#arn": {
                    "template": "session/{assistantId}/{sessionId}"
                },
                "aws.iam#disableConditionKeyInference": {}
            }
        },
        "com.amazonaws.wisdom#SessionData": {
            "type": "structure",
            "members": {
                "sessionArn": {
                    "target": "com.amazonaws.wisdom#Arn",
                    "traits": {
                        "smithy.api#documentation": "<p>The Amazon Resource Name (ARN) of the session.</p>",
                        "smithy.api#required": {}
                    }
                },
                "sessionId": {
                    "target": "com.amazonaws.wisdom#Uuid",
                    "traits": {
                        "smithy.api#documentation": "<p>The identifier of the session.</p>",
                        "smithy.api#required": {}
                    }
                },
                "name": {
                    "target": "com.amazonaws.wisdom#Name",
                    "traits": {
                        "smithy.api#documentation": "<p>The name of the session.</p>",
                        "smithy.api#required": {}
                    }
                },
                "description": {
                    "target": "com.amazonaws.wisdom#Description",
                    "traits": {
                        "smithy.api#documentation": "<p>The description of the session.</p>"
                    }
                },
                "tags": {
                    "target": "com.amazonaws.wisdom#Tags",
                    "traits": {
                        "smithy.api#documentation": "<p>The tags used to organize, track, or control access for this resource.</p>"
                    }
                },
                "integrationConfiguration": {
                    "target": "com.amazonaws.wisdom#SessionIntegrationConfiguration",
                    "traits": {
                        "smithy.api#documentation": "<p>The configuration information for the session integration.</p>"
                    }
                }
            },
            "traits": {
                "smithy.api#documentation": "<p>Information about the session.</p>"
            }
        },
        "com.amazonaws.wisdom#SessionIntegrationConfiguration": {
            "type": "structure",
            "members": {
                "topicIntegrationArn": {
                    "target": "com.amazonaws.wisdom#GenericArn",
                    "traits": {
                        "smithy.api#documentation": "<p>The Amazon Resource Name (ARN) of the integrated Amazon SNS topic used for streaming chat messages.</p>"
                    }
                }
            },
            "traits": {
                "smithy.api#documentation": "<p>The configuration information for the session integration.</p>"
            }
        },
        "com.amazonaws.wisdom#SessionSummaries": {
            "type": "list",
            "member": {
                "target": "com.amazonaws.wisdom#SessionSummary"
            }
        },
        "com.amazonaws.wisdom#SessionSummary": {
            "type": "structure",
            "members": {
                "sessionId": {
                    "target": "com.amazonaws.wisdom#Uuid",
                    "traits": {
                        "smithy.api#documentation": "<p>The identifier of the session.</p>",
                        "smithy.api#required": {}
                    }
                },
                "sessionArn": {
                    "target": "com.amazonaws.wisdom#Arn",
                    "traits": {
                        "smithy.api#documentation": "<p>The Amazon Resource Name (ARN) of the session.</p>",
                        "smithy.api#required": {}
                    }
                },
                "assistantId": {
                    "target": "com.amazonaws.wisdom#Uuid",
                    "traits": {
                        "smithy.api#documentation": "<p>The identifier of the Wisdom assistant.</p>",
                        "smithy.api#required": {}
                    }
                },
                "assistantArn": {
                    "target": "com.amazonaws.wisdom#Arn",
                    "traits": {
                        "smithy.api#documentation": "<p>The Amazon Resource Name (ARN) of the Wisdom assistant.</p>",
                        "smithy.api#required": {}
                    }
                }
            },
            "traits": {
                "smithy.api#documentation": "<p>Summary information about the session.</p>"
            }
        },
        "com.amazonaws.wisdom#ShortCutKey": {
            "type": "string",
            "traits": {
                "smithy.api#length": {
                    "min": 1,
                    "max": 10
                }
            }
        },
        "com.amazonaws.wisdom#SourceConfiguration": {
            "type": "union",
            "members": {
                "appIntegrations": {
                    "target": "com.amazonaws.wisdom#AppIntegrationsConfiguration",
                    "traits": {
                        "smithy.api#documentation": "<p>Configuration information for Amazon AppIntegrations to automatically ingest content.</p>"
                    }
                }
            },
            "traits": {
                "smithy.api#documentation": "<p>Configuration information about the external data source.</p>"
            }
        },
        "com.amazonaws.wisdom#StartContentUpload": {
            "type": "operation",
            "input": {
                "target": "com.amazonaws.wisdom#StartContentUploadRequest"
            },
            "output": {
                "target": "com.amazonaws.wisdom#StartContentUploadResponse"
            },
            "errors": [
                {
                    "target": "com.amazonaws.wisdom#AccessDeniedException"
                },
                {
                    "target": "com.amazonaws.wisdom#ResourceNotFoundException"
                },
                {
                    "target": "com.amazonaws.wisdom#ValidationException"
                }
            ],
            "traits": {
                "smithy.api#documentation": "<p>Get a URL to upload content to a knowledge base. To upload content, first make a PUT\n      request to the returned URL with your file, making sure to include the required headers. Then\n      use <a href=\"https://docs.aws.amazon.com/wisdom/latest/APIReference/API_CreateContent.html\">CreateContent</a> to finalize the content creation process or <a href=\"https://docs.aws.amazon.com/wisdom/latest/APIReference/API_UpdateContent.html\">UpdateContent</a> to modify an existing resource. You can only upload content to a\n      knowledge base of type CUSTOM.</p>",
                "smithy.api#http": {
                    "uri": "/knowledgeBases/{knowledgeBaseId}/upload",
                    "method": "POST"
                }
            }
        },
        "com.amazonaws.wisdom#StartContentUploadRequest": {
            "type": "structure",
            "members": {
                "knowledgeBaseId": {
                    "target": "com.amazonaws.wisdom#UuidOrArn",
                    "traits": {
                        "smithy.api#documentation": "<p>The identifier of the knowledge base. This should not be a QUICK_RESPONSES type knowledge \nbase if you're storing Wisdom Content resource to it. Can be either the ID or the ARN. URLs cannot contain the ARN.</p>",
                        "smithy.api#httpLabel": {},
                        "smithy.api#required": {}
                    }
                },
                "contentType": {
                    "target": "com.amazonaws.wisdom#ContentType",
                    "traits": {
                        "smithy.api#documentation": "<p>The type of content to upload.</p>",
                        "smithy.api#required": {}
                    }
                },
                "presignedUrlTimeToLive": {
                    "target": "com.amazonaws.wisdom#TimeToLive",
                    "traits": {
                        "smithy.api#documentation": "<p>The expected expiration time of the generated presigned URL, specified in minutes.</p>"
                    }
                }
            }
        },
        "com.amazonaws.wisdom#StartContentUploadResponse": {
            "type": "structure",
            "members": {
                "uploadId": {
                    "target": "com.amazonaws.wisdom#UploadId",
                    "traits": {
                        "smithy.api#documentation": "<p>The identifier of the upload.</p>",
                        "smithy.api#required": {}
                    }
                },
                "url": {
                    "target": "com.amazonaws.wisdom#Url",
                    "traits": {
                        "smithy.api#documentation": "<p>The URL of the upload.</p>",
                        "smithy.api#required": {}
                    }
                },
                "urlExpiry": {
                    "target": "smithy.api#Timestamp",
                    "traits": {
                        "smithy.api#documentation": "<p>The expiration time of the URL as an epoch timestamp.</p>",
                        "smithy.api#required": {},
                        "smithy.api#timestampFormat": "epoch-seconds"
                    }
                },
                "headersToInclude": {
                    "target": "com.amazonaws.wisdom#Headers",
                    "traits": {
                        "smithy.api#documentation": "<p>The headers to include in the upload.</p>",
                        "smithy.api#required": {}
                    }
                }
            }
        },
        "com.amazonaws.wisdom#StartImportJob": {
            "type": "operation",
            "input": {
                "target": "com.amazonaws.wisdom#StartImportJobRequest"
            },
            "output": {
                "target": "com.amazonaws.wisdom#StartImportJobResponse"
            },
            "errors": [
                {
                    "target": "com.amazonaws.wisdom#AccessDeniedException"
                },
                {
                    "target": "com.amazonaws.wisdom#ConflictException"
                },
                {
                    "target": "com.amazonaws.wisdom#ResourceNotFoundException"
                },
                {
                    "target": "com.amazonaws.wisdom#ServiceQuotaExceededException"
                },
                {
                    "target": "com.amazonaws.wisdom#ValidationException"
                }
            ],
            "traits": {
                "smithy.api#documentation": "<p>Start an asynchronous job to import Wisdom resources from an uploaded source file. Before calling this API, use <a href=\"https://docs.aws.amazon.com/wisdom/latest/APIReference/API_StartContentUpload.html\">StartContentUpload</a> to\n      upload an asset that contains the resource data.</p>\n         <ul>\n            <li>\n               <p>For importing Wisdom quick responses, you need to upload a csv file including the quick responses. For information about how to format the csv file for importing quick responses, see <a href=\"https://docs.aws.amazon.com/console/connect/quick-responses/add-data\">Import quick responses</a>.</p>\n            </li>\n         </ul>",
                "smithy.api#http": {
                    "uri": "/knowledgeBases/{knowledgeBaseId}/importJobs",
                    "method": "POST"
                },
                "smithy.api#idempotent": {}
            }
        },
        "com.amazonaws.wisdom#StartImportJobRequest": {
            "type": "structure",
            "members": {
                "knowledgeBaseId": {
                    "target": "com.amazonaws.wisdom#UuidOrArn",
                    "traits": {
                        "smithy.api#documentation": "<p>The identifier of the knowledge base. This should not be a QUICK_RESPONSES type knowledge \nbase if you're storing Wisdom Content resource to it. Can be either the ID or the ARN. URLs cannot contain the ARN.</p>\n         <ul>\n            <li>\n               <p>For importing Wisdom quick responses, this should be a <code>QUICK_RESPONSES</code> type knowledge base.</p>\n            </li>\n         </ul>",
                        "smithy.api#httpLabel": {},
                        "smithy.api#required": {}
                    }
                },
                "importJobType": {
                    "target": "com.amazonaws.wisdom#ImportJobType",
                    "traits": {
                        "smithy.api#documentation": "<p>The type of the import job.</p>\n         <ul>\n            <li>\n               <p>For importing quick response resource, set the value to <code>QUICK_RESPONSES</code>.</p>\n            </li>\n         </ul>",
                        "smithy.api#required": {}
                    }
                },
                "uploadId": {
                    "target": "com.amazonaws.wisdom#UploadId",
                    "traits": {
                        "smithy.api#documentation": "<p>A pointer to the uploaded asset. This value is returned by <a href=\"https://docs.aws.amazon.com/wisdom/latest/APIReference/API_StartContentUpload.html\">StartContentUpload</a>.</p>",
                        "smithy.api#required": {}
                    }
                },
                "clientToken": {
                    "target": "com.amazonaws.wisdom#NonEmptyString",
                    "traits": {
                        "smithy.api#documentation": "<p>The tags used to organize, track, or control access for this resource.</p>",
                        "smithy.api#idempotencyToken": {}
                    }
                },
                "metadata": {
                    "target": "com.amazonaws.wisdom#ContentMetadata",
                    "traits": {
                        "smithy.api#documentation": "<p>The metadata fields of the imported Wisdom resources.</p>"
                    }
                },
                "externalSourceConfiguration": {
                    "target": "com.amazonaws.wisdom#ExternalSourceConfiguration",
                    "traits": {
                        "smithy.api#documentation": "<p>The configuration information of the external source that the resource data are imported from.</p>"
                    }
                }
            },
            "traits": {
                "smithy.api#input": {}
            }
        },
        "com.amazonaws.wisdom#StartImportJobResponse": {
            "type": "structure",
            "members": {
                "importJob": {
                    "target": "com.amazonaws.wisdom#ImportJobData",
                    "traits": {
                        "smithy.api#documentation": "<p>The import job.</p>"
                    }
                }
            },
            "traits": {
                "smithy.api#output": {}
            }
        },
        "com.amazonaws.wisdom#TagKey": {
            "type": "string",
            "traits": {
                "smithy.api#length": {
                    "min": 1,
                    "max": 128
                },
                "smithy.api#pattern": "^(?!aws:)[a-zA-Z+-=._:/]+$"
            }
        },
        "com.amazonaws.wisdom#TagKeyList": {
            "type": "list",
            "member": {
                "target": "com.amazonaws.wisdom#TagKey"
            },
            "traits": {
                "smithy.api#length": {
                    "min": 1,
                    "max": 50
                }
            }
        },
        "com.amazonaws.wisdom#TagResource": {
            "type": "operation",
            "input": {
                "target": "com.amazonaws.wisdom#TagResourceRequest"
            },
            "output": {
                "target": "com.amazonaws.wisdom#TagResourceResponse"
            },
            "errors": [
                {
                    "target": "com.amazonaws.wisdom#ResourceNotFoundException"
                },
                {
                    "target": "com.amazonaws.wisdom#TooManyTagsException"
                }
            ],
            "traits": {
                "smithy.api#documentation": "<p>Adds the specified tags to the specified resource.</p>",
                "smithy.api#http": {
                    "uri": "/tags/{resourceArn}",
                    "method": "POST"
                },
                "smithy.api#idempotent": {}
            }
        },
        "com.amazonaws.wisdom#TagResourceRequest": {
            "type": "structure",
            "members": {
                "resourceArn": {
                    "target": "com.amazonaws.wisdom#Arn",
                    "traits": {
                        "smithy.api#documentation": "<p>The Amazon Resource Name (ARN) of the resource.</p>",
                        "smithy.api#httpLabel": {},
                        "smithy.api#required": {}
                    }
                },
                "tags": {
                    "target": "com.amazonaws.wisdom#Tags",
                    "traits": {
                        "smithy.api#documentation": "<p>The tags used to organize, track, or control access for this resource.</p>",
                        "smithy.api#required": {}
                    }
                }
            }
        },
        "com.amazonaws.wisdom#TagResourceResponse": {
            "type": "structure",
            "members": {}
        },
        "com.amazonaws.wisdom#TagValue": {
            "type": "string",
            "traits": {
                "smithy.api#length": {
                    "min": 1,
                    "max": 256
                }
            }
        },
        "com.amazonaws.wisdom#Tags": {
            "type": "map",
            "key": {
                "target": "com.amazonaws.wisdom#TagKey"
            },
            "value": {
                "target": "com.amazonaws.wisdom#TagValue"
            }
        },
        "com.amazonaws.wisdom#TimeToLive": {
            "type": "integer",
            "traits": {
                "smithy.api#documentation": "Expiration time in minutes",
                "smithy.api#range": {
                    "min": 1,
                    "max": 60
                }
            }
        },
        "com.amazonaws.wisdom#TooManyTagsException": {
            "type": "structure",
            "members": {
                "message": {
                    "target": "smithy.api#String"
                },
                "resourceName": {
                    "target": "smithy.api#String",
                    "traits": {
                        "smithy.api#documentation": "<p>The specified resource name.</p>"
                    }
                }
            },
            "traits": {
                "smithy.api#documentation": "<p>Amazon Connect Wisdom throws this exception if you have too many tags in your tag set.</p>",
                "smithy.api#error": "client",
                "smithy.api#httpError": 400
            }
        },
        "com.amazonaws.wisdom#UntagResource": {
            "type": "operation",
            "input": {
                "target": "com.amazonaws.wisdom#UntagResourceRequest"
            },
            "output": {
                "target": "com.amazonaws.wisdom#UntagResourceResponse"
            },
            "errors": [
                {
                    "target": "com.amazonaws.wisdom#ResourceNotFoundException"
                }
            ],
            "traits": {
                "smithy.api#documentation": "<p>Removes the specified tags from the specified resource.</p>",
                "smithy.api#http": {
                    "uri": "/tags/{resourceArn}",
                    "method": "DELETE"
                },
                "smithy.api#idempotent": {}
            }
        },
        "com.amazonaws.wisdom#UntagResourceRequest": {
            "type": "structure",
            "members": {
                "resourceArn": {
                    "target": "com.amazonaws.wisdom#Arn",
                    "traits": {
                        "smithy.api#documentation": "<p>The Amazon Resource Name (ARN) of the resource.</p>",
                        "smithy.api#httpLabel": {},
                        "smithy.api#required": {}
                    }
                },
                "tagKeys": {
                    "target": "com.amazonaws.wisdom#TagKeyList",
                    "traits": {
                        "smithy.api#documentation": "<p>The tag keys.</p>",
                        "smithy.api#httpQuery": "tagKeys",
                        "smithy.api#required": {}
                    }
                }
            }
        },
        "com.amazonaws.wisdom#UntagResourceResponse": {
            "type": "structure",
            "members": {}
        },
        "com.amazonaws.wisdom#UpdateContent": {
            "type": "operation",
            "input": {
                "target": "com.amazonaws.wisdom#UpdateContentRequest"
            },
            "output": {
                "target": "com.amazonaws.wisdom#UpdateContentResponse"
            },
            "errors": [
                {
                    "target": "com.amazonaws.wisdom#AccessDeniedException"
                },
                {
                    "target": "com.amazonaws.wisdom#PreconditionFailedException"
                },
                {
                    "target": "com.amazonaws.wisdom#ResourceNotFoundException"
                },
                {
                    "target": "com.amazonaws.wisdom#ValidationException"
                }
            ],
            "traits": {
                "smithy.api#documentation": "<p>Updates information about the content.</p>",
                "smithy.api#http": {
                    "uri": "/knowledgeBases/{knowledgeBaseId}/contents/{contentId}",
                    "method": "POST"
                }
            }
        },
        "com.amazonaws.wisdom#UpdateContentRequest": {
            "type": "structure",
            "members": {
                "knowledgeBaseId": {
                    "target": "com.amazonaws.wisdom#UuidOrArn",
                    "traits": {
                        "smithy.api#documentation": "<p>The identifier of the knowledge base. This should not be a QUICK_RESPONSES type knowledge \nbase if you're storing Wisdom Content resource to it. Can be either the ID or the ARN</p>",
                        "smithy.api#httpLabel": {},
                        "smithy.api#required": {}
                    }
                },
                "contentId": {
                    "target": "com.amazonaws.wisdom#UuidOrArn",
                    "traits": {
                        "smithy.api#documentation": "<p>The identifier of the content. Can be either the ID or the ARN. URLs cannot contain the ARN.</p>",
                        "smithy.api#httpLabel": {},
                        "smithy.api#required": {}
                    }
                },
                "revisionId": {
                    "target": "com.amazonaws.wisdom#NonEmptyString",
                    "traits": {
                        "smithy.api#documentation": "<p>The <code>revisionId</code> of the content resource to update, taken from an earlier call\n      to <code>GetContent</code>, <code>GetContentSummary</code>, <code>SearchContent</code>, or\n        <code>ListContents</code>. If included, this argument acts as an optimistic lock to ensure\n      content was not modified since it was last read. If it has been modified, this API throws a\n        <code>PreconditionFailedException</code>.</p>"
                    }
                },
                "title": {
                    "target": "com.amazonaws.wisdom#ContentTitle",
                    "traits": {
                        "smithy.api#documentation": "<p>The title of the content.</p>"
                    }
                },
                "overrideLinkOutUri": {
                    "target": "com.amazonaws.wisdom#Uri",
                    "traits": {
                        "smithy.api#documentation": "<p>The URI for the article. If the knowledge base has a templateUri, setting this argument\n      overrides it for this piece of content. To remove an existing <code>overrideLinkOurUri</code>,\n      exclude this argument and set <code>removeOverrideLinkOutUri</code> to true.</p>"
                    }
                },
                "removeOverrideLinkOutUri": {
                    "target": "smithy.api#Boolean",
                    "traits": {
                        "smithy.api#documentation": "<p>Unset the existing <code>overrideLinkOutUri</code> if it exists.</p>"
                    }
                },
                "metadata": {
                    "target": "com.amazonaws.wisdom#ContentMetadata",
                    "traits": {
                        "smithy.api#documentation": "<p>A key/value map to store attributes without affecting tagging or recommendations. For\n      example, when synchronizing data between an external system and Wisdom, you can store an\n      external version identifier as metadata to utilize for determining drift.</p>"
                    }
                },
                "uploadId": {
                    "target": "com.amazonaws.wisdom#UploadId",
                    "traits": {
                        "smithy.api#documentation": "<p>A pointer to the uploaded asset. This value is returned by <a href=\"https://docs.aws.amazon.com/wisdom/latest/APIReference/API_StartContentUpload.html\">StartContentUpload</a>.\n    </p>"
                    }
                }
            }
        },
        "com.amazonaws.wisdom#UpdateContentResponse": {
            "type": "structure",
            "members": {
                "content": {
                    "target": "com.amazonaws.wisdom#ContentData",
                    "traits": {
                        "smithy.api#documentation": "<p>The content.</p>"
                    }
                }
            }
        },
        "com.amazonaws.wisdom#UpdateKnowledgeBaseTemplateUri": {
            "type": "operation",
            "input": {
                "target": "com.amazonaws.wisdom#UpdateKnowledgeBaseTemplateUriRequest"
            },
            "output": {
                "target": "com.amazonaws.wisdom#UpdateKnowledgeBaseTemplateUriResponse"
            },
            "errors": [
                {
                    "target": "com.amazonaws.wisdom#AccessDeniedException"
                },
                {
                    "target": "com.amazonaws.wisdom#ResourceNotFoundException"
                },
                {
                    "target": "com.amazonaws.wisdom#ValidationException"
                }
            ],
            "traits": {
                "smithy.api#documentation": "<p>Updates the template URI of a knowledge base. This is only supported for knowledge bases\n      of type EXTERNAL. Include a single variable in <code>${variable}</code> format; this\n      interpolated by Wisdom using ingested content. For example, if you ingest a Salesforce\n      article, it has an <code>Id</code> value, and you can set the template URI to\n        <code>https://myInstanceName.lightning.force.com/lightning/r/Knowledge__kav/*${Id}*/view</code>.\n    </p>",
                "smithy.api#http": {
                    "uri": "/knowledgeBases/{knowledgeBaseId}/templateUri",
                    "method": "POST"
                }
            }
        },
        "com.amazonaws.wisdom#UpdateKnowledgeBaseTemplateUriRequest": {
            "type": "structure",
            "members": {
                "knowledgeBaseId": {
                    "target": "com.amazonaws.wisdom#UuidOrArn",
                    "traits": {
                        "smithy.api#documentation": "<p>The identifier of the knowledge base. This should not be a QUICK_RESPONSES type knowledge \nbase if you're storing Wisdom Content resource to it. Can be either the ID or the ARN. URLs cannot contain the ARN.</p>",
                        "smithy.api#httpLabel": {},
                        "smithy.api#required": {}
                    }
                },
                "templateUri": {
                    "target": "com.amazonaws.wisdom#Uri",
                    "traits": {
                        "smithy.api#documentation": "<p>The template URI to update.</p>",
                        "smithy.api#required": {}
                    }
                }
            }
        },
        "com.amazonaws.wisdom#UpdateKnowledgeBaseTemplateUriResponse": {
            "type": "structure",
            "members": {
                "knowledgeBase": {
                    "target": "com.amazonaws.wisdom#KnowledgeBaseData",
                    "traits": {
                        "smithy.api#documentation": "<p>The knowledge base to update.</p>"
                    }
                }
            }
        },
        "com.amazonaws.wisdom#UpdateQuickResponse": {
            "type": "operation",
            "input": {
                "target": "com.amazonaws.wisdom#UpdateQuickResponseRequest"
            },
            "output": {
                "target": "com.amazonaws.wisdom#UpdateQuickResponseResponse"
            },
            "errors": [
                {
                    "target": "com.amazonaws.wisdom#AccessDeniedException"
                },
                {
                    "target": "com.amazonaws.wisdom#ConflictException"
                },
                {
                    "target": "com.amazonaws.wisdom#PreconditionFailedException"
                },
                {
                    "target": "com.amazonaws.wisdom#ResourceNotFoundException"
                },
                {
                    "target": "com.amazonaws.wisdom#ValidationException"
                }
            ],
            "traits": {
                "smithy.api#documentation": "<p>Updates an existing Wisdom quick response.</p>",
                "smithy.api#http": {
                    "uri": "/knowledgeBases/{knowledgeBaseId}/quickResponses/{quickResponseId}",
                    "method": "POST"
                }
            }
        },
        "com.amazonaws.wisdom#UpdateQuickResponseRequest": {
            "type": "structure",
            "members": {
                "knowledgeBaseId": {
                    "target": "com.amazonaws.wisdom#UuidOrArn",
                    "traits": {
                        "smithy.api#documentation": "<p>The identifier of the knowledge base. This should not be a QUICK_RESPONSES type knowledge \nbase if you're storing Wisdom Content resource to it. Can be either the ID or the ARN. URLs cannot contain the ARN.</p>",
                        "smithy.api#httpLabel": {},
                        "smithy.api#required": {}
                    }
                },
                "quickResponseId": {
                    "target": "com.amazonaws.wisdom#UuidOrArn",
                    "traits": {
                        "smithy.api#documentation": "<p>The identifier of the quick response.</p>",
                        "smithy.api#httpLabel": {},
                        "smithy.api#required": {}
                    }
                },
                "name": {
                    "target": "com.amazonaws.wisdom#QuickResponseName",
                    "traits": {
                        "smithy.api#documentation": "<p>The name of the quick response.</p>"
                    }
                },
                "content": {
                    "target": "com.amazonaws.wisdom#QuickResponseDataProvider",
                    "traits": {
                        "smithy.api#documentation": "<p>The updated content of the quick response.</p>"
                    }
                },
                "contentType": {
                    "target": "com.amazonaws.wisdom#QuickResponseType",
                    "traits": {
                        "smithy.api#documentation": "<p>The media type of the quick response content.</p>\n         <ul>\n            <li>\n               <p>Use <code>application/x.quickresponse;format=plain</code> for quick response written in plain text.</p>\n            </li>\n            <li>\n               <p>Use <code>application/x.quickresponse;format=markdown</code> for quick response written in richtext.</p>\n            </li>\n         </ul>"
                    }
                },
                "groupingConfiguration": {
                    "target": "com.amazonaws.wisdom#GroupingConfiguration",
                    "traits": {
                        "smithy.api#documentation": "<p>The updated grouping configuration of the quick response.</p>"
                    }
                },
                "removeGroupingConfiguration": {
                    "target": "smithy.api#Boolean",
                    "traits": {
                        "smithy.api#documentation": "<p>Whether to remove the grouping configuration of the quick response.</p>"
                    }
                },
                "description": {
                    "target": "com.amazonaws.wisdom#QuickResponseDescription",
                    "traits": {
                        "smithy.api#documentation": "<p>The updated description of the quick response.</p>"
                    }
                },
                "removeDescription": {
                    "target": "smithy.api#Boolean",
                    "traits": {
                        "smithy.api#documentation": "<p>Whether to remove the description from the quick response.</p>"
                    }
                },
                "shortcutKey": {
                    "target": "com.amazonaws.wisdom#ShortCutKey",
                    "traits": {
                        "smithy.api#documentation": "<p>The shortcut key of the quick response. The value should be unique across the\n  knowledge base.</p>"
                    }
                },
                "removeShortcutKey": {
                    "target": "smithy.api#Boolean",
                    "traits": {
                        "smithy.api#documentation": "<p>Whether to remove the shortcut key of the quick response.</p>"
                    }
                },
                "isActive": {
                    "target": "smithy.api#Boolean",
                    "traits": {
                        "smithy.api#documentation": "<p>Whether the quick response is active. </p>"
                    }
                },
                "channels": {
                    "target": "com.amazonaws.wisdom#Channels",
                    "traits": {
                        "smithy.api#documentation": "<p>The Amazon Connect contact channels this quick response applies to. The supported contact channel types include <code>Chat</code>.</p>"
                    }
                },
                "language": {
                    "target": "com.amazonaws.wisdom#LanguageCode",
                    "traits": {
                        "smithy.api#documentation": "<p>The language code value for the language in which the quick response is written. The supported language codes include <code>de_DE</code>, <code>en_US</code>, <code>es_ES</code>,\n  <code>fr_FR</code>, <code>id_ID</code>, <code>it_IT</code>, <code>ja_JP</code>, <code>ko_KR</code>, <code>pt_BR</code>,\n  <code>zh_CN</code>, <code>zh_TW</code>\n         </p>"
                    }
                }
            },
            "traits": {
                "smithy.api#input": {}
            }
        },
        "com.amazonaws.wisdom#UpdateQuickResponseResponse": {
            "type": "structure",
            "members": {
                "quickResponse": {
                    "target": "com.amazonaws.wisdom#QuickResponseData",
                    "traits": {
                        "smithy.api#documentation": "<p>The quick response.</p>"
                    }
                }
            },
            "traits": {
                "smithy.api#output": {}
            }
        },
        "com.amazonaws.wisdom#UploadId": {
            "type": "string",
            "traits": {
                "smithy.api#length": {
                    "min": 1,
                    "max": 1200
                }
            }
        },
        "com.amazonaws.wisdom#Uri": {
            "type": "string",
            "traits": {
                "smithy.api#length": {
                    "min": 1,
                    "max": 4096
                }
            }
        },
        "com.amazonaws.wisdom#Url": {
            "type": "string",
            "traits": {
                "smithy.api#length": {
                    "min": 1,
                    "max": 4096
                },
                "smithy.api#sensitive": {}
            }
        },
        "com.amazonaws.wisdom#Uuid": {
            "type": "string",
            "traits": {
                "smithy.api#pattern": "^[a-f0-9]{8}-[a-f0-9]{4}-[a-f0-9]{4}-[a-f0-9]{4}-[a-f0-9]{12}$"
            }
        },
        "com.amazonaws.wisdom#UuidOrArn": {
            "type": "string",
            "traits": {
                "smithy.api#pattern": "^[a-f0-9]{8}-[a-f0-9]{4}-[a-f0-9]{4}-[a-f0-9]{4}-[a-f0-9]{12}$|^arn:[a-z-]*?:wisdom:[a-z0-9-]*?:[0-9]{12}:[a-z-]*?/[a-f0-9]{8}-[a-f0-9]{4}-[a-f0-9]{4}-[a-f0-9]{4}-[a-f0-9]{12}(?:/[a-f0-9]{8}-[a-f0-9]{4}-[a-f0-9]{4}-[a-f0-9]{4}-[a-f0-9]{12})?$"
            }
        },
        "com.amazonaws.wisdom#ValidationException": {
            "type": "structure",
            "members": {
                "message": {
                    "target": "smithy.api#String"
                }
            },
            "traits": {
                "smithy.api#documentation": "<p>The input fails to satisfy the constraints specified by a service.</p>",
                "smithy.api#error": "client",
                "smithy.api#httpError": 400
            }
        },
        "com.amazonaws.wisdom#WaitTimeSeconds": {
            "type": "integer",
            "traits": {
                "smithy.api#default": 0,
                "smithy.api#range": {
                    "min": 0,
                    "max": 20
                }
            }
        },
        "com.amazonaws.wisdom#WisdomService": {
            "type": "service",
            "version": "2020-10-19",
            "operations": [
                {
                    "target": "com.amazonaws.wisdom#ListTagsForResource"
                },
                {
                    "target": "com.amazonaws.wisdom#TagResource"
                },
                {
                    "target": "com.amazonaws.wisdom#UntagResource"
                }
            ],
            "resources": [
                {
                    "target": "com.amazonaws.wisdom#Assistant"
                },
                {
                    "target": "com.amazonaws.wisdom#KnowledgeBase"
                }
            ],
            "traits": {
                "aws.api#service": {
                    "sdkId": "Wisdom",
                    "arnNamespace": "wisdom",
                    "cloudFormationName": "Wisdom"
                },
                "aws.auth#sigv4": {
                    "name": "wisdom"
                },
                "aws.protocols#restJson1": {},
                "smithy.api#cors": {},
                "smithy.api#documentation": "<p>Amazon Connect Wisdom delivers agents the information they need to solve customer issues as they're\n      actively speaking with customers. Agents can search across connected repositories from within\n      their agent desktop to find answers quickly. Use Amazon Connect Wisdom to create an assistant and a\n      knowledge base, for example, or manage content by uploading custom files.</p>",
                "smithy.api#title": "Amazon Connect Wisdom Service",
                "smithy.rules#endpointRuleSet": {
                    "version": "1.0",
                    "parameters": {
                        "Region": {
                            "builtIn": "AWS::Region",
                            "required": false,
                            "documentation": "The AWS region used to dispatch the request.",
                            "type": "String"
                        },
                        "UseDualStack": {
                            "builtIn": "AWS::UseDualStack",
                            "required": true,
                            "default": false,
                            "documentation": "When true, use the dual-stack endpoint. If the configured endpoint does not support dual-stack, dispatching the request MAY return an error.",
                            "type": "Boolean"
                        },
                        "UseFIPS": {
                            "builtIn": "AWS::UseFIPS",
                            "required": true,
                            "default": false,
                            "documentation": "When true, send this request to the FIPS-compliant regional endpoint. If the configured endpoint does not have a FIPS compliant endpoint, dispatching the request will return an error.",
                            "type": "Boolean"
                        },
                        "Endpoint": {
                            "builtIn": "SDK::Endpoint",
                            "required": false,
                            "documentation": "Override the endpoint used to send this request",
                            "type": "String"
                        }
                    },
                    "rules": [
                        {
                            "conditions": [
                                {
                                    "fn": "isSet",
                                    "argv": [
                                        {
                                            "ref": "Endpoint"
                                        }
                                    ]
                                }
                            ],
                            "rules": [
                                {
                                    "conditions": [
                                        {
                                            "fn": "booleanEquals",
                                            "argv": [
                                                {
                                                    "ref": "UseFIPS"
                                                },
                                                true
                                            ]
                                        }
                                    ],
                                    "error": "Invalid Configuration: FIPS and custom endpoint are not supported",
                                    "type": "error"
                                },
                                {
                                    "conditions": [
                                        {
                                            "fn": "booleanEquals",
                                            "argv": [
                                                {
                                                    "ref": "UseDualStack"
                                                },
                                                true
                                            ]
                                        }
                                    ],
                                    "error": "Invalid Configuration: Dualstack and custom endpoint are not supported",
                                    "type": "error"
                                },
                                {
                                    "conditions": [],
                                    "endpoint": {
                                        "url": {
                                            "ref": "Endpoint"
                                        },
                                        "properties": {},
                                        "headers": {}
                                    },
                                    "type": "endpoint"
                                }
                            ],
                            "type": "tree"
                        },
                        {
                            "conditions": [
                                {
                                    "fn": "isSet",
                                    "argv": [
                                        {
                                            "ref": "Region"
                                        }
                                    ]
                                }
                            ],
                            "rules": [
                                {
                                    "conditions": [
                                        {
                                            "fn": "aws.partition",
                                            "argv": [
                                                {
                                                    "ref": "Region"
                                                }
                                            ],
                                            "assign": "PartitionResult"
                                        }
                                    ],
                                    "rules": [
                                        {
                                            "conditions": [
                                                {
                                                    "fn": "booleanEquals",
                                                    "argv": [
                                                        {
                                                            "ref": "UseFIPS"
                                                        },
                                                        true
                                                    ]
                                                },
                                                {
                                                    "fn": "booleanEquals",
                                                    "argv": [
                                                        {
                                                            "ref": "UseDualStack"
                                                        },
                                                        true
                                                    ]
                                                }
                                            ],
                                            "rules": [
                                                {
                                                    "conditions": [
                                                        {
                                                            "fn": "booleanEquals",
                                                            "argv": [
                                                                true,
                                                                {
                                                                    "fn": "getAttr",
                                                                    "argv": [
                                                                        {
                                                                            "ref": "PartitionResult"
                                                                        },
                                                                        "supportsFIPS"
                                                                    ]
                                                                }
                                                            ]
                                                        },
                                                        {
                                                            "fn": "booleanEquals",
                                                            "argv": [
                                                                true,
                                                                {
                                                                    "fn": "getAttr",
                                                                    "argv": [
                                                                        {
                                                                            "ref": "PartitionResult"
                                                                        },
                                                                        "supportsDualStack"
                                                                    ]
                                                                }
                                                            ]
                                                        }
                                                    ],
                                                    "rules": [
                                                        {
                                                            "conditions": [],
                                                            "endpoint": {
                                                                "url": "https://wisdom-fips.{Region}.{PartitionResult#dualStackDnsSuffix}",
                                                                "properties": {},
                                                                "headers": {}
                                                            },
                                                            "type": "endpoint"
                                                        }
                                                    ],
                                                    "type": "tree"
                                                },
                                                {
                                                    "conditions": [],
                                                    "error": "FIPS and DualStack are enabled, but this partition does not support one or both",
                                                    "type": "error"
                                                }
                                            ],
                                            "type": "tree"
                                        },
                                        {
                                            "conditions": [
                                                {
                                                    "fn": "booleanEquals",
                                                    "argv": [
                                                        {
                                                            "ref": "UseFIPS"
                                                        },
                                                        true
                                                    ]
                                                }
                                            ],
                                            "rules": [
                                                {
                                                    "conditions": [
                                                        {
                                                            "fn": "booleanEquals",
                                                            "argv": [
                                                                {
                                                                    "fn": "getAttr",
                                                                    "argv": [
                                                                        {
                                                                            "ref": "PartitionResult"
                                                                        },
                                                                        "supportsFIPS"
                                                                    ]
                                                                },
                                                                true
                                                            ]
                                                        }
                                                    ],
                                                    "rules": [
                                                        {
                                                            "conditions": [],
                                                            "endpoint": {
                                                                "url": "https://wisdom-fips.{Region}.{PartitionResult#dnsSuffix}",
                                                                "properties": {},
                                                                "headers": {}
                                                            },
                                                            "type": "endpoint"
                                                        }
                                                    ],
                                                    "type": "tree"
                                                },
                                                {
                                                    "conditions": [],
                                                    "error": "FIPS is enabled but this partition does not support FIPS",
                                                    "type": "error"
                                                }
                                            ],
                                            "type": "tree"
                                        },
                                        {
                                            "conditions": [
                                                {
                                                    "fn": "booleanEquals",
                                                    "argv": [
                                                        {
                                                            "ref": "UseDualStack"
                                                        },
                                                        true
                                                    ]
                                                }
                                            ],
                                            "rules": [
                                                {
                                                    "conditions": [
                                                        {
                                                            "fn": "booleanEquals",
                                                            "argv": [
                                                                true,
                                                                {
                                                                    "fn": "getAttr",
                                                                    "argv": [
                                                                        {
                                                                            "ref": "PartitionResult"
                                                                        },
                                                                        "supportsDualStack"
                                                                    ]
                                                                }
                                                            ]
                                                        }
                                                    ],
                                                    "rules": [
                                                        {
                                                            "conditions": [],
                                                            "endpoint": {
                                                                "url": "https://wisdom.{Region}.{PartitionResult#dualStackDnsSuffix}",
                                                                "properties": {},
                                                                "headers": {}
                                                            },
                                                            "type": "endpoint"
                                                        }
                                                    ],
                                                    "type": "tree"
                                                },
                                                {
                                                    "conditions": [],
                                                    "error": "DualStack is enabled but this partition does not support DualStack",
                                                    "type": "error"
                                                }
                                            ],
                                            "type": "tree"
                                        },
                                        {
                                            "conditions": [],
                                            "endpoint": {
                                                "url": "https://wisdom.{Region}.{PartitionResult#dnsSuffix}",
                                                "properties": {},
                                                "headers": {}
                                            },
                                            "type": "endpoint"
                                        }
                                    ],
                                    "type": "tree"
                                }
                            ],
                            "type": "tree"
                        },
                        {
                            "conditions": [],
                            "error": "Invalid Configuration: Missing Region",
                            "type": "error"
                        }
                    ]
                },
                "smithy.rules#endpointTests": {
                    "testCases": [
                        {
                            "documentation": "For region ap-northeast-1 with FIPS disabled and DualStack disabled",
                            "expect": {
                                "endpoint": {
                                    "url": "https://wisdom.ap-northeast-1.amazonaws.com"
                                }
                            },
                            "params": {
                                "Region": "ap-northeast-1",
                                "UseFIPS": false,
                                "UseDualStack": false
                            }
                        },
                        {
                            "documentation": "For region ap-southeast-2 with FIPS disabled and DualStack disabled",
                            "expect": {
                                "endpoint": {
                                    "url": "https://wisdom.ap-southeast-2.amazonaws.com"
                                }
                            },
                            "params": {
                                "Region": "ap-southeast-2",
                                "UseFIPS": false,
                                "UseDualStack": false
                            }
                        },
                        {
                            "documentation": "For region eu-central-1 with FIPS disabled and DualStack disabled",
                            "expect": {
                                "endpoint": {
                                    "url": "https://wisdom.eu-central-1.amazonaws.com"
                                }
                            },
                            "params": {
                                "Region": "eu-central-1",
                                "UseFIPS": false,
                                "UseDualStack": false
                            }
                        },
                        {
                            "documentation": "For region eu-west-2 with FIPS disabled and DualStack disabled",
                            "expect": {
                                "endpoint": {
                                    "url": "https://wisdom.eu-west-2.amazonaws.com"
                                }
                            },
                            "params": {
                                "Region": "eu-west-2",
                                "UseFIPS": false,
                                "UseDualStack": false
                            }
                        },
                        {
                            "documentation": "For region us-east-1 with FIPS disabled and DualStack disabled",
                            "expect": {
                                "endpoint": {
                                    "url": "https://wisdom.us-east-1.amazonaws.com"
                                }
                            },
                            "params": {
                                "Region": "us-east-1",
                                "UseFIPS": false,
                                "UseDualStack": false
                            }
                        },
                        {
                            "documentation": "For region us-west-2 with FIPS disabled and DualStack disabled",
                            "expect": {
                                "endpoint": {
                                    "url": "https://wisdom.us-west-2.amazonaws.com"
                                }
                            },
                            "params": {
                                "Region": "us-west-2",
                                "UseFIPS": false,
                                "UseDualStack": false
                            }
                        },
                        {
                            "documentation": "For region us-east-1 with FIPS enabled and DualStack enabled",
                            "expect": {
                                "endpoint": {
                                    "url": "https://wisdom-fips.us-east-1.api.aws"
                                }
                            },
                            "params": {
                                "Region": "us-east-1",
                                "UseFIPS": true,
                                "UseDualStack": true
                            }
                        },
                        {
                            "documentation": "For region us-east-1 with FIPS enabled and DualStack disabled",
                            "expect": {
                                "endpoint": {
                                    "url": "https://wisdom-fips.us-east-1.amazonaws.com"
                                }
                            },
                            "params": {
                                "Region": "us-east-1",
                                "UseFIPS": true,
                                "UseDualStack": false
                            }
                        },
                        {
                            "documentation": "For region us-east-1 with FIPS disabled and DualStack enabled",
                            "expect": {
                                "endpoint": {
                                    "url": "https://wisdom.us-east-1.api.aws"
                                }
                            },
                            "params": {
                                "Region": "us-east-1",
                                "UseFIPS": false,
                                "UseDualStack": true
                            }
                        },
                        {
                            "documentation": "For region cn-north-1 with FIPS enabled and DualStack enabled",
                            "expect": {
                                "endpoint": {
                                    "url": "https://wisdom-fips.cn-north-1.api.amazonwebservices.com.cn"
                                }
                            },
                            "params": {
                                "Region": "cn-north-1",
                                "UseFIPS": true,
                                "UseDualStack": true
                            }
                        },
                        {
                            "documentation": "For region cn-north-1 with FIPS enabled and DualStack disabled",
                            "expect": {
                                "endpoint": {
                                    "url": "https://wisdom-fips.cn-north-1.amazonaws.com.cn"
                                }
                            },
                            "params": {
                                "Region": "cn-north-1",
                                "UseFIPS": true,
                                "UseDualStack": false
                            }
                        },
                        {
                            "documentation": "For region cn-north-1 with FIPS disabled and DualStack enabled",
                            "expect": {
                                "endpoint": {
                                    "url": "https://wisdom.cn-north-1.api.amazonwebservices.com.cn"
                                }
                            },
                            "params": {
                                "Region": "cn-north-1",
                                "UseFIPS": false,
                                "UseDualStack": true
                            }
                        },
                        {
                            "documentation": "For region cn-north-1 with FIPS disabled and DualStack disabled",
                            "expect": {
                                "endpoint": {
                                    "url": "https://wisdom.cn-north-1.amazonaws.com.cn"
                                }
                            },
                            "params": {
                                "Region": "cn-north-1",
                                "UseFIPS": false,
                                "UseDualStack": false
                            }
                        },
                        {
                            "documentation": "For region us-gov-east-1 with FIPS enabled and DualStack enabled",
                            "expect": {
                                "endpoint": {
                                    "url": "https://wisdom-fips.us-gov-east-1.api.aws"
                                }
                            },
                            "params": {
                                "Region": "us-gov-east-1",
                                "UseFIPS": true,
                                "UseDualStack": true
                            }
                        },
                        {
                            "documentation": "For region us-gov-east-1 with FIPS enabled and DualStack disabled",
                            "expect": {
                                "endpoint": {
                                    "url": "https://wisdom-fips.us-gov-east-1.amazonaws.com"
                                }
                            },
                            "params": {
                                "Region": "us-gov-east-1",
                                "UseFIPS": true,
                                "UseDualStack": false
                            }
                        },
                        {
                            "documentation": "For region us-gov-east-1 with FIPS disabled and DualStack enabled",
                            "expect": {
                                "endpoint": {
                                    "url": "https://wisdom.us-gov-east-1.api.aws"
                                }
                            },
                            "params": {
                                "Region": "us-gov-east-1",
                                "UseFIPS": false,
                                "UseDualStack": true
                            }
                        },
                        {
                            "documentation": "For region us-gov-east-1 with FIPS disabled and DualStack disabled",
                            "expect": {
                                "endpoint": {
                                    "url": "https://wisdom.us-gov-east-1.amazonaws.com"
                                }
                            },
                            "params": {
                                "Region": "us-gov-east-1",
                                "UseFIPS": false,
                                "UseDualStack": false
                            }
                        },
                        {
                            "documentation": "For region us-iso-east-1 with FIPS enabled and DualStack enabled",
                            "expect": {
                                "error": "FIPS and DualStack are enabled, but this partition does not support one or both"
                            },
                            "params": {
                                "Region": "us-iso-east-1",
                                "UseFIPS": true,
                                "UseDualStack": true
                            }
                        },
                        {
                            "documentation": "For region us-iso-east-1 with FIPS enabled and DualStack disabled",
                            "expect": {
                                "endpoint": {
                                    "url": "https://wisdom-fips.us-iso-east-1.c2s.ic.gov"
                                }
                            },
                            "params": {
                                "Region": "us-iso-east-1",
                                "UseFIPS": true,
                                "UseDualStack": false
                            }
                        },
                        {
                            "documentation": "For region us-iso-east-1 with FIPS disabled and DualStack enabled",
                            "expect": {
                                "error": "DualStack is enabled but this partition does not support DualStack"
                            },
                            "params": {
                                "Region": "us-iso-east-1",
                                "UseFIPS": false,
                                "UseDualStack": true
                            }
                        },
                        {
                            "documentation": "For region us-iso-east-1 with FIPS disabled and DualStack disabled",
                            "expect": {
                                "endpoint": {
                                    "url": "https://wisdom.us-iso-east-1.c2s.ic.gov"
                                }
                            },
                            "params": {
                                "Region": "us-iso-east-1",
                                "UseFIPS": false,
                                "UseDualStack": false
                            }
                        },
                        {
                            "documentation": "For region us-isob-east-1 with FIPS enabled and DualStack enabled",
                            "expect": {
                                "error": "FIPS and DualStack are enabled, but this partition does not support one or both"
                            },
                            "params": {
                                "Region": "us-isob-east-1",
                                "UseFIPS": true,
                                "UseDualStack": true
                            }
                        },
                        {
                            "documentation": "For region us-isob-east-1 with FIPS enabled and DualStack disabled",
                            "expect": {
                                "endpoint": {
                                    "url": "https://wisdom-fips.us-isob-east-1.sc2s.sgov.gov"
                                }
                            },
                            "params": {
                                "Region": "us-isob-east-1",
                                "UseFIPS": true,
                                "UseDualStack": false
                            }
                        },
                        {
                            "documentation": "For region us-isob-east-1 with FIPS disabled and DualStack enabled",
                            "expect": {
                                "error": "DualStack is enabled but this partition does not support DualStack"
                            },
                            "params": {
                                "Region": "us-isob-east-1",
                                "UseFIPS": false,
                                "UseDualStack": true
                            }
                        },
                        {
                            "documentation": "For region us-isob-east-1 with FIPS disabled and DualStack disabled",
                            "expect": {
                                "endpoint": {
                                    "url": "https://wisdom.us-isob-east-1.sc2s.sgov.gov"
                                }
                            },
                            "params": {
                                "Region": "us-isob-east-1",
                                "UseFIPS": false,
                                "UseDualStack": false
                            }
                        },
                        {
                            "documentation": "For custom endpoint with region set and fips disabled and dualstack disabled",
                            "expect": {
                                "endpoint": {
                                    "url": "https://example.com"
                                }
                            },
                            "params": {
                                "Region": "us-east-1",
                                "UseFIPS": false,
                                "UseDualStack": false,
                                "Endpoint": "https://example.com"
                            }
                        },
                        {
                            "documentation": "For custom endpoint with region not set and fips disabled and dualstack disabled",
                            "expect": {
                                "endpoint": {
                                    "url": "https://example.com"
                                }
                            },
                            "params": {
                                "UseFIPS": false,
                                "UseDualStack": false,
                                "Endpoint": "https://example.com"
                            }
                        },
                        {
                            "documentation": "For custom endpoint with fips enabled and dualstack disabled",
                            "expect": {
                                "error": "Invalid Configuration: FIPS and custom endpoint are not supported"
                            },
                            "params": {
                                "Region": "us-east-1",
                                "UseFIPS": true,
                                "UseDualStack": false,
                                "Endpoint": "https://example.com"
                            }
                        },
                        {
                            "documentation": "For custom endpoint with fips disabled and dualstack enabled",
                            "expect": {
                                "error": "Invalid Configuration: Dualstack and custom endpoint are not supported"
                            },
                            "params": {
                                "Region": "us-east-1",
                                "UseFIPS": false,
                                "UseDualStack": true,
                                "Endpoint": "https://example.com"
                            }
                        },
                        {
                            "documentation": "Missing region",
                            "expect": {
                                "error": "Invalid Configuration: Missing Region"
                            }
                        }
                    ],
                    "version": "1.0"
                }
            }
        }
    }
}<|MERGE_RESOLUTION|>--- conflicted
+++ resolved
@@ -3405,91 +3405,6 @@
             }
         },
         "com.amazonaws.wisdom#ListImportJobs": {
-<<<<<<< HEAD
-            "type": "operation",
-            "input": {
-                "target": "com.amazonaws.wisdom#ListImportJobsRequest"
-            },
-            "output": {
-                "target": "com.amazonaws.wisdom#ListImportJobsResponse"
-            },
-            "errors": [
-                {
-                    "target": "com.amazonaws.wisdom#AccessDeniedException"
-                },
-                {
-                    "target": "com.amazonaws.wisdom#ValidationException"
-                }
-            ],
-            "traits": {
-                "smithy.api#documentation": "<p>Lists information about import jobs.</p>",
-                "smithy.api#http": {
-                    "uri": "/knowledgeBases/{knowledgeBaseId}/importJobs",
-                    "method": "GET"
-                },
-                "smithy.api#paginated": {
-                    "inputToken": "nextToken",
-                    "outputToken": "nextToken",
-                    "pageSize": "maxResults",
-                    "items": "importJobSummaries"
-                },
-                "smithy.api#readonly": {}
-            }
-        },
-        "com.amazonaws.wisdom#ListImportJobsRequest": {
-            "type": "structure",
-            "members": {
-                "nextToken": {
-                    "target": "com.amazonaws.wisdom#NonEmptyString",
-                    "traits": {
-                        "smithy.api#documentation": "<p>The token for the next set of results. Use the value returned in the previous \nresponse in the next request to retrieve the next set of results.</p>",
-                        "smithy.api#httpQuery": "nextToken"
-                    }
-                },
-                "maxResults": {
-                    "target": "com.amazonaws.wisdom#MaxResults",
-                    "traits": {
-                        "smithy.api#documentation": "<p>The maximum number of results to return per page.</p>",
-                        "smithy.api#httpQuery": "maxResults"
-                    }
-                },
-                "knowledgeBaseId": {
-                    "target": "com.amazonaws.wisdom#UuidOrArn",
-                    "traits": {
-                        "smithy.api#documentation": "<p>The identifier of the knowledge base. This should not be a QUICK_RESPONSES type knowledge \nbase if you're storing Wisdom Content resource to it. Can be either the ID or the ARN. URLs cannot contain the ARN.</p>",
-                        "smithy.api#httpLabel": {},
-                        "smithy.api#required": {}
-                    }
-                }
-            },
-            "traits": {
-                "smithy.api#input": {}
-            }
-        },
-        "com.amazonaws.wisdom#ListImportJobsResponse": {
-            "type": "structure",
-            "members": {
-                "importJobSummaries": {
-                    "target": "com.amazonaws.wisdom#ImportJobList",
-                    "traits": {
-                        "smithy.api#documentation": "<p>Summary information about the import jobs.</p>",
-                        "smithy.api#required": {}
-                    }
-                },
-                "nextToken": {
-                    "target": "com.amazonaws.wisdom#NonEmptyString",
-                    "traits": {
-                        "smithy.api#documentation": "<p>The token for the next set of results. Use the value returned in the previous \nresponse in the next request to retrieve the next set of results.</p>"
-                    }
-                }
-            },
-            "traits": {
-                "smithy.api#output": {}
-            }
-        },
-        "com.amazonaws.wisdom#ListKnowledgeBases": {
-=======
->>>>>>> f9be5afa
             "type": "operation",
             "input": {
                 "target": "com.amazonaws.wisdom#ListImportJobsRequest"
