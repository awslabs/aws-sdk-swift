--- conflicted
+++ resolved
@@ -930,121 +930,7 @@
                 "target": "com.amazonaws.mediapackagev2#CreateDashManifestConfiguration"
             }
         },
-<<<<<<< HEAD
-        "com.amazonaws.mediapackagev2#CreateHlsManifestConfiguration": {
-            "type": "structure",
-            "members": {
-                "ManifestName": {
-                    "target": "com.amazonaws.mediapackagev2#ManifestName",
-                    "traits": {
-                        "smithy.api#documentation": "<p>A short short string that's appended to the endpoint URL. The manifest name creates a unique path to this endpoint. If you don't enter a value, MediaPackage uses the default manifest name, index. MediaPackage automatically inserts the format extension, such as .m3u8. You can't use the same manifest name if you use HLS manifest and low-latency HLS manifest. The manifestName on the HLSManifest object overrides the manifestName you provided on the originEndpoint object.</p>",
-                        "smithy.api#required": {}
-                    }
-                },
-                "ChildManifestName": {
-                    "target": "com.amazonaws.mediapackagev2#ManifestName",
-                    "traits": {
-                        "smithy.api#documentation": "<p>A short string that's appended to the endpoint URL. The child manifest name creates a unique path to this endpoint. If you don't enter a value, MediaPackage uses the default manifest name, index, with an added suffix to distinguish it from the manifest name. The manifestName on the HLSManifest object overrides the manifestName you provided on the originEndpoint object.</p>"
-                    }
-                },
-                "ScteHls": {
-                    "target": "com.amazonaws.mediapackagev2#ScteHls"
-                },
-                "StartTag": {
-                    "target": "com.amazonaws.mediapackagev2#StartTag"
-                },
-                "ManifestWindowSeconds": {
-                    "target": "smithy.api#Integer",
-                    "traits": {
-                        "smithy.api#documentation": "<p>The total duration (in seconds) of the manifest's content.</p>",
-                        "smithy.api#range": {
-                            "min": 30
-                        }
-                    }
-                },
-                "ProgramDateTimeIntervalSeconds": {
-                    "target": "smithy.api#Integer",
-                    "traits": {
-                        "smithy.api#documentation": "<p>Inserts EXT-X-PROGRAM-DATE-TIME tags in the output manifest at the interval that you specify. If you don't enter an interval,\n         EXT-X-PROGRAM-DATE-TIME tags aren't included in the manifest.\n         The tags sync the stream to the wall clock so that viewers can seek to a specific time in the playback timeline on the player.\n         ID3Timed metadata messages generate every 5 seconds whenever the content is ingested.</p>\n         <p>Irrespective of this parameter, if any ID3Timed metadata is in the HLS input, it is passed through to the HLS output.</p>",
-                        "smithy.api#range": {
-                            "min": 1,
-                            "max": 1209600
-                        }
-                    }
-                },
-                "FilterConfiguration": {
-                    "target": "com.amazonaws.mediapackagev2#FilterConfiguration"
-                }
-            },
-            "traits": {
-                "smithy.api#documentation": "<p>Create an HTTP live streaming (HLS) manifest configuration.</p>"
-            }
-        },
-        "com.amazonaws.mediapackagev2#CreateHlsManifests": {
-            "type": "list",
-            "member": {
-                "target": "com.amazonaws.mediapackagev2#CreateHlsManifestConfiguration"
-            }
-        },
-        "com.amazonaws.mediapackagev2#CreateLowLatencyHlsManifestConfiguration": {
-            "type": "structure",
-            "members": {
-                "ManifestName": {
-                    "target": "com.amazonaws.mediapackagev2#ManifestName",
-                    "traits": {
-                        "smithy.api#documentation": "<p>A short short string that's appended to the endpoint URL. The manifest name creates a unique path to this endpoint. If you don't enter a value, MediaPackage uses the default manifest name, index. MediaPackage automatically inserts the format extension, such as .m3u8. You can't use the same manifest name if you use HLS manifest and low-latency HLS manifest. The manifestName on the HLSManifest object overrides the manifestName you provided on the originEndpoint object.</p>",
-                        "smithy.api#required": {}
-                    }
-                },
-                "ChildManifestName": {
-                    "target": "com.amazonaws.mediapackagev2#ManifestName",
-                    "traits": {
-                        "smithy.api#documentation": "<p>A short string that's appended to the endpoint URL. The child manifest name creates a unique path to this endpoint. If you don't enter a value, MediaPackage uses the default manifest name, index, with an added suffix to distinguish it from the manifest name. The manifestName on the HLSManifest object overrides the manifestName you provided on the originEndpoint object.</p>"
-                    }
-                },
-                "ScteHls": {
-                    "target": "com.amazonaws.mediapackagev2#ScteHls"
-                },
-                "StartTag": {
-                    "target": "com.amazonaws.mediapackagev2#StartTag"
-                },
-                "ManifestWindowSeconds": {
-                    "target": "smithy.api#Integer",
-                    "traits": {
-                        "smithy.api#documentation": "<p>The total duration (in seconds) of the manifest's content.</p>",
-                        "smithy.api#range": {
-                            "min": 30
-                        }
-                    }
-                },
-                "ProgramDateTimeIntervalSeconds": {
-                    "target": "smithy.api#Integer",
-                    "traits": {
-                        "smithy.api#documentation": "<p>Inserts EXT-X-PROGRAM-DATE-TIME tags in the output manifest at the interval that you specify. If you don't enter an interval,\n         EXT-X-PROGRAM-DATE-TIME tags aren't included in the manifest.\n         The tags sync the stream to the wall clock so that viewers can seek to a specific time in the playback timeline on the player.\n         ID3Timed metadata messages generate every 5 seconds whenever the content is ingested.</p>\n         <p>Irrespective of this parameter, if any ID3Timed metadata is in the HLS input, it is passed through to the HLS output.</p>",
-                        "smithy.api#range": {
-                            "min": 1,
-                            "max": 1209600
-                        }
-                    }
-                },
-                "FilterConfiguration": {
-                    "target": "com.amazonaws.mediapackagev2#FilterConfiguration"
-                }
-            },
-            "traits": {
-                "smithy.api#documentation": "<p>Create a low-latency HTTP live streaming (HLS) manifest configuration.</p>"
-            }
-        },
-        "com.amazonaws.mediapackagev2#CreateLowLatencyHlsManifests": {
-            "type": "list",
-            "member": {
-                "target": "com.amazonaws.mediapackagev2#CreateLowLatencyHlsManifestConfiguration"
-            }
-        },
-        "com.amazonaws.mediapackagev2#CreateOriginEndpoint": {
-=======
         "com.amazonaws.mediapackagev2#CreateHarvestJob": {
->>>>>>> bd754de1
             "type": "operation",
             "input": {
                 "target": "com.amazonaws.mediapackagev2#CreateHarvestJobRequest"
@@ -7780,8 +7666,6 @@
                         "smithy.api#enumValue": "SOURCE_DISRUPTIONS_ENABLED_INCORRECTLY"
                     }
                 },
-<<<<<<< HEAD
-=======
                 "HARVESTED_MANIFEST_HAS_START_END_FILTER_CONFIGURATION": {
                     "target": "smithy.api#Unit",
                     "traits": {
@@ -7830,7 +7714,6 @@
                         "smithy.api#enumValue": "HARVEST_JOB_CUSTOMER_ENDPOINT_READ_ACCESS_DENIED"
                     }
                 },
->>>>>>> bd754de1
                 "CLIP_START_TIME_WITH_START_OR_END": {
                     "target": "smithy.api#Unit",
                     "traits": {
