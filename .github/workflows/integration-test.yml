--- conflicted
+++ resolved
@@ -24,10 +24,7 @@
           - macos-14-xlarge
         xcode:
           - Xcode_14.1
-<<<<<<< HEAD
           - Xcode_15.3
-=======
->>>>>>> a918bcfe
           - Xcode_15.4
         destination:
           - 'platform=iOS Simulator,OS=16.1,name=iPhone 14'
@@ -40,26 +37,20 @@
         exclude:
           # Don't run old macOS with new Xcode
           - runner: macos-13-xlarge
-<<<<<<< HEAD
             xcode: Xcode_15.3
           - runner: macos-13-xlarge
-=======
->>>>>>> a918bcfe
             xcode: Xcode_15.4
           # Don't run new macOS with old Xcode
           - runner: macos-14-xlarge
             xcode: Xcode_14.1
           # Don't run old simulators with new Xcode
           - destination: 'platform=tvOS Simulator,OS=16.1,name=Apple TV 4K (3rd generation) (at 1080p)'
-            xcode: Xcode_15.4
-          - destination: 'platform=iOS Simulator,OS=16.1,name=iPhone 14'
-<<<<<<< HEAD
             xcode: Xcode_15.3
           - destination: 'platform=tvOS Simulator,OS=16.1,name=Apple TV 4K (3rd generation) (at 1080p)'
             xcode: Xcode_15.4
           - destination: 'platform=iOS Simulator,OS=16.1,name=iPhone 14'
-=======
->>>>>>> a918bcfe
+            xcode: Xcode_15.3
+          - destination: 'platform=iOS Simulator,OS=16.1,name=iPhone 14'
             xcode: Xcode_15.4
           # Don't run new simulators with old Xcode
           - destination: 'platform=tvOS Simulator,OS=17.5,name=Apple TV 4K (3rd generation) (at 1080p)'
