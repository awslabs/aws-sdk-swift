name: Lint

on:
  push:
    branches: [ main ]
  pull_request:
    branches: [ main ]
  workflow_dispatch:

env:
  PACKAGE_NAME: aws-sdk-swift

jobs:
  ktlint:
    runs-on: ubuntu-latest
    steps:
      - name: Checkout sources
        uses: actions/checkout@v2
      - name: Lint ${{ env.PACKAGE_NAME }}
        run: |
          ./gradlew ktlint
  swiftlint:
    runs-on: macos-latest
    steps:
      - name: Checkout sources
        uses: actions/checkout@v2
<<<<<<< HEAD
      - name: Run swiftlint on AWSClientRuntime
        run: swiftlint --config AWSClientRuntime/.swiftlint.yml --reporter github-actions-logging AWSClientRuntime
=======
      - name: Swift Lint ClientRuntime
        uses: norio-nomura/action-swiftlint@3.2.1
        with:
          args: --path ./AWSClientRuntime --config ./AWSClientRuntime/.swiftlint.yml
>>>>>>> 44f495bc
<|MERGE_RESOLUTION|>--- conflicted
+++ resolved
@@ -24,12 +24,5 @@
     steps:
       - name: Checkout sources
         uses: actions/checkout@v2
-<<<<<<< HEAD
       - name: Run swiftlint on AWSClientRuntime
-        run: swiftlint --config AWSClientRuntime/.swiftlint.yml --reporter github-actions-logging AWSClientRuntime
-=======
-      - name: Swift Lint ClientRuntime
-        uses: norio-nomura/action-swiftlint@3.2.1
-        with:
-          args: --path ./AWSClientRuntime --config ./AWSClientRuntime/.swiftlint.yml
->>>>>>> 44f495bc
+        run: swiftlint --reporter github-actions-logging --path ./AWSClientRuntime --config ./AWSClientRuntime/.swiftlint.yml