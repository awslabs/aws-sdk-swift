--- conflicted
+++ resolved
@@ -113,13 +113,8 @@
                                              path: versions.clientRuntimePath)
     let dependencies = """
     dependencies: [
-<<<<<<< HEAD
         \(clientRuntimeDependency),
         \(crtSwiftDependency)
-=======
-        .package(url: "https://github.com/awslabs/aws-crt-swift.git", .exact("\(versions.awsCRTSwiftVersion)")),
-        .package(url: "https://github.com/awslabs/smithy-swift.git", .exact("\(versions.clientRuntimeVersion)"))
->>>>>>> 780a389c
     ],
 """
     print(dependencies)
