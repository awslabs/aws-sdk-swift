//
// Copyright Amazon.com Inc. or its affiliates.
// All Rights Reserved.
//
// SPDX-License-Identifier: Apache-2.0
//

import ClientRuntime
import Foundation
import XCTest

@_spi(FileBasedConfig) @testable import AWSClientRuntime

class CachedCredentialsProviderTests: XCTestCase {
<<<<<<< HEAD
    func testGetIdentity() async throws {
=======

    func testGetCredentials() async throws {
>>>>>>> 92b1e2a2
        var counter: Int = 0
        let accessKey = UUID().uuidString
        let secret = UUID().uuidString
        let coreProvider = MockCredentialsProvider {
            counter += 1
            return .init(accessKey: accessKey, secret: secret)
        }
        let subject = try CachedCredentialsProvider(
            source: coreProvider,
            refreshTime: 0.01
        )

<<<<<<< HEAD
        _ = try await subject.getIdentity()
        _ = try await subject.getIdentity()
        _ = try await subject.getIdentity()
        _ = try await subject.getIdentity()
=======
        _ = try await subject.getCredentials()
        _ = try await subject.getCredentials()
        _ = try await subject.getCredentials()
        _ = try await subject.getCredentials()
>>>>>>> 92b1e2a2

        // Counter is 1 because the last three accesses use cached credentials
        XCTAssertEqual(counter, 1)

        try! await Task.sleep(nanoseconds: 1_000_000_000 / 100)  // 0.01 seconds
<<<<<<< HEAD

        let credentials = try await subject.getIdentity()
=======
        let credentials = try await subject.getCredentials()
>>>>>>> 92b1e2a2

        // Counter is 2 because we slept long enough for cache to expire
        XCTAssertEqual(counter, 2)
        XCTAssertEqual(credentials.accessKey, accessKey)
        XCTAssertEqual(credentials.secret, secret)
    }
}<|MERGE_RESOLUTION|>--- conflicted
+++ resolved
@@ -12,12 +12,7 @@
 @_spi(FileBasedConfig) @testable import AWSClientRuntime
 
 class CachedCredentialsProviderTests: XCTestCase {
-<<<<<<< HEAD
     func testGetIdentity() async throws {
-=======
-
-    func testGetCredentials() async throws {
->>>>>>> 92b1e2a2
         var counter: Int = 0
         let accessKey = UUID().uuidString
         let secret = UUID().uuidString
@@ -30,28 +25,16 @@
             refreshTime: 0.01
         )
 
-<<<<<<< HEAD
         _ = try await subject.getIdentity()
         _ = try await subject.getIdentity()
         _ = try await subject.getIdentity()
         _ = try await subject.getIdentity()
-=======
-        _ = try await subject.getCredentials()
-        _ = try await subject.getCredentials()
-        _ = try await subject.getCredentials()
-        _ = try await subject.getCredentials()
->>>>>>> 92b1e2a2
 
         // Counter is 1 because the last three accesses use cached credentials
         XCTAssertEqual(counter, 1)
 
         try! await Task.sleep(nanoseconds: 1_000_000_000 / 100)  // 0.01 seconds
-<<<<<<< HEAD
-
         let credentials = try await subject.getIdentity()
-=======
-        let credentials = try await subject.getCredentials()
->>>>>>> 92b1e2a2
 
         // Counter is 2 because we slept long enough for cache to expire
         XCTAssertEqual(counter, 2)
