//
// Copyright Amazon.com Inc. or its affiliates.
// All Rights Reserved.
//
// SPDX-License-Identifier: Apache-2.0
//

import Foundation
import PackageDescription

/// Builds the contents of the package manifest file.
struct PackageManifestBuilder {
    struct Service {
        let name: String
        let includeIntegrationTests: Bool
    }

    let clientRuntimeVersion: Version
    let crtVersion: Version
    let services: [Service]
    let includeProtocolTests: Bool
    let includeIntegrationTests: Bool
    let excludeAWSServices: Bool
    let excludeRuntimeTests: Bool
    let basePackageContents: () throws -> String
    
    init(
        clientRuntimeVersion: Version,
        crtVersion: Version,
        services: [Service],
        includeProtocolTests: Bool,
        includeIntegrationTests: Bool,
        excludeAWSServices: Bool,
        excludeRuntimeTests: Bool,
        basePackageContents: @escaping () throws -> String
    ) {
        self.clientRuntimeVersion = clientRuntimeVersion
        self.crtVersion = crtVersion
        self.services = services
        self.includeProtocolTests = includeProtocolTests
        self.includeIntegrationTests = includeIntegrationTests
        self.excludeAWSServices = excludeAWSServices
        self.basePackageContents = basePackageContents
        self.excludeRuntimeTests = excludeRuntimeTests
    }
    
    init(
        clientRuntimeVersion: Version,
        crtVersion: Version,
        services: [Service],
        includeProtocolTests: Bool,
        includeIntegrationTests: Bool,
        excludeAWSServices: Bool,
        excludeRuntimeTests: Bool
    ) {
        self.init(clientRuntimeVersion: clientRuntimeVersion, crtVersion: crtVersion, services: services, includeProtocolTests: includeProtocolTests, includeIntegrationTests: includeIntegrationTests, excludeAWSServices: excludeAWSServices, excludeRuntimeTests: excludeRuntimeTests) {
            // Returns the contents of the base package manifest stored in the bundle at `Resources/Package.Base.swift`
            let basePackageName = "Package.Base"
            
            // Get the url for the base package manifest that is stored in the bundle
            guard let url = Bundle.module.url(forResource: basePackageName, withExtension: "swift") else {
                throw Error("Could not find \(basePackageName).swift in bundle")
            }
            
            // Load the contents of the base package manifest
            let fileContents = try FileManager.default.loadContents(atPath: url.path)
            
            // Convert the base package manifest data to a string
            guard let fileText = String(data: fileContents, encoding: .utf8) else {
                throw Error("Failed to create string from contents of file \(basePackageName).swift")
            }
            
            return fileText
        }
    }
    
    // MARK: - Build
    
    /// Builds the contents of the package manifest file.
    func build() throws-> String {
        let contents = try [
            basePackageContents(),
            "",
            buildGeneratedContent()
        ]
        return contents.joined(separator: .newline)
    }
    
    /// Builds all the generated package manifest content
    private func buildGeneratedContent() -> String {
        let contents = [
            // Start with a pragma mark to provide a clear separation between the non-generated (base) and generated content
            buildPragmaMark(),
            "",
            // Add the generated content that defines the dependencies' versions
            buildDependencies(),
            "",
            // Remove the runtime tests if needed
            buildRuntimeTests(),
            "",
            // Add the generated content that defines the list of services to include
            buildServiceTargets(),
            "",
            // Add the generated content that defines the list of services with integration tests to include
            buildIntegrationTestsTargets(),
            "",
            buildProtocolTests(),
<<<<<<< HEAD
=======
            "",
            buildResolvedServices(),
>>>>>>> ed21c50d
            "\n"
        ]
        return contents.joined(separator: .newline)
    }
    
    /// Returns a pragma mark comment to provide separation between the non-generated (base) and generated content
    ///
    /// - Returns: A pragma mark comment to provide separation between the non-generated (base) and generated content
    private func buildPragmaMark() -> String {
        "// MARK: - Generated"
    }
    
    
    /// Builds the dependencies versions
    private func buildDependencies() -> String {
        """
        addDependencies(
            clientRuntimeVersion: \(clientRuntimeVersion.description.wrappedInQuotes()),
            crtVersion: \(crtVersion.description.wrappedInQuotes())
        )
        """
    }

    private func buildRuntimeTests() -> String {
        return [
            "// Uncomment this line to exclude runtime unit tests",
            (excludeRuntimeTests ? "" : "// ") + "excludeRuntimeUnitTests()"
        ].joined(separator: .newline)
    }

    /// Builds the list of services to include.
    /// This generates an array of strings, where the each item is a name of a service
    /// and calls the `addServiceTarget` for each item.
    private func buildServiceTargets() -> String {
        var lines: [String] = []
        lines += ["let serviceTargets: [String] = ["]
        lines += services.map { "    \($0.name.wrappedInQuotes())," }
        lines += ["]"]
        lines += [""]
        lines += ["// Uncomment this line to enable all services"]
        lines += ["\(excludeAWSServices ? "// " : "")addAllServices()"]

        return lines.joined(separator: .newline)
    }

    /// Builds the list of services to add integration test targets for..
    /// This generates an array of strings, where the each item is a name of a service
    /// and calls the `addIntegrationTestTarget` for each item.
    private func buildIntegrationTestsTargets() -> String {
        var lines: [String] = []
        lines += ["let servicesWithIntegrationTests: [String] = ["]
        lines += services.filter(\.includeIntegrationTests).map { "    \($0.name.wrappedInQuotes())," }
        lines += ["]"]
        lines += [""]
        lines += ["// Uncomment this line to enable integration tests"]
        lines += ["\(includeIntegrationTests ? "" : "// ")addIntegrationTests()"]

        return lines.joined(separator: .newline)
    }

    /// Calls the method to include protocol tests in the manifest.
    private func buildProtocolTests() -> String {
        return [
            "// Uncomment this line to enable protocol tests",
            (includeProtocolTests ? "" : "// ") + "addProtocolTests()"
        ].joined(separator: .newline)
    }

    private func buildResolvedServices() -> String {
        "addResolvedTargets()"
    }
}<|MERGE_RESOLUTION|>--- conflicted
+++ resolved
@@ -105,11 +105,8 @@
             buildIntegrationTestsTargets(),
             "",
             buildProtocolTests(),
-<<<<<<< HEAD
-=======
             "",
             buildResolvedServices(),
->>>>>>> ed21c50d
             "\n"
         ]
         return contents.joined(separator: .newline)
