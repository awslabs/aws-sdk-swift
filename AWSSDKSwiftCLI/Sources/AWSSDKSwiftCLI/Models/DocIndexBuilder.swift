//
// Copyright Amazon.com Inc. or its affiliates.
// All Rights Reserved.
//
// SPDX-License-Identifier: Apache-2.0
//

import Foundation
import PackageDescription
import AWSCLIUtils

/// Builds the contents of the package manifest file.
struct DocIndexBuilder {
    struct Service {
        let name: String
    }

    let services: [String]
<<<<<<< HEAD
    let smithyRuntimeModules: [String]
    let baseDocIndexContents: () throws -> String

    init(services: [String], smithyRuntimeModules: [String]) {
        self.services = services
        self.smithyRuntimeModules = smithyRuntimeModules
=======
    let awsRuntimeModules: [String]
    let baseDocIndexContents: () throws -> String

    init(services: [String], awsRuntimeModules: [String]) {
        self.services = services
        self.awsRuntimeModules = awsRuntimeModules
>>>>>>> 99df0405
        self.baseDocIndexContents = {
            // Returns the contents of the base doc index stored in the bundle at `Resources/DocIndex.Base.md`
            let basePackageName = "DocIndex.Base"

            // Get the url for the base doc index that is stored in the bundle
            guard let url = Bundle.module.url(forResource: basePackageName, withExtension: "md") else {
                throw Error("Could not find \(basePackageName).md in bundle")
            }

            // Load the contents of the base doc index
            let fileContents = try FileManager.default.loadContents(atPath: url.path)

            // Convert the base doc index data to a string
            guard let fileText = String(data: fileContents, encoding: .utf8) else {
                throw Error("Failed to create string from contents of file \(basePackageName).swift")
            }

            return fileText
        }
    }

    // MARK: - Build

    /// Builds the contents of the package manifest file.
    func build() throws -> String {
        let contents = try [
            baseDocIndexContents(),
            "",
            buildGeneratedContent()
        ]
        return contents.joined(separator: "\n")
    }

    /// Builds all the generated package manifest content
    private func buildGeneratedContent() -> String {
        let contents = [
<<<<<<< HEAD
            buildSmithyRuntimeModuleIndex(),
=======
            buildAWSRuntimeModuleIndex(),
>>>>>>> 99df0405
            "",
            buildServiceIndex(),
            ""
        ]
        return contents.joined(separator: .newline)
    }

<<<<<<< HEAD
    /// Returns markdown links to Smithy module documentations
    ///
    /// - Returns: List of markdown links to Smithy module documentations
    private func buildSmithyRuntimeModuleIndex() -> String {
        let header = "## Smithy Runtime Module Documentation\n\n"
        return header + smithyRuntimeModules.map { module in
=======
    /// Returns markdown links to AWS module documentations
    ///
    /// - Returns: List of markdown links to AWS module documentations
    private func buildAWSRuntimeModuleIndex() -> String {
        let header = "## AWS Runtime Module Documentation\n\n"
        return header + awsRuntimeModules.map { module in
>>>>>>> 99df0405
            let urlModule = module.lowercased(with: Locale(identifier: "en_US_POSIX"))
            return "[\(module)](../../../../../swift/api/\(urlModule)/latest)\n"
        }.joined(separator: "\n")
    }

    /// Returns a pragma mark comment to provide separation between the non-generated (base) and generated content
    ///
    /// - Returns: A pragma mark comment to provide separation between the non-generated (base) and generated content
    private func buildServiceIndex() -> String {
        let header = "## Service Documentation\n\n"
        return header + services.map { service in
            let urlService = service.lowercased(with: Locale(identifier: "en_US_POSIX"))
            return "[\(service)](../../../../../swift/api/\(urlService)/latest)\n"
        }.joined(separator: "\n")
    }
}<|MERGE_RESOLUTION|>--- conflicted
+++ resolved
@@ -16,21 +16,14 @@
     }
 
     let services: [String]
-<<<<<<< HEAD
     let smithyRuntimeModules: [String]
-    let baseDocIndexContents: () throws -> String
-
-    init(services: [String], smithyRuntimeModules: [String]) {
-        self.services = services
-        self.smithyRuntimeModules = smithyRuntimeModules
-=======
     let awsRuntimeModules: [String]
     let baseDocIndexContents: () throws -> String
 
-    init(services: [String], awsRuntimeModules: [String]) {
+    init(services: [String], smithyRuntimeModules: [String], awsRuntimeModules: [String]) {
         self.services = services
+        self.smithyRuntimeModules = smithyRuntimeModules
         self.awsRuntimeModules = awsRuntimeModules
->>>>>>> 99df0405
         self.baseDocIndexContents = {
             // Returns the contents of the base doc index stored in the bundle at `Resources/DocIndex.Base.md`
             let basePackageName = "DocIndex.Base"
@@ -67,11 +60,9 @@
     /// Builds all the generated package manifest content
     private func buildGeneratedContent() -> String {
         let contents = [
-<<<<<<< HEAD
             buildSmithyRuntimeModuleIndex(),
-=======
+            "",
             buildAWSRuntimeModuleIndex(),
->>>>>>> 99df0405
             "",
             buildServiceIndex(),
             ""
@@ -79,21 +70,23 @@
         return contents.joined(separator: .newline)
     }
 
-<<<<<<< HEAD
     /// Returns markdown links to Smithy module documentations
     ///
     /// - Returns: List of markdown links to Smithy module documentations
     private func buildSmithyRuntimeModuleIndex() -> String {
         let header = "## Smithy Runtime Module Documentation\n\n"
         return header + smithyRuntimeModules.map { module in
-=======
+            let urlModule = module.lowercased(with: Locale(identifier: "en_US_POSIX"))
+            return "[\(module)](../../../../../swift/api/\(urlModule)/latest)\n"
+        }.joined(separator: "\n")
+    }
+
     /// Returns markdown links to AWS module documentations
     ///
     /// - Returns: List of markdown links to AWS module documentations
     private func buildAWSRuntimeModuleIndex() -> String {
         let header = "## AWS Runtime Module Documentation\n\n"
         return header + awsRuntimeModules.map { module in
->>>>>>> 99df0405
             let urlModule = module.lowercased(with: Locale(identifier: "en_US_POSIX"))
             return "[\(module)](../../../../../swift/api/\(urlModule)/latest)\n"
         }.joined(separator: "\n")
