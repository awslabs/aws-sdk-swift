--- conflicted
+++ resolved
@@ -88,15 +88,12 @@
 func addCRTDependency(_ version: Version) {
     package.dependencies += [
         .package(url: "https://github.com/awslabs/aws-crt-swift", exact: version)
-<<<<<<< HEAD
-=======
     ]
 }
 
 func addDoccDependency() {
     package.dependencies += [
         .package(url: "https://github.com/apple/swift-docc-plugin", from: "1.0.0")
->>>>>>> ed21c50d
     ]
 }
 
