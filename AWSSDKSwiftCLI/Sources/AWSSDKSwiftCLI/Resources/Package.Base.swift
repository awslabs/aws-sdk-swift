// swift-tools-version:5.7

//
// Copyright Amazon.com Inc. or its affiliates.
// All Rights Reserved.
//
// SPDX-License-Identifier: Apache-2.0
//

// This manifest is auto-generated.  Do not commit edits to this file;
// they will be overwritten.

import Foundation
import PackageDescription

// MARK: - Target Dependencies

extension Target.Dependency {
    static var awsClientRuntime: Self { "AWSClientRuntime" }
    static var crt: Self { .product(name: "AwsCommonRuntimeKit", package: "aws-crt-swift") }
    static var clientRuntime: Self { .product(name: "ClientRuntime", package: "smithy-swift") }
    static var smithyTestUtils: Self { .product(name: "SmithyTestUtil", package: "smithy-swift") }
}

// MARK: - Base Package

let package = Package(
    name: "aws-sdk-swift",
    platforms: [
        .macOS(.v10_15),
        .iOS(.v13),
        .tvOS(.v13),
        .watchOS(.v6)
    ],
    products: [
        .library(name: "AWSClientRuntime", targets: ["AWSClientRuntime"])
    ],
    targets: [
        .target(
            name: "AWSSDKForSwift",
            path: "Sources/Core/AWSSDKForSwift",
            exclude: ["Documentation.docc/AWSSDKForSwift.md"]
        ),
        .target(
            name: "AWSClientRuntime",
            dependencies: [.crt, .clientRuntime],
            path: "./Sources/Core/AWSClientRuntime"
        ),
        .testTarget(
            name: "AWSClientRuntimeTests",
            dependencies: [.awsClientRuntime, .clientRuntime, .smithyTestUtils],
            path: "./Tests/Core/AWSClientRuntimeTests",
            resources: [.process("Resources")]
        )
    ]
)

// MARK: - Dependencies

func addDependencies(clientRuntimeVersion: Version, crtVersion: Version) {
    addClientRuntimeDependency(clientRuntimeVersion)
    addCRTDependency(crtVersion)
    addDoccDependency()
}

func addClientRuntimeDependency(_ version: Version) {
    let smithySwiftURL = "https://github.com/smithy-lang/smithy-swift"
    let useLocalDeps = ProcessInfo.processInfo.environment["AWS_SWIFT_SDK_USE_LOCAL_DEPS"] != nil
    let useMainDeps = ProcessInfo.processInfo.environment["AWS_SWIFT_SDK_USE_MAIN_DEPS"] != nil
    switch (useLocalDeps, useMainDeps) {
    case (true, true):
        fatalError("Unable to determine which dependencies to use. Please only specify one of AWS_SWIFT_SDK_USE_LOCAL_DEPS or AWS_SWIFT_SDK_USE_MAIN_DEPS.")
    case (true, false):
        package.dependencies += [
            .package(path: "../smithy-swift")
        ]
    case (false, true):
        package.dependencies += [
            .package(url: smithySwiftURL, branch: "main")
        ]
    case (false, false):
        package.dependencies += [
            .package(url: smithySwiftURL, exact: version)
        ]
    }
}

func addCRTDependency(_ version: Version) {
    package.dependencies += [
        .package(url: "https://github.com/awslabs/aws-crt-swift", exact: version)
    ]
}

func addDoccDependency() {
    package.dependencies += [
        .package(url: "https://github.com/apple/swift-docc-plugin", from: "1.0.0")
    ]
}

// MARK: - Services

func addServiceTarget(_ name: String) {
    package.products += [
        .library(name: name, targets: [name]),
    ]
    package.targets += [
        .target(
            name: name,
            dependencies: [.clientRuntime, .awsClientRuntime],
            path: "./Sources/Services/\(name)"
        )
    ]
}

func addServiceUnitTestTarget(_ name: String) {
    let testName = "\(name)Tests"
    package.targets += [
        .testTarget(
            name: "\(testName)",
            dependencies: [.crt, .clientRuntime, .awsClientRuntime, .byName(name: name), .smithyTestUtils],
            path: "./Tests/Services/\(testName)"
        )
    ]
}

func addIntegrationTestTarget(_ name: String) {
    let integrationTestName = "\(name)IntegrationTests"
    var additionalDependencies: [String] = []
    var exclusions: [String] = []
    switch name {
    case "AWSECS":
        additionalDependencies = ["AWSCloudWatchLogs", "AWSEC2",  "AWSIAM", "AWSSTS"]
        exclusions = [
            "README.md",
            "Resources/ECSIntegTestApp/"
        ]
    case "AWSS3":
<<<<<<< HEAD
        additionalDependencies = ["AWSSSOAdmin", "AWSS3Control", "AWSSTS"]
    case "AWSEventBridge":
        additionalDependencies = ["AWSRoute53"]
    case "AWSCloudFrontKeyValueStore":
        additionalDependencies = ["AWSCloudFront"]
=======
        additionalDependencies = ["AWSSSOAdmin"]
    case "AWSSTS":
        additionalDependencies = ["AWSIAM", "AWSCognitoIdentity"]
>>>>>>> 92b1e2a2
    default:
        break
    }
    integrationTestServices.insert(name)
    additionalDependencies.forEach { integrationTestServices.insert($0) }
    package.targets += [
        .testTarget(
            name: integrationTestName,
            dependencies: [.crt, .clientRuntime, .awsClientRuntime, .byName(name: name), .smithyTestUtils] + additionalDependencies.map { Target.Dependency.target(name: $0, condition: nil) },
            path: "./IntegrationTests/Services/\(integrationTestName)",
            exclude: exclusions,
            resources: [.process("Resources")]
        )
    ]
}

var enabledServices = Set<String>()

var enabledServiceUnitTests = Set<String>()

func addAllServices() {
    enabledServices = Set(serviceTargets)
    enabledServiceUnitTests = Set(serviceTargets)
}

var integrationTestServices = Set<String>()

func addIntegrationTests() {
    servicesWithIntegrationTests.forEach { addIntegrationTestTarget($0) }
}

func excludeRuntimeUnitTests() {
    package.targets.removeAll { $0.name == "AWSClientRuntimeTests" }
}

func addProtocolTests() {

    struct ProtocolTest {
        let name: String
        let sourcePath: String
        let testPath: String?

        init(name: String, sourcePath: String, testPath: String? = nil) {
            self.name = name
            self.sourcePath = sourcePath
            self.testPath = testPath
        }
    }

    let baseDir = "codegen/protocol-test-codegen/build/smithyprojections/protocol-test-codegen"
    let baseDirLocal = "codegen/protocol-test-codegen-local/build/smithyprojections/protocol-test-codegen-local"

    let protocolTests: [ProtocolTest] = [
        .init(name: "AWSRestJsonTestSDK", sourcePath: "\(baseDir)/aws-restjson"),
        .init(name: "AWSRestJsonValidationTestSDK", sourcePath: "\(baseDir)/aws-restjson-validation"),
        .init(name: "AWSJson1_0TestSDK", sourcePath: "\(baseDir)/aws-json-10"),
        .init(name: "AWSJson1_1TestSDK", sourcePath: "\(baseDir)/aws-json-11"),
        .init(name: "RestXmlTestSDK", sourcePath: "\(baseDir)/rest-xml"),
        .init(name: "RestXmlWithNamespaceTestSDK", sourcePath: "\(baseDir)/rest-xml-xmlns"),
        .init(name: "Ec2QueryTestSDK", sourcePath: "\(baseDir)/ec2-query"),
        .init(name: "AWSQueryTestSDK", sourcePath: "\(baseDir)/aws-query"),
        .init(name: "APIGatewayTestSDK", sourcePath: "\(baseDir)/apigateway"),
        .init(name: "GlacierTestSDK", sourcePath: "\(baseDir)/glacier"),
        .init(name: "MachineLearningTestSDK", sourcePath: "\(baseDir)/machinelearning"),
        .init(name: "S3TestSDK", sourcePath: "\(baseDir)/s3"),
        .init(name: "rest_json_extras", sourcePath: "\(baseDirLocal)/rest_json_extras"),
        .init(name: "AwsQueryExtras", sourcePath: "\(baseDirLocal)/AwsQueryExtras"),
        .init(name: "Waiters", sourcePath: "\(baseDirLocal)/Waiters", testPath: "codegen/protocol-test-codegen-local/Tests"),
    ]
    for protocolTest in protocolTests {
        package.targets += [
            .target(
                name: protocolTest.name,
                dependencies: [.clientRuntime, .awsClientRuntime],
                path: "\(protocolTest.sourcePath)/swift-codegen/\(protocolTest.name)"
            ),
            .testTarget(
                name: "\(protocolTest.name)Tests",
                dependencies: [.smithyTestUtils, .byNameItem(name: protocolTest.name, condition: nil)],
                path: "\(protocolTest.testPath ?? protocolTest.sourcePath)/swift-codegen/\(protocolTest.name)Tests"
            )
        ]
    }
}

func addResolvedTargets() {
    enabledServices.union(integrationTestServices).forEach(addServiceTarget)
    enabledServiceUnitTests.forEach(addServiceUnitTestTarget)
}<|MERGE_RESOLUTION|>--- conflicted
+++ resolved
@@ -135,17 +135,13 @@
             "Resources/ECSIntegTestApp/"
         ]
     case "AWSS3":
-<<<<<<< HEAD
         additionalDependencies = ["AWSSSOAdmin", "AWSS3Control", "AWSSTS"]
     case "AWSEventBridge":
         additionalDependencies = ["AWSRoute53"]
     case "AWSCloudFrontKeyValueStore":
         additionalDependencies = ["AWSCloudFront"]
-=======
-        additionalDependencies = ["AWSSSOAdmin"]
     case "AWSSTS":
         additionalDependencies = ["AWSIAM", "AWSCognitoIdentity"]
->>>>>>> 92b1e2a2
     default:
         break
     }
