// MARK: - Static Content

// MARK: Target Dependencies

extension Target.Dependency {
    // AWS modules
    static var AWSClientRuntime: Self { "AWSClientRuntime" }
    static var AWSSDKCommon: Self { "AWSSDKCommon" }
    static var AWSSDKEventStreamsAuth: Self { "AWSSDKEventStreamsAuth" }
    static var AWSSDKHTTPAuth: Self { "AWSSDKHTTPAuth" }
    static var AWSSDKIdentity: Self { "AWSSDKIdentity" }
    static var AWSSDKIdentityAPI: Self { "AWSSDKIdentityAPI" }
    static var AWSSDKChecksums: Self { "AWSSDKChecksums" }
    static var AWSSDKDynamic: Self { "AWSSDKDynamic" }

    // CRT module
    static var CRT: Self { .product(name: "AwsCommonRuntimeKit", package: "aws-crt-swift") }

    // Smithy modules
    static var ClientRuntime: Self { .product(name: "ClientRuntime", package: "smithy-swift") }
    static var Smithy: Self { .product(name: "Smithy", package: "smithy-swift") }
    static var SmithyCBOR: Self { .product(name: "SmithyCBOR", package: "smithy-swift") }
    static var SmithyChecksumsAPI: Self { .product(name: "SmithyChecksumsAPI", package: "smithy-swift") }
    static var SmithyChecksums: Self { .product(name: "SmithyChecksums", package: "smithy-swift") }
    static var SmithyEventStreams: Self { .product(name: "SmithyEventStreams", package: "smithy-swift") }
    static var SmithyEventStreamsAPI: Self { .product(name: "SmithyEventStreamsAPI", package: "smithy-swift") }
    static var SmithyEventStreamsAuthAPI: Self { .product(name: "SmithyEventStreamsAuthAPI", package: "smithy-swift") }
    static var SmithyFormURL: Self { .product(name: "SmithyFormURL", package: "smithy-swift") }
    static var SmithyHTTPAPI: Self { .product(name: "SmithyHTTPAPI", package: "smithy-swift") }
    static var SmithyHTTPAuth: Self { .product(name: "SmithyHTTPAuth", package: "smithy-swift") }
    static var SmithyHTTPAuthAPI: Self { .product(name: "SmithyHTTPAuthAPI", package: "smithy-swift") }
    static var SmithyIdentity: Self { .product(name: "SmithyIdentity", package: "smithy-swift") }
    static var SmithyIdentityAPI: Self { .product(name: "SmithyIdentityAPI", package: "smithy-swift") }
    static var SmithyJSON: Self { .product(name: "SmithyJSON", package: "smithy-swift") }
    static var SmithyReadWrite: Self { .product(name: "SmithyReadWrite", package: "smithy-swift") }
    static var SmithyRetries: Self { .product(name: "SmithyRetries", package: "smithy-swift") }
    static var SmithyRetriesAPI: Self { .product(name: "SmithyRetriesAPI", package: "smithy-swift") }
    static var SmithyStreams: Self { .product(name: "SmithyStreams", package: "smithy-swift") }
    static var SmithyTestUtil: Self { .product(name: "SmithyTestUtil", package: "smithy-swift") }
    static var SmithyTimestamps: Self { .product(name: "SmithyTimestamps", package: "smithy-swift") }
    static var SmithyWaitersAPI: Self { .product(name: "SmithyWaitersAPI", package: "smithy-swift") }
    static var SmithyXML: Self { .product(name: "SmithyXML", package: "smithy-swift") }
}

// MARK: Base Package

let package = Package(
    name: "aws-sdk-swift",
    platforms: [
        .macOS(.v12),
        .iOS(.v13),
        .tvOS(.v13),
        .watchOS(.v6)
    ],
    products:
        runtimeProducts +
        serviceProducts,
    dependencies:
        dependencies,
    targets:
        runtimeTargets +
        runtimeTestTargets +
        serviceTargets +
        serviceTestTargets
)

// MARK: Products

private var runtimeProducts: [Product] {
    [
        "AWSClientRuntime",
        "AWSSDKCommon",
        "AWSSDKEventStreamsAuth",
        "AWSSDKHTTPAuth",
        "AWSSDKIdentityAPI",
        "AWSSDKIdentity",
        "AWSSDKChecksums",
    ].map { .library(name: $0, targets: [$0]) }
}

private var serviceProducts: [Product] {
    serviceClientData.filter { $0.serviceType == .awsServiceClient }.map(productForService(_:))
}

private func productForService(_ service: ServiceClientData) -> Product {
    .library(name: service.name, targets: [service.name])
}

// MARK: Dependencies

private var dependencies: [Package.Dependency] {
    [smithySwiftDependency, crtDependency, doccDependencyOrNil].compactMap { $0 }
}

private var smithySwiftDependency: Package.Dependency {
    let previewPath = "./smithy-swift"
    let developmentPath = "../smithy-swift"
    let gitURL = "https://github.com/smithy-lang/smithy-swift"
    let useLocalDeps = ProcessInfo.processInfo.environment["AWS_SWIFT_SDK_USE_LOCAL_DEPS"] != nil
    if isPreviewBuild {
        return .package(path: previewPath)
    } else if useLocalDeps {
        return .package(path: developmentPath)
    } else {
        return .package(url: gitURL, exact: clientRuntimeVersion)
    }
}

private var crtDependency: Package.Dependency {
    .package(url: "https://github.com/awslabs/aws-crt-swift", exact: crtVersion)
}

private var doccDependencyOrNil: Package.Dependency? {
    guard ProcessInfo.processInfo.environment["AWS_SWIFT_SDK_ENABLE_DOCC"] != nil else { return nil }
    return .package(url: "https://github.com/apple/swift-docc-plugin", from: "1.0.0")
}

// MARK: Targets

private var runtimeTargets: [Target] {
    [
        .target(
            name: "AWSSDKForSwift",
            path: "Sources/Core/AWSSDKForSwift",
            exclude: ["Documentation.docc/AWSSDKForSwift.md"]
        ),
        .target(
            name: "SDKForSwift",
            path: "Sources/Core/SDKForSwift",
            exclude: ["Documentation.docc/SDKForSwift.md"]
        ),
        .target(
            name: "AWSClientRuntime",
            dependencies: [
                .CRT,
                .ClientRuntime,
                .SmithyIdentityAPI,
                .SmithyIdentity,
                .SmithyRetriesAPI,
                .SmithyRetries,
                .SmithyTimestamps,
                .AWSSDKCommon,
                .AWSSDKHTTPAuth,
                .AWSSDKChecksums,
                .AWSSDKDynamic,
            ],
            path: "Sources/Core/AWSClientRuntime/Sources/AWSClientRuntime",
            resources: [
                .process("Resources"),
            ]
        ),
        .target(
            name: "AWSSDKCommon",
            dependencies: [
                .CRT,
            ],
            path: "Sources/Core/AWSSDKCommon/Sources/AWSSDKCommon"
        ),
        .target(
            name: "AWSSDKEventStreamsAuth",
            dependencies: [
                .SmithyEventStreamsAPI,
                .SmithyEventStreamsAuthAPI,
                .SmithyEventStreams,
                .CRT,
                .AWSSDKHTTPAuth,
            ],
            path: "Sources/Core/AWSSDKEventStreamsAuth/Sources/AWSSDKEventStreamsAuth"
        ),
        .target(
            name: "AWSSDKHTTPAuth",
            dependencies: [
                .CRT,
                .Smithy,
                .SmithyHTTPAuth,
                .AWSSDKIdentityAPI,
                .AWSSDKChecksums,
            ],
            path: "Sources/Core/AWSSDKHTTPAuth/Sources/AWSSDKHTTPAuth"
        ),
        .target(
            name: "AWSSDKIdentityAPI",
            dependencies: [
                .Smithy,
                .SmithyIdentityAPI,
            ],
            path: "Sources/Core/AWSSDKIdentityAPI/Sources/AWSSDKIdentityAPI"
        ),
        .target(
            name: "AWSSDKIdentity",
            dependencies: [
                .AWSSDKIdentityAPI,
                .Smithy,
                .ClientRuntime,
                .SmithyIdentity,
                .SmithyIdentityAPI,
                .SmithyHTTPAPI,
                .AWSSDKCommon,
                "InternalAWSSTS",
                "InternalAWSSSO",
                "InternalAWSSSOOIDC",
                "InternalAWSCognitoIdentity",
                "InternalAWSSignin"
            ],
            path: "Sources/Core/AWSSDKIdentity/Sources/AWSSDKIdentity"
        ),
        .target(
<<<<<<< HEAD
=======
            name: "InternalAWSSTS",
            dependencies: internalAWSSTSDependencies,
            path: "Sources/Core/AWSSDKIdentity/InternalClients/InternalAWSSTS/Sources/InternalAWSSTS"
        ),
        .target(
            name: "InternalAWSSSO",
            dependencies: internalAWSSSODependencies,
            path: "Sources/Core/AWSSDKIdentity/InternalClients/InternalAWSSSO/Sources/InternalAWSSSO"
        ),
        .target(
            name: "InternalAWSSSOOIDC",
            dependencies: internalAWSSSOOIDCDependencies,
            path: "Sources/Core/AWSSDKIdentity/InternalClients/InternalAWSSSOOIDC/Sources/InternalAWSSSOOIDC"
        ),
        .target(
            name: "InternalAWSCognitoIdentity",
            dependencies: internalAWSCognitoIdentityDependencies,
            path: "Sources/Core/AWSSDKIdentity/InternalClients/InternalAWSCognitoIdentity/Sources/InternalAWSCognitoIdentity"
        ),
        .target(
            name: "InternalAWSSignin",
            dependencies: internalAWSSigninDependencies,
            path: "Sources/Core/AWSSDKIdentity/InternalClients/InternalAWSSignin/Sources/InternalAWSSignin"
        ),
        .target(
>>>>>>> 7f2a5577
            name: "AWSSDKChecksums",
            dependencies: [
                .CRT,
                .Smithy,
                .SmithyChecksums,
                .SmithyHTTPAPI,
            ],
            path: "Sources/Core/AWSSDKChecksums/Sources/AWSSDKChecksums"
        ),
        .target(
            name: "AWSSDKDynamic",
            path: "Sources/Core/AWSSDKDynamic/Sources/AWSSDKDynamic"
        ),
    ] + internalServiceTargets
}

private var internalServiceTargets: [Target] {
    serviceClientData.filter { $0.serviceType == .internalUse }.map(target(_:))
}

private var runtimeTestTargets: [Target] {
    guard !excludeRuntimeUnitTests else { return [] }
    return [
        .testTarget(
            name: "AWSClientRuntimeTests",
            dependencies: [
                .AWSClientRuntime,
                .ClientRuntime,
                .SmithyTestUtil,
                .AWSSDKCommon,
                .AWSSDKIdentity,
            ],
            path: "Sources/Core/AWSClientRuntime/Tests/AWSClientRuntimeTests",
            resources: [.process("Resources")]
        ),
        .testTarget(
            name: "AWSSDKEventStreamsAuthTests",
            dependencies: [
                .AWSSDKEventStreamsAuth,
                .AWSClientRuntime,
                .AWSSDKIdentity,
                .SmithyStreams,
                .SmithyTestUtil,
            ],
            path: "Sources/Core/AWSSDKEventStreamsAuth/Tests/AWSSDKEventStreamsAuthTests"
        ),
        .testTarget(
            name: "AWSSDKHTTPAuthTests",
            dependencies: [
                .AWSSDKHTTPAuth,
                .AWSClientRuntime,
                .AWSSDKEventStreamsAuth,
                .CRT,
                .SmithyTestUtil,
            ],
            path: "Sources/Core/AWSSDKHTTPAuth/Tests/AWSSDKHTTPAuthTests"
        ),
        .testTarget(
            name: "AWSSDKIdentityTests",
            dependencies: [
                .AWSSDKIdentity,
                .Smithy,
                .SmithyIdentity,
            ],
            path: "Sources/Core/AWSSDKIdentity/Tests/AWSSDKIdentityTests",
            resources: [.process("Resources")]
        ),
    ]
}

private var serviceTargets: [Target] {
    serviceClientData.filter { $0.serviceType == .awsServiceClient }.map(target(_:))
}

private func target(_ service: ServiceClientData) -> Target {
    .target(name: service.name, dependencies: service.dependencies, path: service.sourcePath)
}

private var serviceTestTargets: [Target] {
    guard ProcessInfo.processInfo.environment["AWS_SWIFT_SDK_ENABLE_SERVICE_TESTS"] != nil else { return [] }
    return serviceClientData.filter { $0.serviceType == .awsServiceClient }.map(unitTestTarget(_:))
}

private func unitTestTarget(_ service: ServiceClientData) -> Target {
    let testName = "\(service.name)Tests"
    let modelName = URL(fileURLWithPath: service.modelPath).lastPathComponent
    return .testTarget(
        name: "\(testName)",
        dependencies: [
            .byName(name: service.name),
            .ClientRuntime,
            .AWSClientRuntime,
            .SmithyTestUtil,
        ],
        path: "codegen/sdk-codegen/build/smithyprojections/sdk-codegen/\(modelName)/swift-codegen/Tests/\(testName)"
    )
}

// As of Swift 6.2, @unchecked is not needed, but for Swift 6.0 it is
private struct ServiceClientData: @unchecked Sendable {

    enum ServiceType {
        case awsServiceClient
        case internalUse
    }

    let name: String
    let modelPath: String
    let dependencies: [Target.Dependency]
    let serviceType: ServiceType

    init(_ name: String, _ modelPath: String, _ dependencies: [Target.Dependency], _ serviceType: ServiceType = .awsServiceClient) {
        self.name = name
        self.modelPath = modelPath
        self.dependencies = dependencies
        self.serviceType = serviceType
    }

    var sourcePath: String {
        switch serviceType {
        case .awsServiceClient:
            return "Sources/Services/\(name)/Sources/\(name)"
        case .internalUse:
            return "Sources/Core/AWSSDKIdentity/InternalClients/\(name)/Sources/\(name)"
        }
    }
}<|MERGE_RESOLUTION|>--- conflicted
+++ resolved
@@ -205,34 +205,6 @@
             path: "Sources/Core/AWSSDKIdentity/Sources/AWSSDKIdentity"
         ),
         .target(
-<<<<<<< HEAD
-=======
-            name: "InternalAWSSTS",
-            dependencies: internalAWSSTSDependencies,
-            path: "Sources/Core/AWSSDKIdentity/InternalClients/InternalAWSSTS/Sources/InternalAWSSTS"
-        ),
-        .target(
-            name: "InternalAWSSSO",
-            dependencies: internalAWSSSODependencies,
-            path: "Sources/Core/AWSSDKIdentity/InternalClients/InternalAWSSSO/Sources/InternalAWSSSO"
-        ),
-        .target(
-            name: "InternalAWSSSOOIDC",
-            dependencies: internalAWSSSOOIDCDependencies,
-            path: "Sources/Core/AWSSDKIdentity/InternalClients/InternalAWSSSOOIDC/Sources/InternalAWSSSOOIDC"
-        ),
-        .target(
-            name: "InternalAWSCognitoIdentity",
-            dependencies: internalAWSCognitoIdentityDependencies,
-            path: "Sources/Core/AWSSDKIdentity/InternalClients/InternalAWSCognitoIdentity/Sources/InternalAWSCognitoIdentity"
-        ),
-        .target(
-            name: "InternalAWSSignin",
-            dependencies: internalAWSSigninDependencies,
-            path: "Sources/Core/AWSSDKIdentity/InternalClients/InternalAWSSignin/Sources/InternalAWSSignin"
-        ),
-        .target(
->>>>>>> 7f2a5577
             name: "AWSSDKChecksums",
             dependencies: [
                 .CRT,
