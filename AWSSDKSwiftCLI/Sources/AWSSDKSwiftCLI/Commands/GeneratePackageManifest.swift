--- conflicted
+++ resolved
@@ -33,16 +33,11 @@
     var services: [String] = []
 
     @Flag(help: "If the package manifest should include the integration tests.")
-<<<<<<< HEAD
     var includeIntegrationTests: Bool = false
     
-=======
-    var includesIntegrationTests: Bool = false
-
     @Flag(help: "If the package manifest should include the protocol tests.")
     var includeProtocolTests: Bool = false
 
->>>>>>> 8ca66225
     func run() throws {
         let generatePackageManifest = GeneratePackageManifest.standard(
             repoPath: repoPath,
@@ -50,12 +45,8 @@
             clientRuntimeVersion: clientRuntimeVersion,
             crtVersion: crtVersion,
             services: services.isEmpty ? nil : services,
-<<<<<<< HEAD
-            includeIntegrationTests: includeIntegrationTests
-=======
-            includesIntegrationTests: includesIntegrationTests,
+            includeIntegrationTests: includeIntegrationTests,
             includeProtocolTests: includeProtocolTests
->>>>>>> 8ca66225
         )
         try generatePackageManifest.run()
     }
@@ -79,15 +70,10 @@
     /// If `nil` then the list is populated with the names of all items within the `Sources/Services` directory
     let services: [String]?
     /// If the package manifest should include the integration tests.
-<<<<<<< HEAD
     let includeIntegrationTests: Bool
-    
-=======
-    let includesIntegrationTests: Bool
     /// If the package manifest should include the protocol tests.
     let includeProtocolTests: Bool
 
->>>>>>> 8ca66225
     typealias BuildPackageManifest = (
         _ clientRuntimeVersion: Version,
         _ crtVersion: Version,
@@ -239,12 +225,8 @@
         clientRuntimeVersion: Version? = nil,
         crtVersion: Version? = nil,
         services: [String]? = nil,
-<<<<<<< HEAD
-        includeIntegrationTests: Bool = false
-=======
-        includesIntegrationTests: Bool = false,
+        includeIntegrationTests: Bool = false,
         includeProtocolTests: Bool = false
->>>>>>> 8ca66225
     ) -> Self {
         GeneratePackageManifest(
             repoPath: repoPath,
@@ -252,12 +234,8 @@
             clientRuntimeVersion: clientRuntimeVersion,
             crtVersion: crtVersion,
             services: services,
-<<<<<<< HEAD
-            includeIntegrationTests: includeIntegrationTests
-=======
-            includesIntegrationTests: includesIntegrationTests,
+            includeIntegrationTests: includeIntegrationTests,
             includeProtocolTests: includeProtocolTests
->>>>>>> 8ca66225
         ) { _clientRuntimeVersion, _crtVersion, _services in
             let builder = PackageManifestBuilder(
                 clientRuntimeVersion: _clientRuntimeVersion,
