{
  "name": "aws-sdk-swift",
  "needs_compiler": false,
  "packages": [],
  "variables": {
    "gradlew": "{source_dir}/gradlew"
  },
  "pre_build_steps": [
<<<<<<< HEAD
    "cd {source_dir}"
=======
    "echo 'Deleting all services and their test suites.  Only runtime SDK components will be tested.'",
    "echo 'CI will be modified to build and test all services in https://github.com/awslabs/aws-sdk-swift/issues/808'",
    "cd {source_dir} && rm -rf Sources/Services/* && rm -rf Tests/Services/*",
    "cd {source_dir} && ./scripts/setup_for_crt_builder.sh"
>>>>>>> eff15511
  ],
  "build_steps": [
    "{gradlew} -p {source_dir}/codegen/smithy-aws-swift-codegen build",
    "{gradlew} -p {source_dir}/codegen/protocol-test-codegen build",
    "{gradlew} -p {source_dir}/codegen/protocol-test-codegen-local build",
    "cd {source_dir} && swift build --build-tests"
  ],
  "test_steps": [
      "cd {source_dir} && swift test --skip-build",
      "cd {source_dir} && ./scripts/mergeModels.sh {source_dir}/codegen/protocol-test-codegen/build/smithyprojections/protocol-test-codegen/aws-restjson/swift-codegen/AWSRestJsonTestSDK/models",
      "cd {source_dir}/codegen && swift test"
  ],
  "build_dir": "target/build",
  "hosts": {
    "al2": {
      "packages": [
        "java-11-amazon-corretto-headless"
      ],
      "env": {
        "JAVA_HOME": "/usr/lib/jvm/java-11-amazon-corretto.x86_64"
      }
    },
    "debian": {
      "packages": [
        "openjdk-11-jdk-headless"
      ],
      "env": {
        "JAVA_HOME": "/usr/lib/jvm/openjdk-11-jdk"
      }
    }
  },
  "upstream": [
    {
      "name": "smithy-swift"
    }
  ]
}<|MERGE_RESOLUTION|>--- conflicted
+++ resolved
@@ -6,14 +6,10 @@
     "gradlew": "{source_dir}/gradlew"
   },
   "pre_build_steps": [
-<<<<<<< HEAD
-    "cd {source_dir}"
-=======
     "echo 'Deleting all services and their test suites.  Only runtime SDK components will be tested.'",
     "echo 'CI will be modified to build and test all services in https://github.com/awslabs/aws-sdk-swift/issues/808'",
     "cd {source_dir} && rm -rf Sources/Services/* && rm -rf Tests/Services/*",
     "cd {source_dir} && ./scripts/setup_for_crt_builder.sh"
->>>>>>> eff15511
   ],
   "build_steps": [
     "{gradlew} -p {source_dir}/codegen/smithy-aws-swift-codegen build",
