--- conflicted
+++ resolved
@@ -27,10 +27,7 @@
     private let source: STSWebIdentitySource
     private let maxRetries = 3
     private var profileName: String?
-<<<<<<< HEAD
     private let credentialFeatureIDs: [String]
-=======
->>>>>>> 18d42ad0
 
     public init(
         configFilePath: String? = nil,
