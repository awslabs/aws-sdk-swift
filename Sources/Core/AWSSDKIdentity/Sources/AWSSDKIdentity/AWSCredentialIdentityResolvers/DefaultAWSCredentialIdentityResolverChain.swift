--- conflicted
+++ resolved
@@ -45,16 +45,9 @@
 
     public init() {
         resolverFactories = [
-<<<<<<< HEAD
             { return ( EnvironmentAWSCredentialIdentityResolver()) },
-            { return ( STSWebIdentityAWSCredentialIdentityResolver(source: .env)) },
+            { return ( try STSWebIdentityAWSCredentialIdentityResolver(source: .env)) },
             { return ( ProfileAWSCredentialIdentityResolver()) },
-=======
-            { return (EnvironmentAWSCredentialIdentityResolver()) },
-            { return (try ProfileAWSCredentialIdentityResolver()) },
-            { return ( try STSWebIdentityAWSCredentialIdentityResolver(source: .env)) },
-            { return ( try STSWebIdentityAWSCredentialIdentityResolver(source: .configFile)) },
->>>>>>> 383fee8c
             { return ( ECSAWSCredentialIdentityResolver()) },
             { return ( try IMDSAWSCredentialIdentityResolver()) }
         ]
