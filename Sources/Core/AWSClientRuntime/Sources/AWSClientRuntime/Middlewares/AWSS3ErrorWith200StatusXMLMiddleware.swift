//
// Copyright Amazon.com Inc. or its affiliates.
// All Rights Reserved.
//
// SPDX-License-Identifier: Apache-2.0
//

import class Smithy.Context
import ClientRuntime
import SmithyHTTPAPI
import SmithyXML
import struct Foundation.Data
import SmithyStreams

public struct AWSS3ErrorWith200StatusXMLMiddleware<OperationStackInput, OperationStackOutput> {
    public let id: String = "AWSS3ErrorWith200StatusXMLMiddleware"
    private let errorStatusCode: HTTPStatusCode = .internalServerError

    public init() {}

<<<<<<< HEAD
    public func handle<H>(context: Context,
                          input: HTTPRequest,
                          next: H) async throws -> OperationOutput<OperationStackOutput>
    where H: Handler,
          Self.MInput == H.Input,
          Self.MOutput == H.Output {

        // Let the next handler in the chain process the input
        let response = try await next.handle(context: context, input: input)

        if try await isErrorWith200Status(response: response.httpResponse) {
            // Handle the error as a 500 Internal Server Error
            let modifiedResponse = response
            modifiedResponse.httpResponse.statusCode = errorStatusCode
            return modifiedResponse
        }

        return response
    }

    private func isRootErrorElement(data: Data) throws -> Bool {
        let reader = try Reader.from(data: data)

        // Use findNode to check if there's an "Error" node in the XML
        return reader.findNode("Error") != nil
    }

=======
>>>>>>> 46e00d6e
    private func isErrorWith200Status(response: HTTPResponse) async throws -> Bool {
        // Check if the status code is OK (200)
        guard response.statusCode == .ok else {
            return false
        }

        // Check if the response body contains an XML Error
        guard let data = try await response.body.readData() else {
            return false
        }

        //response.body = .data(data)
        //response.body = .stream(BufferedStream(data: data))

        return try isRootErrorElement(data: data)
    }
}

extension AWSS3ErrorWith200StatusXMLMiddleware: HttpInterceptor {
    public typealias InputType = OperationStackInput
    public typealias OutputType = OperationStackOutput

    public func modifyBeforeDeserialization(
        context: some MutableResponse<Self.InputType, Self.RequestType, Self.ResponseType>
    ) async throws {
        let response = context.getResponse()
        if try await isErrorWith200Status(response: response) {
            response.statusCode = errorStatusCode
            context.updateResponse(updated: response)
        }
    }
}<|MERGE_RESOLUTION|>--- conflicted
+++ resolved
@@ -18,27 +18,6 @@
 
     public init() {}
 
-<<<<<<< HEAD
-    public func handle<H>(context: Context,
-                          input: HTTPRequest,
-                          next: H) async throws -> OperationOutput<OperationStackOutput>
-    where H: Handler,
-          Self.MInput == H.Input,
-          Self.MOutput == H.Output {
-
-        // Let the next handler in the chain process the input
-        let response = try await next.handle(context: context, input: input)
-
-        if try await isErrorWith200Status(response: response.httpResponse) {
-            // Handle the error as a 500 Internal Server Error
-            let modifiedResponse = response
-            modifiedResponse.httpResponse.statusCode = errorStatusCode
-            return modifiedResponse
-        }
-
-        return response
-    }
-
     private func isRootErrorElement(data: Data) throws -> Bool {
         let reader = try Reader.from(data: data)
 
@@ -46,8 +25,6 @@
         return reader.findNode("Error") != nil
     }
 
-=======
->>>>>>> 46e00d6e
     private func isErrorWith200Status(response: HTTPResponse) async throws -> Bool {
         // Check if the status code is OK (200)
         guard response.statusCode == .ok else {
