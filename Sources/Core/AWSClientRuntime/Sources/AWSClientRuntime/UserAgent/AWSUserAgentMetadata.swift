//
// Copyright Amazon.com Inc. or its affiliates.
// All Rights Reserved.
//
// SPDX-License-Identifier: Apache-2.0
//

import ClientRuntime
import class Smithy.Context
<<<<<<< HEAD
import enum AWSSDKChecksums.AWSChecksumCalculationMode
=======
import struct SmithyHTTPAPI.Headers
>>>>>>> 6e7a899e

public struct AWSUserAgentMetadata {
    let sdkMetadata: SDKMetadata
    let internalMetadata: InternalMetadata?
    let userAgentMetadata = UserAgentMetadata()
    let apiMetadata: APIMetadata
    let osMetadata: OSMetadata
    let languageMetadata: LanguageMetadata
    let executionEnvMetadata: ExecutionEnvMetadata?
    let businessMetrics: BusinessMetrics?
    let appIDMetadata: AppIDMetadata?
    let frameworkMetadata: [FrameworkMetadata]

    ///  ABNF for the user agent:
    ///  ua-string =                             sdk-metadata RWS
    ///                       [internal-metadata RWS]
    ///                       ua-metadata
    ///                       [api-metadata RWS]
    ///                       os-metadata RWS
    ///                       language-metadata RWS
    ///                       [env-metadata RWS]
    ///                              ; ordering is not strictly required in the following section
    ///                       [business-metrics]
    ///                       [appId]
    ///                       *(framework-metadata RWS)
    var userAgent: String {
        return [
            [sdkMetadata.description],
            [internalMetadata?.description],
            [userAgentMetadata.description],
            [apiMetadata.description],
            [osMetadata.description],
            [languageMetadata.description],
            [executionEnvMetadata?.description],
            [businessMetrics?.description],
            [appIDMetadata?.description],
            frameworkMetadata.map(\.description) as [String?]
        ].flatMap { $0 }.compactMap { $0 }.joined(separator: " ")
    }

    init(
        sdkMetadata: SDKMetadata,
        internalMetadata: InternalMetadata? = nil,
        apiMetadata: APIMetadata,
        osMetadata: OSMetadata,
        languageMetadata: LanguageMetadata,
        executionEnvMetadata: ExecutionEnvMetadata? = nil,
        businessMetrics: BusinessMetrics? = nil,
        appIDMetadata: AppIDMetadata? = nil,
        frameworkMetadata: [FrameworkMetadata] = []
    ) {
        self.sdkMetadata = sdkMetadata
        self.internalMetadata = internalMetadata
        self.apiMetadata = apiMetadata
        self.osMetadata = osMetadata
        self.languageMetadata = languageMetadata
        self.executionEnvMetadata = executionEnvMetadata
        self.businessMetrics = businessMetrics
        self.appIDMetadata = appIDMetadata
        self.frameworkMetadata = frameworkMetadata
    }

    public static func fromConfigAndContext(
        serviceID: String,
        version: String,
        config: UserAgentValuesFromConfig,
        context: Context,
        headers: Headers
    ) -> AWSUserAgentMetadata {
        let apiMetadata = APIMetadata(serviceID: serviceID, version: version)
        let sdkMetadata = SDKMetadata(version: apiMetadata.version)
        // `InternalMetadata` will need to be supplied once the SDK is distributed internally
        let internalMetadata: InternalMetadata? = nil
        let osVersion = PlatformOperationSystemVersion.operatingSystemVersion()
        let osMetadata = OSMetadata(family: currentOS, version: osVersion)
        let languageMetadata = LanguageMetadata(version: swiftVersion)
        let businessMetrics = BusinessMetrics(config: config, context: context, headers: headers)
        let appIDMetadata = AppIDMetadata(name: config.appID)
        let frameworkMetadata = [FrameworkMetadata]()
        return AWSUserAgentMetadata(
            sdkMetadata: sdkMetadata,
            internalMetadata: internalMetadata,
            apiMetadata: apiMetadata,
            osMetadata: osMetadata,
            languageMetadata: languageMetadata,
            executionEnvMetadata: ExecutionEnvMetadata.detectExecEnv(),
            businessMetrics: businessMetrics,
            appIDMetadata: appIDMetadata,
            frameworkMetadata: frameworkMetadata
        )
    }
}

public class UserAgentValuesFromConfig {
    var appID: String?
    var endpoint: String?
    var awsRetryMode: AWSRetryMode
    var requestChecksumCalculation: AWSChecksumCalculationMode
    var responseChecksumValidation: AWSChecksumCalculationMode

    public init(
        appID: String?,
        endpoint: String?,
        awsRetryMode: AWSRetryMode,
        requestChecksumCalculation: AWSChecksumCalculationMode,
        responseChecksumValidation: AWSChecksumCalculationMode
    ) {
        self.endpoint = endpoint
        self.awsRetryMode = awsRetryMode
        self.appID = appID
        self.requestChecksumCalculation = requestChecksumCalculation
        self.responseChecksumValidation = responseChecksumValidation
    }

    public init(config: DefaultClientConfiguration & AWSDefaultClientConfiguration) {
        self.appID = config.appID
        self.endpoint = config.endpoint
        self.awsRetryMode = config.awsRetryMode
        self.requestChecksumCalculation = config.requestChecksumCalculation
        self.responseChecksumValidation = config.responseChecksumValidation
    }
}<|MERGE_RESOLUTION|>--- conflicted
+++ resolved
@@ -7,11 +7,8 @@
 
 import ClientRuntime
 import class Smithy.Context
-<<<<<<< HEAD
 import enum AWSSDKChecksums.AWSChecksumCalculationMode
-=======
 import struct SmithyHTTPAPI.Headers
->>>>>>> 6e7a899e
 
 public struct AWSUserAgentMetadata {
     let sdkMetadata: SDKMetadata
