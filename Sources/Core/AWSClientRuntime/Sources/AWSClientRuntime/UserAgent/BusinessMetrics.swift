//
// Copyright Amazon.com Inc. or its affiliates.
// All Rights Reserved.
//
// SPDX-License-Identifier: Apache-2.0
//

import ClientRuntime
import class Smithy.Context
import struct Smithy.AttributeKey
import struct SmithyHTTPAPI.Headers

struct BusinessMetrics {
    // Mapping of human readable feature ID to the corresponding metric value
    let features: [String: String]

    init(
        config: UserAgentValuesFromConfig,
        context: Context,
        headers: Headers
    ) {
        setFlagsIntoContext(config: config, context: context, headers: headers)
        self.features = context.businessMetrics
    }
}

extension BusinessMetrics: CustomStringConvertible {
    var description: String {
        var commaSeparatedMetricValues = features.values.sorted().joined(separator: ",")
        // Cut last metric value from string until the
        //  comma-separated list of metric values are at or below 1024 bytes in size
        if commaSeparatedMetricValues.lengthOfBytes(using: .ascii) > 1024 {
            while commaSeparatedMetricValues.lengthOfBytes(using: .ascii) > 1024 {
                commaSeparatedMetricValues = commaSeparatedMetricValues.substringBeforeLast(",")
            }
        }
        return "m/\(commaSeparatedMetricValues)"
    }
}

private extension String {
    func substringBeforeLast(_ separator: String) -> String {
        if let range = self.range(of: separator, options: .backwards) {
            return String(self[..<range.lowerBound])
        } else {
            return self
        }
    }
}

public extension Context {
    var businessMetrics: Dictionary<String, String> {
        get { get(key: businessMetricsKey) ?? [:] }
        set(newPair) {
            var combined = businessMetrics
            combined.merge(newPair) { (_, new) in new }
            set(key: businessMetricsKey, value: combined)
        }
    }
}

public let businessMetricsKey = AttributeKey<Dictionary<String, String>>(name: "BusinessMetrics")

private func setFlagsIntoContext(
    config: UserAgentValuesFromConfig,
    context: Context,
    headers: Headers
) {
    switch config.awsRetryMode {
    case .legacy:
        context.businessMetrics = ["RETRY_MODE_LEGACY": "D"]
    case .standard:
        context.businessMetrics = ["RETRY_MODE_STANDARD": "E"]
    case .adaptive:
        context.businessMetrics = ["RETRY_MODE_ADAPTIVE": "F"]
    }
<<<<<<< HEAD

    // Handle N
    if let endpoint = config.endpoint, !endpoint.isEmpty {
        context.businessMetrics = ["ENDPOINT_OVERRIDE": "N"]
    }

    // Handle O
    if let endpoint = context.resolvedEndpoint, let accountID = context.resolvedAWSAccountID, endpoint.host.contains(accountID) {
        context.businessMetrics = ["ACCOUNT_ID_ENDPOINT": "O"]
    }

    // Handle P, Q, R
    if let accountIDEndpointMode = context.accountIDEndpointMode {
        switch accountIDEndpointMode {
        case .preferred:
            context.businessMetrics = ["ACCOUNT_ID_MODE_PREFERRED": "P"]
        case .disabled:
            context.businessMetrics = ["ACCOUNT_ID_MODE_DISABLED": "Q"]
        case .required:
            context.businessMetrics = ["ACCOUNT_ID_MODE_REQUIRED": "R"]
        }
    }

    // Handle S
    if context.selectedAuthScheme?.schemeID == "aws.auth#sigv4a" {
        context.businessMetrics = ["SIGV4A_SIGNING": "S"]
    }

    // Handle T
    if context.resolvedAWSAccountID != nil {
        context.businessMetrics = ["RESOLVED_ACCOUNT_ID": "T"]
    }

=======
    if let endpoint = config.endpoint, !endpoint.isEmpty {
        context.businessMetrics = ["ENDPOINT_OVERRIDE": "N"]
    }
    if context.selectedAuthScheme?.schemeID == "aws.auth#sigv4a" {
        context.businessMetrics = ["SIGV4A_SIGNING": "S"]
    }
    switch context.checksum {
    case .crc32:
        context.businessMetrics = ["FLEXIBLE_CHECKSUMS_REQ_CRC32": "U"]
    case .crc32c:
        context.businessMetrics = ["FLEXIBLE_CHECKSUMS_REQ_CRC32C": "V"]
    case .crc64nvme:
        context.businessMetrics = ["FLEXIBLE_CHECKSUMS_REQ_CRC64": "W"]
    case .sha1:
        context.businessMetrics = ["FLEXIBLE_CHECKSUMS_REQ_SHA1": "X"]
    case .sha256:
        context.businessMetrics = ["FLEXIBLE_CHECKSUMS_REQ_SHA256": "Y"]
    default:
        break
    }
    if config.requestChecksumCalculation == .whenSupported {
        context.businessMetrics = ["FLEXIBLE_CHECKSUMS_REQ_WHEN_SUPPORTED": "Z"]
    } else {
        context.businessMetrics = ["FLEXIBLE_CHECKSUMS_REQ_WHEN_REQUIRED": "a"]
    }
    if config.responseChecksumValidation == .whenSupported {
        context.businessMetrics = ["FLEXIBLE_CHECKSUMS_RES_WHEN_SUPPORTED": "b"]
    } else {
        context.businessMetrics = ["FLEXIBLE_CHECKSUMS_RES_WHEN_REQUIRED": "c"]
    }
>>>>>>> f0074fdc
    // Handle M
    if headers.value(for: "smithy-protocol") == "rpc-v2-cbor" {
        context.businessMetrics = ["PROTOCOL_RPC_V2_CBOR": "M"]
    }
}<|MERGE_RESOLUTION|>--- conflicted
+++ resolved
@@ -74,7 +74,6 @@
     case .adaptive:
         context.businessMetrics = ["RETRY_MODE_ADAPTIVE": "F"]
     }
-<<<<<<< HEAD
 
     // Handle N
     if let endpoint = config.endpoint, !endpoint.isEmpty {
@@ -108,7 +107,6 @@
         context.businessMetrics = ["RESOLVED_ACCOUNT_ID": "T"]
     }
 
-=======
     if let endpoint = config.endpoint, !endpoint.isEmpty {
         context.businessMetrics = ["ENDPOINT_OVERRIDE": "N"]
     }
@@ -139,7 +137,7 @@
     } else {
         context.businessMetrics = ["FLEXIBLE_CHECKSUMS_RES_WHEN_REQUIRED": "c"]
     }
->>>>>>> f0074fdc
+
     // Handle M
     if headers.value(for: "smithy-protocol") == "rpc-v2-cbor" {
         context.businessMetrics = ["PROTOCOL_RPC_V2_CBOR": "M"]
