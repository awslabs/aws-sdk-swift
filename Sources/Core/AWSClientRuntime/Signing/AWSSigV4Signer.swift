--- conflicted
+++ resolved
@@ -28,11 +28,7 @@
                 "Identity passed to the AWSSigV4Signer must be of type Credentials."
             )
         }
-<<<<<<< HEAD
-        
-=======
 
->>>>>>> 2bbf506a
         let signingConfig = try constructSigningConfig(identity: identity, signingProperties: signingProperties)
 
         let unsignedRequest = requestBuilder.build()
