//
// Copyright Amazon.com Inc. or its affiliates.
// All Rights Reserved.
//
// SPDX-License-Identifier: Apache-2.0
//

import ClientRuntime

public struct SigV4AuthScheme: ClientRuntime.AuthScheme {
    public let schemeId: String = "aws.auth#sigv4"
<<<<<<< HEAD
    public let signer: any ClientRuntime.Signer = AWSSigV4Signer()
    public let idType: ClientRuntime.IdentityType = .aws
    
    public func customizeSigningProperties(signingProperties: Attributes, config: HttpContext) -> Attributes {
        var copy = signingProperties
        copy.set(key: AttributeKeys.bidirectionalStreaming, value: config.isBidirectionalStreamingEnabled())
        copy.set(key: AttributeKeys.signingRegion, value: config.getSigningRegion())
        return copy
    }
=======
    public let signer: ClientRuntime.Signer = AWSSigV4Signer()
    public let idKind: ClientRuntime.IdentityKind = .aws
>>>>>>> d6703163
}<|MERGE_RESOLUTION|>--- conflicted
+++ resolved
@@ -9,9 +9,9 @@
 
 public struct SigV4AuthScheme: ClientRuntime.AuthScheme {
     public let schemeId: String = "aws.auth#sigv4"
-<<<<<<< HEAD
-    public let signer: any ClientRuntime.Signer = AWSSigV4Signer()
-    public let idType: ClientRuntime.IdentityType = .aws
+    
+    public let signer: ClientRuntime.Signer = AWSSigV4Signer()
+    public let idKind: ClientRuntime.IdentityKind = .aws
     
     public func customizeSigningProperties(signingProperties: Attributes, config: HttpContext) -> Attributes {
         var copy = signingProperties
@@ -19,8 +19,4 @@
         copy.set(key: AttributeKeys.signingRegion, value: config.getSigningRegion())
         return copy
     }
-=======
-    public let signer: ClientRuntime.Signer = AWSSigV4Signer()
-    public let idKind: ClientRuntime.IdentityKind = .aws
->>>>>>> d6703163
 }