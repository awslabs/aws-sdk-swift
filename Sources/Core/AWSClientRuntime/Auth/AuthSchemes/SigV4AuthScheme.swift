//
// Copyright Amazon.com Inc. or its affiliates.
// All Rights Reserved.
//
// SPDX-License-Identifier: Apache-2.0
//

import ClientRuntime

public struct SigV4AuthScheme: ClientRuntime.AuthScheme {
    public let schemeId: String = "aws.auth#sigv4"
<<<<<<< HEAD
    public let signer: any ClientRuntime.Signer = AWSSigV4Signer()
    public let idType: ClientRuntime.IdentityType = .aws

    public init() {}

    public func customizeSigningProperties(signingProperties: Attributes, context: HttpContext) -> Attributes {
=======
    
    public let signer: ClientRuntime.Signer = AWSSigV4Signer()
    public let idKind: ClientRuntime.IdentityKind = .aws
    
    public func customizeSigningProperties(signingProperties: Attributes, config: HttpContext) -> Attributes {
>>>>>>> 2a3d1e83
        var copy = signingProperties
        copy.set(key: AttributeKeys.bidirectionalStreaming, value: context.isBidirectionalStreamingEnabled())
        copy.set(key: AttributeKeys.signingName, value: context.getSigningName())
        copy.set(key: AttributeKeys.signingRegion, value: context.getSigningRegion())
        copy.set(key: AttributeKeys.signingAlgorithm, value: .sigv4)

        // Expiration is only used for presigning URLs. E.g., in AWSS3, and in AWSPolly.
        copy.set(key: AttributeKeys.expiration, value: 0)
        // AWSSignatureType.requestQueryParams is only used for S3 GetObject and PutObject
        // Out of all AWSSignatureType cases, only two are used. .requestHeaders and .requestQueryParams.
        // .requestHeaders is the deafult signing used for all AWS operations except S3 customizations.
        copy.set(key: AttributeKeys.signatureType, value: .requestHeaders)
        
        // SigningFlags
        let serviceName = context.getServiceName()
        // Set useDoubleURIEncode to false IFF service is S3
        copy.set(key: AttributeKeys.useDoubleURIEncode, value: serviceName != "S3")
        // Set shouldNormalizeURIPath to false IFF service is S3
        copy.set(key: AttributeKeys.shouldNormalizeURIPath, value: serviceName != "S3")
        // FIXME: Flag doesn't seem to be used by anything - investigate
        copy.set(key: AttributeKeys.omitSessionToken, value: false)

        /*
         * The boolean flag .unsignedBody for AWSSigningConfig.signedBodyValue &
         *   the AWSSignedBodyHeader enum value for AWSSigningConfig.signedBodyHeader
         *   will be generated into signingProperties during service specific auth scheme resolver codegen and be part of
         *   the returned auth option's signing properties.
         *   By the time the call chain arrives here, code-generated flags are already included in signingProperties.
         */
        
        return copy
    }
}<|MERGE_RESOLUTION|>--- conflicted
+++ resolved
@@ -9,20 +9,13 @@
 
 public struct SigV4AuthScheme: ClientRuntime.AuthScheme {
     public let schemeId: String = "aws.auth#sigv4"
-<<<<<<< HEAD
-    public let signer: any ClientRuntime.Signer = AWSSigV4Signer()
-    public let idType: ClientRuntime.IdentityType = .aws
 
     public init() {}
-
-    public func customizeSigningProperties(signingProperties: Attributes, context: HttpContext) -> Attributes {
-=======
     
     public let signer: ClientRuntime.Signer = AWSSigV4Signer()
     public let idKind: ClientRuntime.IdentityKind = .aws
     
-    public func customizeSigningProperties(signingProperties: Attributes, config: HttpContext) -> Attributes {
->>>>>>> 2a3d1e83
+    public func customizeSigningProperties(signingProperties: Attributes, context: HttpContext) -> Attributes {
         var copy = signingProperties
         copy.set(key: AttributeKeys.bidirectionalStreaming, value: context.isBidirectionalStreamingEnabled())
         copy.set(key: AttributeKeys.signingName, value: context.getSigningName())
