--- conflicted
+++ resolved
@@ -112,13 +112,7 @@
     public typealias InputType = OperationStackInput
     public typealias OutputType = OperationStackOutput
 
-<<<<<<< HEAD
-    public func modifyBeforeSigning(
-        context: some MutableRequest<Self.InputType, Self.RequestType, Self.AttributesType>
-    ) async throws {
-=======
     public func modifyBeforeTransmit(context: some MutableRequest<Self.InputType, Self.RequestType>) async throws {
->>>>>>> ed437513
         let request = context.getRequest()
         let builder = request.toBuilder()
         try await addHashes(request: request, builder: builder, context: context.getAttributes())
