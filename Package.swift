// swift-tools-version:5.7

//
// Copyright Amazon.com Inc. or its affiliates.
// All Rights Reserved.
//
// SPDX-License-Identifier: Apache-2.0
//

// This manifest is auto-generated.  Do not commit edits to this file;
// they will be overwritten.

import Foundation
import PackageDescription

// MARK: - Target Dependencies

extension Target.Dependency {
    static var awsClientRuntime: Self { "AWSClientRuntime" }
    static var crt: Self { .product(name: "AwsCommonRuntimeKit", package: "aws-crt-swift") }
    static var clientRuntime: Self { .product(name: "ClientRuntime", package: "smithy-swift") }
    static var smithyTestUtils: Self { .product(name: "SmithyTestUtil", package: "smithy-swift") }
}

// MARK: - Base Package

let package = Package(
    name: "aws-sdk-swift",
    platforms: [
        .macOS(.v10_15),
        .iOS(.v13),
        .tvOS(.v13),
        .watchOS(.v6)
    ],
    products: [
        .library(name: "AWSClientRuntime", targets: ["AWSClientRuntime"])
    ],
    targets: [
        .target(
            name: "AWSSDKForSwift",
            path: "Sources/Core/AWSSDKForSwift",
            exclude: ["Documentation.docc/AWSSDKForSwift.md"]
        ),
        .target(
            name: "AWSClientRuntime",
            dependencies: [.crt, .clientRuntime],
            path: "./Sources/Core/AWSClientRuntime"
        ),
        .testTarget(
            name: "AWSClientRuntimeTests",
            dependencies: [.awsClientRuntime, .clientRuntime, .smithyTestUtils],
            path: "./Tests/Core/AWSClientRuntimeTests",
            resources: [.process("Resources")]
        )
    ]
)

// MARK: - Dependencies

func addDependencies(clientRuntimeVersion: Version, crtVersion: Version) {
    addClientRuntimeDependency(clientRuntimeVersion)
    addCRTDependency(crtVersion)
    addDoccDependency()
}

func addClientRuntimeDependency(_ version: Version) {
    let smithySwiftURL = "https://github.com/smithy-lang/smithy-swift"
    let useLocalDeps = ProcessInfo.processInfo.environment["AWS_SWIFT_SDK_USE_LOCAL_DEPS"] != nil
    let useMainDeps = ProcessInfo.processInfo.environment["AWS_SWIFT_SDK_USE_MAIN_DEPS"] != nil
    switch (useLocalDeps, useMainDeps) {
    case (true, true):
        fatalError("Unable to determine which dependencies to use. Please only specify one of AWS_SWIFT_SDK_USE_LOCAL_DEPS or AWS_SWIFT_SDK_USE_MAIN_DEPS.")
    case (true, false):
        package.dependencies += [
            .package(path: "../smithy-swift")
        ]
    case (false, true):
        package.dependencies += [
            .package(url: smithySwiftURL, branch: "main")
        ]
    case (false, false):
        package.dependencies += [
            .package(url: smithySwiftURL, exact: version)
        ]
    }
}

func addCRTDependency(_ version: Version) {
    package.dependencies += [
        .package(url: "https://github.com/awslabs/aws-crt-swift", exact: version)
    ]
}

func addDoccDependency() {
    package.dependencies += [
        .package(url: "https://github.com/apple/swift-docc-plugin", from: "1.0.0")
    ]
}

// MARK: - Services

func addServiceTarget(_ name: String) {
    package.products += [
        .library(name: name, targets: [name]),
    ]
    package.targets += [
        .target(
            name: name,
            dependencies: [.clientRuntime, .awsClientRuntime],
            path: "./Sources/Services/\(name)"
        )
    ]
}

func addServiceUnitTestTarget(_ name: String) {
    let testName = "\(name)Tests"
    package.targets += [
        .testTarget(
            name: "\(testName)",
            dependencies: [.crt, .clientRuntime, .awsClientRuntime, .byName(name: name), .smithyTestUtils],
            path: "./Tests/Services/\(testName)"
        )
    ]
}

func addIntegrationTestTarget(_ name: String) {
    let integrationTestName = "\(name)IntegrationTests"
    var additionalDependencies: [String] = []
    var exclusions: [String] = []
    switch name {
    case "AWSECS":
        additionalDependencies = ["AWSCloudWatchLogs", "AWSEC2",  "AWSIAM", "AWSSTS"]
        exclusions = [
            "README.md",
            "Resources/ECSIntegTestApp/"
        ]
    case "AWSS3":
        additionalDependencies = ["AWSSSOAdmin"]
    default:
        break
    }
    integrationTestServices.insert(name)
    additionalDependencies.forEach { integrationTestServices.insert($0) }
    package.targets += [
        .testTarget(
            name: integrationTestName,
            dependencies: [.crt, .clientRuntime, .awsClientRuntime, .byName(name: name), .smithyTestUtils] + additionalDependencies.map { Target.Dependency.target(name: $0, condition: nil) },
            path: "./IntegrationTests/Services/\(integrationTestName)",
            exclude: exclusions,
            resources: [.process("Resources")]
        )
    ]
}

var enabledServices = Set<String>()

var enabledServiceUnitTests = Set<String>()

func addAllServices() {
    enabledServices = Set(serviceTargets)
    enabledServiceUnitTests = Set(serviceTargets)
}

var integrationTestServices = Set<String>()

func addIntegrationTests() {
    servicesWithIntegrationTests.forEach { addIntegrationTestTarget($0) }
}

func excludeRuntimeUnitTests() {
    package.targets.removeAll { $0.name == "AWSClientRuntimeTests" }
}

func addProtocolTests() {

    struct ProtocolTest {
        let name: String
        let sourcePath: String
        let testPath: String?

        init(name: String, sourcePath: String, testPath: String? = nil) {
            self.name = name
            self.sourcePath = sourcePath
            self.testPath = testPath
        }
    }

    let baseDir = "codegen/protocol-test-codegen/build/smithyprojections/protocol-test-codegen"
    let baseDirLocal = "codegen/protocol-test-codegen-local/build/smithyprojections/protocol-test-codegen-local"

    let protocolTests: [ProtocolTest] = [
        .init(name: "AWSRestJsonTestSDK", sourcePath: "\(baseDir)/aws-restjson"),
        .init(name: "AWSRestJsonValidationTestSDK", sourcePath: "\(baseDir)/aws-restjson-validation"),
        .init(name: "AWSJson1_0TestSDK", sourcePath: "\(baseDir)/aws-json-10"),
        .init(name: "AWSJson1_1TestSDK", sourcePath: "\(baseDir)/aws-json-11"),
        .init(name: "RestXmlTestSDK", sourcePath: "\(baseDir)/rest-xml"),
        .init(name: "RestXmlWithNamespaceTestSDK", sourcePath: "\(baseDir)/rest-xml-xmlns"),
        .init(name: "Ec2QueryTestSDK", sourcePath: "\(baseDir)/ec2-query"),
        .init(name: "AWSQueryTestSDK", sourcePath: "\(baseDir)/aws-query"),
        .init(name: "APIGatewayTestSDK", sourcePath: "\(baseDir)/apigateway"),
        .init(name: "GlacierTestSDK", sourcePath: "\(baseDir)/glacier"),
        .init(name: "MachineLearningTestSDK", sourcePath: "\(baseDir)/machinelearning"),
        .init(name: "S3TestSDK", sourcePath: "\(baseDir)/s3"),
        .init(name: "rest_json_extras", sourcePath: "\(baseDirLocal)/rest_json_extras"),
        .init(name: "AwsQueryExtras", sourcePath: "\(baseDirLocal)/AwsQueryExtras"),
        .init(name: "Waiters", sourcePath: "\(baseDirLocal)/Waiters", testPath: "codegen/protocol-test-codegen-local/Tests"),
    ]
    for protocolTest in protocolTests {
        package.targets += [
            .target(
                name: protocolTest.name,
                dependencies: [.clientRuntime, .awsClientRuntime],
                path: "\(protocolTest.sourcePath)/swift-codegen/\(protocolTest.name)"
            ),
            .testTarget(
                name: "\(protocolTest.name)Tests",
                dependencies: [.smithyTestUtils, .byNameItem(name: protocolTest.name, condition: nil)],
                path: "\(protocolTest.testPath ?? protocolTest.sourcePath)/swift-codegen/\(protocolTest.name)Tests"
            )
        ]
    }
}

func addResolvedTargets() {
    enabledServices.union(integrationTestServices).forEach(addServiceTarget)
    enabledServiceUnitTests.forEach(addServiceUnitTestTarget)
}


// MARK: - Generated

addDependencies(
    clientRuntimeVersion: "0.39.0",
<<<<<<< HEAD
    crtVersion: "0.25.0"
=======
    crtVersion: "0.26.0"
>>>>>>> 1cd4f414
)

// Uncomment this line to exclude runtime unit tests
// excludeRuntimeUnitTests()

let serviceTargets: [String] = [
    "AWSACM",
    "AWSACMPCA",
    "AWSAPIGateway",
    "AWSARCZonalShift",
    "AWSAccessAnalyzer",
    "AWSAccount",
    "AWSAlexaForBusiness",
    "AWSAmp",
    "AWSAmplify",
    "AWSAmplifyBackend",
    "AWSAmplifyUIBuilder",
    "AWSApiGatewayManagementApi",
    "AWSApiGatewayV2",
    "AWSAppConfig",
    "AWSAppConfigData",
    "AWSAppFabric",
    "AWSAppIntegrations",
    "AWSAppMesh",
    "AWSAppRunner",
    "AWSAppStream",
    "AWSAppSync",
    "AWSAppflow",
    "AWSApplicationAutoScaling",
    "AWSApplicationCostProfiler",
    "AWSApplicationDiscoveryService",
    "AWSApplicationInsights",
    "AWSAthena",
    "AWSAuditManager",
    "AWSAutoScaling",
    "AWSAutoScalingPlans",
    "AWSB2bi",
    "AWSBCMDataExports",
    "AWSBackup",
    "AWSBackupGateway",
    "AWSBackupStorage",
    "AWSBatch",
    "AWSBedrock",
    "AWSBedrockAgent",
    "AWSBedrockAgentRuntime",
    "AWSBedrockRuntime",
    "AWSBillingconductor",
    "AWSBraket",
    "AWSBudgets",
    "AWSChime",
    "AWSChimeSDKIdentity",
    "AWSChimeSDKMediaPipelines",
    "AWSChimeSDKMeetings",
    "AWSChimeSDKMessaging",
    "AWSChimeSDKVoice",
    "AWSCleanRooms",
    "AWSCleanRoomsML",
    "AWSCloud9",
    "AWSCloudControl",
    "AWSCloudDirectory",
    "AWSCloudFormation",
    "AWSCloudFront",
    "AWSCloudFrontKeyValueStore",
    "AWSCloudHSM",
    "AWSCloudHSMV2",
    "AWSCloudSearch",
    "AWSCloudSearchDomain",
    "AWSCloudTrail",
    "AWSCloudTrailData",
    "AWSCloudWatch",
    "AWSCloudWatchEvents",
    "AWSCloudWatchLogs",
    "AWSCodeBuild",
    "AWSCodeCatalyst",
    "AWSCodeCommit",
    "AWSCodeDeploy",
    "AWSCodeGuruProfiler",
    "AWSCodeGuruReviewer",
    "AWSCodeGuruSecurity",
    "AWSCodePipeline",
    "AWSCodeStar",
    "AWSCodeStarconnections",
    "AWSCodeartifact",
    "AWSCodestarnotifications",
    "AWSCognitoIdentity",
    "AWSCognitoIdentityProvider",
    "AWSCognitoSync",
    "AWSComprehend",
    "AWSComprehendMedical",
    "AWSComputeOptimizer",
    "AWSConfigService",
    "AWSConnect",
    "AWSConnectCampaigns",
    "AWSConnectCases",
    "AWSConnectContactLens",
    "AWSConnectParticipant",
    "AWSControlTower",
    "AWSCostExplorer",
    "AWSCostOptimizationHub",
    "AWSCostandUsageReportService",
    "AWSCustomerProfiles",
    "AWSDAX",
    "AWSDLM",
    "AWSDataBrew",
    "AWSDataExchange",
    "AWSDataPipeline",
    "AWSDataSync",
    "AWSDataZone",
    "AWSDatabaseMigrationService",
    "AWSDetective",
    "AWSDevOpsGuru",
    "AWSDeviceFarm",
    "AWSDirectConnect",
    "AWSDirectoryService",
    "AWSDocDB",
    "AWSDocDBElastic",
    "AWSDrs",
    "AWSDynamoDB",
    "AWSDynamoDBStreams",
    "AWSEBS",
    "AWSEC2",
    "AWSEC2InstanceConnect",
    "AWSECR",
    "AWSECRPUBLIC",
    "AWSECS",
    "AWSEFS",
    "AWSEKS",
    "AWSEKSAuth",
    "AWSEMR",
    "AWSEMRServerless",
    "AWSEMRcontainers",
    "AWSElastiCache",
    "AWSElasticBeanstalk",
    "AWSElasticInference",
    "AWSElasticLoadBalancing",
    "AWSElasticLoadBalancingv2",
    "AWSElasticTranscoder",
    "AWSElasticsearchService",
    "AWSEntityResolution",
    "AWSEventBridge",
    "AWSEvidently",
    "AWSFMS",
    "AWSFSx",
    "AWSFinspace",
    "AWSFinspacedata",
    "AWSFirehose",
    "AWSFis",
    "AWSForecast",
    "AWSForecastquery",
    "AWSFraudDetector",
    "AWSFreeTier",
    "AWSGameLift",
    "AWSGlacier",
    "AWSGlobalAccelerator",
    "AWSGlue",
    "AWSGrafana",
    "AWSGreengrass",
    "AWSGreengrassV2",
    "AWSGroundStation",
    "AWSGuardDuty",
    "AWSHealth",
    "AWSHealthLake",
    "AWSHoneycode",
    "AWSIAM",
    "AWSIVSRealTime",
    "AWSIdentitystore",
    "AWSImagebuilder",
    "AWSInspector",
    "AWSInspector2",
    "AWSInspectorScan",
    "AWSInternetMonitor",
    "AWSIoT",
    "AWSIoT1ClickDevicesService",
    "AWSIoT1ClickProjects",
    "AWSIoTAnalytics",
    "AWSIoTDataPlane",
    "AWSIoTEvents",
    "AWSIoTEventsData",
    "AWSIoTFleetHub",
    "AWSIoTFleetWise",
    "AWSIoTJobsDataPlane",
    "AWSIoTRoboRunner",
    "AWSIoTSecureTunneling",
    "AWSIoTSiteWise",
    "AWSIoTThingsGraph",
    "AWSIoTTwinMaker",
    "AWSIoTWireless",
    "AWSIotDeviceAdvisor",
    "AWSIvs",
    "AWSIvschat",
    "AWSKMS",
    "AWSKafka",
    "AWSKafkaConnect",
    "AWSKendra",
    "AWSKendraRanking",
    "AWSKeyspaces",
    "AWSKinesis",
    "AWSKinesisAnalytics",
    "AWSKinesisAnalyticsV2",
    "AWSKinesisVideo",
    "AWSKinesisVideoArchivedMedia",
    "AWSKinesisVideoMedia",
    "AWSKinesisVideoSignaling",
    "AWSKinesisVideoWebRTCStorage",
    "AWSLakeFormation",
    "AWSLambda",
    "AWSLaunchWizard",
    "AWSLexModelBuildingService",
    "AWSLexModelsV2",
    "AWSLexRuntimeService",
    "AWSLexRuntimeV2",
    "AWSLicenseManager",
    "AWSLicenseManagerLinuxSubscriptions",
    "AWSLicenseManagerUserSubscriptions",
    "AWSLightsail",
    "AWSLocation",
    "AWSLookoutEquipment",
    "AWSLookoutMetrics",
    "AWSLookoutVision",
    "AWSM2",
    "AWSMTurk",
    "AWSMWAA",
    "AWSMachineLearning",
    "AWSMacie2",
    "AWSManagedBlockchain",
    "AWSManagedBlockchainQuery",
    "AWSMarketplaceAgreement",
    "AWSMarketplaceCatalog",
    "AWSMarketplaceCommerceAnalytics",
    "AWSMarketplaceDeployment",
    "AWSMarketplaceEntitlementService",
    "AWSMarketplaceMetering",
    "AWSMediaConnect",
    "AWSMediaConvert",
    "AWSMediaLive",
    "AWSMediaPackage",
    "AWSMediaPackageV2",
    "AWSMediaPackageVod",
    "AWSMediaStore",
    "AWSMediaStoreData",
    "AWSMediaTailor",
    "AWSMedicalImaging",
    "AWSMemoryDB",
    "AWSMgn",
    "AWSMigrationHub",
    "AWSMigrationHubConfig",
    "AWSMigrationHubOrchestrator",
    "AWSMigrationHubRefactorSpaces",
    "AWSMigrationHubStrategy",
    "AWSMobile",
    "AWSMq",
    "AWSNeptune",
    "AWSNeptuneGraph",
    "AWSNeptunedata",
    "AWSNetworkFirewall",
    "AWSNetworkManager",
    "AWSNetworkMonitor",
    "AWSNimble",
    "AWSOAM",
    "AWSOSIS",
    "AWSOmics",
    "AWSOpenSearch",
    "AWSOpenSearchServerless",
    "AWSOpsWorks",
    "AWSOpsWorksCM",
    "AWSOrganizations",
    "AWSOutposts",
    "AWSPI",
    "AWSPanorama",
    "AWSPaymentCryptography",
    "AWSPaymentCryptographyData",
    "AWSPcaConnectorAd",
    "AWSPersonalize",
    "AWSPersonalizeEvents",
    "AWSPersonalizeRuntime",
    "AWSPinpoint",
    "AWSPinpointEmail",
    "AWSPinpointSMSVoice",
    "AWSPinpointSMSVoiceV2",
    "AWSPipes",
    "AWSPolly",
    "AWSPricing",
    "AWSPrivateNetworks",
    "AWSProton",
    "AWSQBusiness",
    "AWSQConnect",
    "AWSQLDB",
    "AWSQLDBSession",
    "AWSQuickSight",
    "AWSRAM",
    "AWSRDS",
    "AWSRDSData",
    "AWSRUM",
    "AWSRbin",
    "AWSRedshift",
    "AWSRedshiftData",
    "AWSRedshiftServerless",
    "AWSRekognition",
    "AWSRepostspace",
    "AWSResiliencehub",
    "AWSResourceExplorer2",
    "AWSResourceGroups",
    "AWSResourceGroupsTaggingAPI",
    "AWSRoboMaker",
    "AWSRolesAnywhere",
    "AWSRoute53",
    "AWSRoute53Domains",
    "AWSRoute53RecoveryCluster",
    "AWSRoute53RecoveryControlConfig",
    "AWSRoute53RecoveryReadiness",
    "AWSRoute53Resolver",
    "AWSS3",
    "AWSS3Control",
    "AWSS3Outposts",
    "AWSSES",
    "AWSSESv2",
    "AWSSFN",
    "AWSSMS",
    "AWSSNS",
    "AWSSQS",
    "AWSSSM",
    "AWSSSMContacts",
    "AWSSSMIncidents",
    "AWSSSO",
    "AWSSSOAdmin",
    "AWSSSOOIDC",
    "AWSSTS",
    "AWSSWF",
    "AWSSageMaker",
    "AWSSageMakerA2IRuntime",
    "AWSSageMakerFeatureStoreRuntime",
    "AWSSageMakerGeospatial",
    "AWSSageMakerMetrics",
    "AWSSageMakerRuntime",
    "AWSSagemakerEdge",
    "AWSSavingsplans",
    "AWSScheduler",
    "AWSSchemas",
    "AWSSecretsManager",
    "AWSSecurityHub",
    "AWSSecurityLake",
    "AWSServerlessApplicationRepository",
    "AWSServiceCatalog",
    "AWSServiceCatalogAppRegistry",
    "AWSServiceDiscovery",
    "AWSServiceQuotas",
    "AWSShield",
    "AWSSigner",
    "AWSSimSpaceWeaver",
    "AWSSnowDeviceManagement",
    "AWSSnowball",
    "AWSSsmSap",
    "AWSStorageGateway",
    "AWSSupplyChain",
    "AWSSupport",
    "AWSSupportApp",
    "AWSSynthetics",
    "AWSTextract",
    "AWSTimestreamQuery",
    "AWSTimestreamWrite",
    "AWSTnb",
    "AWSTranscribe",
    "AWSTranscribeStreaming",
    "AWSTransfer",
    "AWSTranslate",
    "AWSTrustedAdvisor",
    "AWSVPCLattice",
    "AWSVerifiedPermissions",
    "AWSVoiceID",
    "AWSWAF",
    "AWSWAFRegional",
    "AWSWAFV2",
    "AWSWellArchitected",
    "AWSWisdom",
    "AWSWorkDocs",
    "AWSWorkLink",
    "AWSWorkMail",
    "AWSWorkMailMessageFlow",
    "AWSWorkSpaces",
    "AWSWorkSpacesThinClient",
    "AWSWorkSpacesWeb",
    "AWSXRay",
]

// Uncomment this line to enable all services
addAllServices()

let servicesWithIntegrationTests: [String] = [
    "AWSECS",
    "AWSKinesis",
    "AWSMediaConvert",
    "AWSS3",
    "AWSSQS",
    "AWSTranscribeStreaming",
]

// Uncomment this line to enable integration tests
// addIntegrationTests()

// Uncomment this line to enable protocol tests
// addProtocolTests()

addResolvedTargets()
<|MERGE_RESOLUTION|>--- conflicted
+++ resolved
@@ -231,11 +231,7 @@
 
 addDependencies(
     clientRuntimeVersion: "0.39.0",
-<<<<<<< HEAD
-    crtVersion: "0.25.0"
-=======
     crtVersion: "0.26.0"
->>>>>>> 1cd4f414
 )
 
 // Uncomment this line to exclude runtime unit tests
