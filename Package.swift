--- conflicted
+++ resolved
@@ -16,11 +16,7 @@
 // MARK: - Dynamic Content
 
 let clientRuntimeVersion: Version = "0.107.0"
-<<<<<<< HEAD
-let crtVersion: Version = "0.41.0"
-=======
 let crtVersion: Version = "0.42.0"
->>>>>>> c5329d49
 
 let excludeRuntimeUnitTests = false
 
