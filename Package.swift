// swift-tools-version:5.9

//
// Copyright Amazon.com Inc. or its affiliates.
// All Rights Reserved.
//
// SPDX-License-Identifier: Apache-2.0
//

// This manifest is auto-generated.  Do not commit edits to this file;
// they will be overwritten.

import Foundation
import PackageDescription

// MARK: - Dynamic Content

<<<<<<< HEAD
let clientRuntimeVersion: Version = "0.107.0"
let crtVersion: Version = "0.43.0"
=======
let clientRuntimeVersion: Version = "0.108.0"
let crtVersion: Version = "0.42.0"
>>>>>>> afa4402b

let excludeRuntimeUnitTests = false

let serviceTargets: [String] = [
    "AWSACM",
    "AWSACMPCA",
    "AWSAPIGateway",
    "AWSARCZonalShift",
    "AWSAccessAnalyzer",
    "AWSAccount",
    "AWSAmp",
    "AWSAmplify",
    "AWSAmplifyBackend",
    "AWSAmplifyUIBuilder",
    "AWSApiGatewayManagementApi",
    "AWSApiGatewayV2",
    "AWSAppConfig",
    "AWSAppConfigData",
    "AWSAppFabric",
    "AWSAppIntegrations",
    "AWSAppMesh",
    "AWSAppRunner",
    "AWSAppStream",
    "AWSAppSync",
    "AWSAppTest",
    "AWSAppflow",
    "AWSApplicationAutoScaling",
    "AWSApplicationCostProfiler",
    "AWSApplicationDiscoveryService",
    "AWSApplicationInsights",
    "AWSApplicationSignals",
    "AWSArtifact",
    "AWSAthena",
    "AWSAuditManager",
    "AWSAutoScaling",
    "AWSAutoScalingPlans",
    "AWSB2bi",
    "AWSBCMDataExports",
    "AWSBCMPricingCalculator",
    "AWSBackup",
    "AWSBackupGateway",
    "AWSBackupSearch",
    "AWSBatch",
    "AWSBedrock",
    "AWSBedrockAgent",
    "AWSBedrockAgentRuntime",
    "AWSBedrockDataAutomation",
    "AWSBedrockDataAutomationRuntime",
    "AWSBedrockRuntime",
    "AWSBilling",
    "AWSBillingconductor",
    "AWSBraket",
    "AWSBudgets",
    "AWSChatbot",
    "AWSChime",
    "AWSChimeSDKIdentity",
    "AWSChimeSDKMediaPipelines",
    "AWSChimeSDKMeetings",
    "AWSChimeSDKMessaging",
    "AWSChimeSDKVoice",
    "AWSCleanRooms",
    "AWSCleanRoomsML",
    "AWSCloud9",
    "AWSCloudControl",
    "AWSCloudDirectory",
    "AWSCloudFormation",
    "AWSCloudFront",
    "AWSCloudFrontKeyValueStore",
    "AWSCloudHSM",
    "AWSCloudHSMV2",
    "AWSCloudSearch",
    "AWSCloudSearchDomain",
    "AWSCloudTrail",
    "AWSCloudTrailData",
    "AWSCloudWatch",
    "AWSCloudWatchEvents",
    "AWSCloudWatchLogs",
    "AWSCodeBuild",
    "AWSCodeCatalyst",
    "AWSCodeCommit",
    "AWSCodeConnections",
    "AWSCodeDeploy",
    "AWSCodeGuruProfiler",
    "AWSCodeGuruReviewer",
    "AWSCodeGuruSecurity",
    "AWSCodePipeline",
    "AWSCodeStarconnections",
    "AWSCodeartifact",
    "AWSCodestarnotifications",
    "AWSCognitoIdentity",
    "AWSCognitoIdentityProvider",
    "AWSCognitoSync",
    "AWSComprehend",
    "AWSComprehendMedical",
    "AWSComputeOptimizer",
    "AWSConfigService",
    "AWSConnect",
    "AWSConnectCampaigns",
    "AWSConnectCampaignsV2",
    "AWSConnectCases",
    "AWSConnectContactLens",
    "AWSConnectParticipant",
    "AWSControlCatalog",
    "AWSControlTower",
    "AWSCostExplorer",
    "AWSCostOptimizationHub",
    "AWSCostandUsageReportService",
    "AWSCustomerProfiles",
    "AWSDAX",
    "AWSDLM",
    "AWSDSQL",
    "AWSDataBrew",
    "AWSDataExchange",
    "AWSDataPipeline",
    "AWSDataSync",
    "AWSDataZone",
    "AWSDatabaseMigrationService",
    "AWSDeadline",
    "AWSDetective",
    "AWSDevOpsGuru",
    "AWSDeviceFarm",
    "AWSDirectConnect",
    "AWSDirectoryService",
    "AWSDirectoryServiceData",
    "AWSDocDB",
    "AWSDocDBElastic",
    "AWSDrs",
    "AWSDynamoDB",
    "AWSDynamoDBStreams",
    "AWSEBS",
    "AWSEC2",
    "AWSEC2InstanceConnect",
    "AWSECR",
    "AWSECRPUBLIC",
    "AWSECS",
    "AWSEFS",
    "AWSEKS",
    "AWSEKSAuth",
    "AWSEMR",
    "AWSEMRServerless",
    "AWSEMRcontainers",
    "AWSElastiCache",
    "AWSElasticBeanstalk",
    "AWSElasticInference",
    "AWSElasticLoadBalancing",
    "AWSElasticLoadBalancingv2",
    "AWSElasticTranscoder",
    "AWSElasticsearchService",
    "AWSEntityResolution",
    "AWSEventBridge",
    "AWSEvidently",
    "AWSFMS",
    "AWSFSx",
    "AWSFinspace",
    "AWSFinspacedata",
    "AWSFirehose",
    "AWSFis",
    "AWSForecast",
    "AWSForecastquery",
    "AWSFraudDetector",
    "AWSFreeTier",
    "AWSGameLift",
    "AWSGeoMaps",
    "AWSGeoPlaces",
    "AWSGeoRoutes",
    "AWSGlacier",
    "AWSGlobalAccelerator",
    "AWSGlue",
    "AWSGrafana",
    "AWSGreengrass",
    "AWSGreengrassV2",
    "AWSGroundStation",
    "AWSGuardDuty",
    "AWSHealth",
    "AWSHealthLake",
    "AWSIAM",
    "AWSIVSRealTime",
    "AWSIdentitystore",
    "AWSImagebuilder",
    "AWSInspector",
    "AWSInspector2",
    "AWSInspectorScan",
    "AWSInternetMonitor",
    "AWSInvoicing",
    "AWSIoT",
    "AWSIoTAnalytics",
    "AWSIoTDataPlane",
    "AWSIoTEvents",
    "AWSIoTEventsData",
    "AWSIoTFleetHub",
    "AWSIoTFleetWise",
    "AWSIoTJobsDataPlane",
    "AWSIoTSecureTunneling",
    "AWSIoTSiteWise",
    "AWSIoTThingsGraph",
    "AWSIoTTwinMaker",
    "AWSIoTWireless",
    "AWSIotDeviceAdvisor",
    "AWSIvs",
    "AWSIvschat",
    "AWSKMS",
    "AWSKafka",
    "AWSKafkaConnect",
    "AWSKendra",
    "AWSKendraRanking",
    "AWSKeyspaces",
    "AWSKinesis",
    "AWSKinesisAnalytics",
    "AWSKinesisAnalyticsV2",
    "AWSKinesisVideo",
    "AWSKinesisVideoArchivedMedia",
    "AWSKinesisVideoMedia",
    "AWSKinesisVideoSignaling",
    "AWSKinesisVideoWebRTCStorage",
    "AWSLakeFormation",
    "AWSLambda",
    "AWSLaunchWizard",
    "AWSLexModelBuildingService",
    "AWSLexModelsV2",
    "AWSLexRuntimeService",
    "AWSLexRuntimeV2",
    "AWSLicenseManager",
    "AWSLicenseManagerLinuxSubscriptions",
    "AWSLicenseManagerUserSubscriptions",
    "AWSLightsail",
    "AWSLocation",
    "AWSLookoutEquipment",
    "AWSLookoutMetrics",
    "AWSLookoutVision",
    "AWSM2",
    "AWSMTurk",
    "AWSMWAA",
    "AWSMachineLearning",
    "AWSMacie2",
    "AWSMailManager",
    "AWSManagedBlockchain",
    "AWSManagedBlockchainQuery",
    "AWSMarketplaceAgreement",
    "AWSMarketplaceCatalog",
    "AWSMarketplaceCommerceAnalytics",
    "AWSMarketplaceDeployment",
    "AWSMarketplaceEntitlementService",
    "AWSMarketplaceMetering",
    "AWSMarketplaceReporting",
    "AWSMediaConnect",
    "AWSMediaConvert",
    "AWSMediaLive",
    "AWSMediaPackage",
    "AWSMediaPackageV2",
    "AWSMediaPackageVod",
    "AWSMediaStore",
    "AWSMediaStoreData",
    "AWSMediaTailor",
    "AWSMedicalImaging",
    "AWSMemoryDB",
    "AWSMgn",
    "AWSMigrationHub",
    "AWSMigrationHubConfig",
    "AWSMigrationHubOrchestrator",
    "AWSMigrationHubRefactorSpaces",
    "AWSMigrationHubStrategy",
    "AWSMq",
    "AWSNeptune",
    "AWSNeptuneGraph",
    "AWSNeptunedata",
    "AWSNetworkFirewall",
    "AWSNetworkFlowMonitor",
    "AWSNetworkManager",
    "AWSNetworkMonitor",
    "AWSNotifications",
    "AWSNotificationsContacts",
    "AWSOAM",
    "AWSOSIS",
    "AWSObservabilityAdmin",
    "AWSOmics",
    "AWSOpenSearch",
    "AWSOpenSearchServerless",
    "AWSOpsWorks",
    "AWSOpsWorksCM",
    "AWSOrganizations",
    "AWSOutposts",
    "AWSPCS",
    "AWSPI",
    "AWSPanorama",
    "AWSPartnerCentralSelling",
    "AWSPaymentCryptography",
    "AWSPaymentCryptographyData",
    "AWSPcaConnectorAd",
    "AWSPcaConnectorScep",
    "AWSPersonalize",
    "AWSPersonalizeEvents",
    "AWSPersonalizeRuntime",
    "AWSPinpoint",
    "AWSPinpointEmail",
    "AWSPinpointSMSVoice",
    "AWSPinpointSMSVoiceV2",
    "AWSPipes",
    "AWSPolly",
    "AWSPricing",
    "AWSPrivateNetworks",
    "AWSProton",
    "AWSQApps",
    "AWSQBusiness",
    "AWSQConnect",
    "AWSQLDB",
    "AWSQLDBSession",
    "AWSQuickSight",
    "AWSRAM",
    "AWSRDS",
    "AWSRDSData",
    "AWSRUM",
    "AWSRbin",
    "AWSRedshift",
    "AWSRedshiftData",
    "AWSRedshiftServerless",
    "AWSRekognition",
    "AWSRepostspace",
    "AWSResiliencehub",
    "AWSResourceExplorer2",
    "AWSResourceGroups",
    "AWSResourceGroupsTaggingAPI",
    "AWSRoboMaker",
    "AWSRolesAnywhere",
    "AWSRoute53",
    "AWSRoute53Domains",
    "AWSRoute53Profiles",
    "AWSRoute53RecoveryCluster",
    "AWSRoute53RecoveryControlConfig",
    "AWSRoute53RecoveryReadiness",
    "AWSRoute53Resolver",
    "AWSS3",
    "AWSS3Control",
    "AWSS3Outposts",
    "AWSS3Tables",
    "AWSSES",
    "AWSSESv2",
    "AWSSFN",
    "AWSSMS",
    "AWSSNS",
    "AWSSQS",
    "AWSSSM",
    "AWSSSMContacts",
    "AWSSSMIncidents",
    "AWSSSMQuickSetup",
    "AWSSSO",
    "AWSSSOAdmin",
    "AWSSSOOIDC",
    "AWSSTS",
    "AWSSWF",
    "AWSSageMaker",
    "AWSSageMakerA2IRuntime",
    "AWSSageMakerFeatureStoreRuntime",
    "AWSSageMakerGeospatial",
    "AWSSageMakerMetrics",
    "AWSSageMakerRuntime",
    "AWSSagemakerEdge",
    "AWSSavingsplans",
    "AWSScheduler",
    "AWSSchemas",
    "AWSSecretsManager",
    "AWSSecurityHub",
    "AWSSecurityIR",
    "AWSSecurityLake",
    "AWSServerlessApplicationRepository",
    "AWSServiceCatalog",
    "AWSServiceCatalogAppRegistry",
    "AWSServiceDiscovery",
    "AWSServiceQuotas",
    "AWSShield",
    "AWSSigner",
    "AWSSimSpaceWeaver",
    "AWSSnowDeviceManagement",
    "AWSSnowball",
    "AWSSocialMessaging",
    "AWSSsmSap",
    "AWSStorageGateway",
    "AWSSupplyChain",
    "AWSSupport",
    "AWSSupportApp",
    "AWSSynthetics",
    "AWSTaxSettings",
    "AWSTextract",
    "AWSTimestreamInfluxDB",
    "AWSTimestreamQuery",
    "AWSTimestreamWrite",
    "AWSTnb",
    "AWSTranscribe",
    "AWSTranscribeStreaming",
    "AWSTransfer",
    "AWSTranslate",
    "AWSTrustedAdvisor",
    "AWSVPCLattice",
    "AWSVerifiedPermissions",
    "AWSVoiceID",
    "AWSWAF",
    "AWSWAFRegional",
    "AWSWAFV2",
    "AWSWellArchitected",
    "AWSWisdom",
    "AWSWorkDocs",
    "AWSWorkMail",
    "AWSWorkMailMessageFlow",
    "AWSWorkSpaces",
    "AWSWorkSpacesThinClient",
    "AWSWorkSpacesWeb",
    "AWSXRay",
]

// MARK: - Static Content

// MARK: Target Dependencies

extension Target.Dependency {
    // AWS modules
    static var awsClientRuntime: Self { "AWSClientRuntime" }
    static var awsSDKCommon: Self { "AWSSDKCommon" }
    static var awsSDKEventStreamsAuth: Self { "AWSSDKEventStreamsAuth" }
    static var awsSDKHTTPAuth: Self { "AWSSDKHTTPAuth" }
    static var awsSDKIdentity: Self { "AWSSDKIdentity" }
    static var awsSDKChecksums: Self { "AWSSDKChecksums" }

    // CRT module
    static var crt: Self { .product(name: "AwsCommonRuntimeKit", package: "aws-crt-swift") }

    // Smithy modules
    static var clientRuntime: Self { .product(name: "ClientRuntime", package: "smithy-swift") }
    static var smithy: Self { .product(name: "Smithy", package: "smithy-swift") }
    static var smithyChecksumsAPI: Self { .product(name: "SmithyChecksumsAPI", package: "smithy-swift") }
    static var smithyChecksums: Self { .product(name: "SmithyChecksums", package: "smithy-swift") }
    static var smithyEventStreams: Self { .product(name: "SmithyEventStreams", package: "smithy-swift") }
    static var smithyEventStreamsAPI: Self { .product(name: "SmithyEventStreamsAPI", package: "smithy-swift") }
    static var smithyEventStreamsAuthAPI: Self { .product(name: "SmithyEventStreamsAuthAPI", package: "smithy-swift") }
    static var smithyHTTPAPI: Self { .product(name: "SmithyHTTPAPI", package: "smithy-swift") }
    static var smithyHTTPAuth: Self { .product(name: "SmithyHTTPAuth", package: "smithy-swift") }
    static var smithyIdentity: Self { .product(name: "SmithyIdentity", package: "smithy-swift") }
    static var smithyIdentityAPI: Self { .product(name: "SmithyIdentityAPI", package: "smithy-swift") }
    static var smithyRetries: Self { .product(name: "SmithyRetries", package: "smithy-swift") }
    static var smithyRetriesAPI: Self { .product(name: "SmithyRetriesAPI", package: "smithy-swift") }
    static var smithyWaitersAPI: Self { .product(name: "SmithyWaitersAPI", package: "smithy-swift") }
    static var smithyTestUtils: Self { .product(name: "SmithyTestUtil", package: "smithy-swift") }
    static var smithyStreams: Self { .product(name: "SmithyStreams", package: "smithy-swift") }
}

// MARK: Base Package

let package = Package(
    name: "aws-sdk-swift",
    platforms: [
        .macOS(.v10_15),
        .iOS(.v13),
        .tvOS(.v13),
        .watchOS(.v6)
    ],
    products:
        runtimeProducts +
        serviceTargets.map(productForService(_:)),
    dependencies:
        [clientRuntimeDependency, crtDependency, doccDependencyOrNil].compactMap { $0 },
    targets:
        runtimeTargets +
        runtimeTestTargets +
        serviceTargets.map(target(_:)) +
        serviceTargets.map(unitTestTarget(_:))
)

// MARK: Products

private var runtimeProducts: [Product] {
    ["AWSClientRuntime", "AWSSDKCommon", "AWSSDKEventStreamsAuth", "AWSSDKHTTPAuth", "AWSSDKIdentity", "AWSSDKChecksums"]
        .map { .library(name: $0, targets: [$0]) }
}

private func productForService(_ service: String) -> Product {
    .library(name: service, targets: [service])
}

// MARK: Dependencies

private var clientRuntimeDependency: Package.Dependency {
    let path = "../smithy-swift"
    let gitURL = "https://github.com/smithy-lang/smithy-swift"
    let useLocalDeps = ProcessInfo.processInfo.environment["AWS_SWIFT_SDK_USE_LOCAL_DEPS"] != nil
    return useLocalDeps ? .package(path: path) : .package(url: gitURL, exact: clientRuntimeVersion)
}

private var crtDependency: Package.Dependency {
    .package(url: "https://github.com/awslabs/aws-crt-swift", exact: crtVersion)
}

private var doccDependencyOrNil: Package.Dependency? {
    guard ProcessInfo.processInfo.environment["AWS_SWIFT_SDK_ENABLE_DOCC"] != nil else { return nil }
    return .package(url: "https://github.com/apple/swift-docc-plugin", from: "1.0.0")}

// MARK: Targets

private var runtimeTargets: [Target] {
    [
        .target(
            name: "AWSSDKForSwift",
            path: "Sources/Core/AWSSDKForSwift",
            exclude: ["Documentation.docc/AWSSDKForSwift.md"]
        ),
        .target(
            name: "AWSClientRuntime",
            dependencies: [
                .crt,
                .clientRuntime,
                .smithyRetriesAPI,
                .smithyRetries,
                .smithyEventStreamsAPI,
                .smithyEventStreamsAuthAPI,
                .awsSDKCommon,
                .awsSDKHTTPAuth,
                .awsSDKIdentity
            ],
            path: "Sources/Core/AWSClientRuntime/Sources/AWSClientRuntime",
            resources: [
                .process("Resources"),
            ]
        ),
        .target(
            name: "AWSSDKCommon",
            dependencies: [.crt],
            path: "Sources/Core/AWSSDKCommon/Sources"
        ),
        .target(
            name: "AWSSDKEventStreamsAuth",
            dependencies: [.smithyEventStreamsAPI, .smithyEventStreamsAuthAPI, .smithyEventStreams, .crt, .clientRuntime, "AWSSDKHTTPAuth"],
            path: "Sources/Core/AWSSDKEventStreamsAuth/Sources"
        ),
        .target(
            name: "AWSSDKHTTPAuth",
            dependencies: [.crt, .smithy, .clientRuntime, .smithyHTTPAuth, "AWSSDKIdentity", "AWSSDKChecksums"],
            path: "Sources/Core/AWSSDKHTTPAuth/Sources"
        ),
        .target(
            name: "AWSSDKIdentity",
            dependencies: [.crt, .smithy, .clientRuntime, .smithyIdentity, .smithyIdentityAPI, .smithyHTTPAPI, .awsSDKCommon],
            path: "Sources/Core/AWSSDKIdentity/Sources"
        ),
        .target(
            name: "AWSSDKChecksums",
            dependencies: [.crt, .smithy, .clientRuntime, .smithyChecksumsAPI, .smithyChecksums, .smithyHTTPAPI],
            path: "Sources/Core/AWSSDKChecksums/Sources"
        )
    ]
}

private var runtimeTestTargets: [Target] {
    guard !excludeRuntimeUnitTests else { return [] }
    return [
        .testTarget(
            name: "AWSClientRuntimeTests",
            dependencies: [.awsClientRuntime, .clientRuntime, .smithyTestUtils, .awsSDKCommon],
            path: "Sources/Core/AWSClientRuntime/Tests/AWSClientRuntimeTests",
            resources: [.process("Resources")]
        ),
        .testTarget(
            name: "AWSSDKEventStreamsAuthTests",
            dependencies: ["AWSClientRuntime", "AWSSDKEventStreamsAuth", .smithyStreams, .smithyTestUtils],
            path: "Sources/Core/AWSSDKEventStreamsAuth/Tests/AWSSDKEventStreamsAuthTests"
        ),
        .testTarget(
            name: "AWSSDKHTTPAuthTests",
            dependencies: ["AWSSDKHTTPAuth", "AWSClientRuntime", "AWSSDKEventStreamsAuth", .crt, .clientRuntime, .smithyTestUtils],
            path: "Sources/Core/AWSSDKHTTPAuth/Tests/AWSSDKHTTPAuthTests"
        ),
        .testTarget(
            name: "AWSSDKIdentityTests",
            dependencies: [.smithy, .smithyIdentity, "AWSSDKIdentity", .awsClientRuntime],
            path: "Sources/Core/AWSSDKIdentity/Tests/AWSSDKIdentityTests",
            resources: [.process("Resources")]
        ),
    ]
}

private func target(_ service: String) -> Target {
    .target(
        name: service,
        dependencies: [
            .clientRuntime,
            .awsClientRuntime,
            .smithyRetriesAPI,
            .smithyRetries,
            .smithy,
            .smithyIdentity,
            .smithyIdentityAPI,
            .smithyEventStreamsAPI,
            .smithyEventStreamsAuthAPI,
            .smithyEventStreams,
            .smithyChecksumsAPI,
            .smithyChecksums,
            .smithyWaitersAPI,
            .awsSDKCommon,
            .awsSDKIdentity,
            .awsSDKHTTPAuth,
            .awsSDKEventStreamsAuth,
            .awsSDKChecksums,
        ],
        path: "Sources/Services/\(service)/Sources/\(service)"
    )
}

private func unitTestTarget(_ service: String) -> Target {
    let testName = "\(service)Tests"
    return .testTarget(
        name: "\(testName)",
        dependencies: [.clientRuntime, .awsClientRuntime, .byName(name: service), .smithyTestUtils],
        path: "Sources/Services/\(service)/Tests/\(testName)"
    )
}<|MERGE_RESOLUTION|>--- conflicted
+++ resolved
@@ -15,13 +15,8 @@
 
 // MARK: - Dynamic Content
 
-<<<<<<< HEAD
-let clientRuntimeVersion: Version = "0.107.0"
+let clientRuntimeVersion: Version = "0.108.0"
 let crtVersion: Version = "0.43.0"
-=======
-let clientRuntimeVersion: Version = "0.108.0"
-let crtVersion: Version = "0.42.0"
->>>>>>> afa4402b
 
 let excludeRuntimeUnitTests = false
 
