--- conflicted
+++ resolved
@@ -241,13 +241,8 @@
 // MARK: - Generated
 
 addDependencies(
-<<<<<<< HEAD
-    clientRuntimeVersion: "0.42.0",
+    clientRuntimeVersion: "0.43.0",
     crtVersion: "0.28.0"
-=======
-    clientRuntimeVersion: "0.43.0",
-    crtVersion: "0.26.0"
->>>>>>> 46ddc60c
 )
 
 // Uncomment this line to exclude runtime unit tests
