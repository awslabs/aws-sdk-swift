// swift-tools-version:5.9

//
// Copyright Amazon.com Inc. or its affiliates.
// All Rights Reserved.
//
// SPDX-License-Identifier: Apache-2.0
//

// This manifest is auto-generated.  Do not commit edits to this file;
// they will be overwritten.

import Foundation
import PackageDescription

// MARK: - Dynamic Content

let clientRuntimeVersion: Version = "0.80.0"
let crtVersion: Version = "0.36.0"

<<<<<<< HEAD
// MARK: - Base Package

let package = Package(
    name: "aws-sdk-swift",
    platforms: [
        .macOS(.v10_15),
        .iOS(.v13),
        .tvOS(.v13),
        .watchOS(.v6)
    ],
    products: [
        .library(name: "AWSClientRuntime", targets: ["AWSClientRuntime"]),
        .library(name: "AWSSDKCommon", targets: ["AWSSDKCommon"]),
        .library(name: "AWSSDKEventStreamsAuth", targets: ["AWSSDKEventStreamsAuth"]),
        .library(name: "AWSSDKHTTPAuth", targets: ["AWSSDKHTTPAuth"]),
        .library(name: "AWSSDKIdentity", targets: ["AWSSDKIdentity"]),
        .library(name: "AWSSDKChecksums", targets: ["AWSSDKChecksums"]),
    ],
    targets: [
        .target(
            name: "AWSSDKForSwift",
            path: "Sources/Core/AWSSDKForSwift",
            exclude: ["Documentation.docc/AWSSDKForSwift.md"]
        ),
        .target(
            name: "AWSClientRuntime",
            dependencies: [
                .crt,
                .clientRuntime,
                .smithyRetriesAPI,
                .smithyRetries,
                .smithyEventStreamsAPI,
                .smithyEventStreamsAuthAPI,
                .awsSDKCommon,
                .awsSDKHTTPAuth,
                .awsSDKIdentity
            ],
            path: "Sources/Core/aws-sdk-swift.AWSClientRuntime/Sources/AWSClientRuntime",
            resources: [
                .process("Resources"),
            ]
        ),
        .target(
            name: "AWSSDKCommon",
            dependencies: [.crt],
            path: "Sources/Core/aws-sdk-swift.AWSSDKCommon/Sources"
        ),
        .target(
            name: "AWSSDKEventStreamsAuth",
            dependencies: [.smithyEventStreamsAPI, .smithyEventStreamsAuthAPI, .smithyEventStreams, .crt, .clientRuntime, "AWSSDKHTTPAuth"],
            path: "Sources/Core/aws-sdk-swift.AWSSDKEventStreamsAuth/Sources"
        ),
        .target(
            name: "AWSSDKHTTPAuth",
            dependencies: [.crt, .smithy, .clientRuntime, .smithyHTTPAuth, "AWSSDKIdentity", "AWSSDKChecksums"],
            path: "Sources/Core/aws-sdk-swift.AWSSDKHTTPAuth/Sources"
        ),
        .target(
            name: "AWSSDKIdentity",
            dependencies: [.crt, .smithy, .clientRuntime, .smithyIdentity, .smithyIdentityAPI, .smithyHTTPAPI, .awsSDKCommon],
            path: "Sources/Core/aws-sdk-swift.AWSSDKIdentity/Sources"
        ),
        .target(
            name: "AWSSDKChecksums",
            dependencies: [.crt, .smithy, .clientRuntime, .smithyChecksumsAPI, .smithyChecksums, .smithyHTTPAPI],
            path: "Sources/Core/aws-sdk-swift.AWSSDKChecksums/Sources"
        ),
        .testTarget(
            name: "AWSClientRuntimeTests",
            dependencies: [.awsClientRuntime, .clientRuntime, .smithyTestUtils, .awsSDKCommon],
            path: "Sources/Core/aws-sdk-swift.AWSClientRuntime/Tests/AWSClientRuntimeTests",
            resources: [.process("Resources")]
        ),
        .testTarget(
            name: "AWSSDKEventStreamsAuthTests",
            dependencies: ["AWSClientRuntime", "AWSSDKEventStreamsAuth", .smithyStreams, .smithyTestUtils],
            path: "Sources/Core/aws-sdk-swift.AWSSDKEventStreamsAuth/Tests/AWSSDKEventStreamsAuthTests"
        ),
        .testTarget(
            name: "AWSSDKHTTPAuthTests",
            dependencies: ["AWSSDKHTTPAuth", "AWSClientRuntime", "AWSSDKEventStreamsAuth", .crt, .clientRuntime, .smithyTestUtils],
            path: "Sources/Core/aws-sdk-swift.AWSSDKHTTPAuth/Tests/AWSSDKHTTPAuthTests"
        ),
        .testTarget(
            name: "AWSSDKIdentityTests",
            dependencies: [.smithy, .smithyIdentity, "AWSSDKIdentity", .awsClientRuntime],
            path: "Sources/Core/aws-sdk-swift.AWSSDKIdentity/Tests/AWSSDKIdentityTests",
            resources: [.process("Resources")]
        )
    ]
)

// MARK: - Dependencies

func addDependencies(clientRuntimeVersion: Version, crtVersion: Version) {
    addClientRuntimeDependency(clientRuntimeVersion)
    addCRTDependency(crtVersion)
    addDoccDependency()
}

func addClientRuntimeDependency(_ version: Version) {
    let smithySwiftURL = "https://github.com/smithy-lang/smithy-swift"
    let useLocalDeps = ProcessInfo.processInfo.environment["AWS_SWIFT_SDK_USE_LOCAL_DEPS"] != nil
    let useMainDeps = ProcessInfo.processInfo.environment["AWS_SWIFT_SDK_USE_MAIN_DEPS"] != nil
    switch (useLocalDeps, useMainDeps) {
    case (true, true):
        fatalError("Unable to determine which dependencies to use. Please only specify one of AWS_SWIFT_SDK_USE_LOCAL_DEPS or AWS_SWIFT_SDK_USE_MAIN_DEPS.")
    case (true, false):
        package.dependencies += [
            .package(path: "../smithy-swift")
        ]
    case (false, true):
        package.dependencies += [
            .package(url: smithySwiftURL, branch: "main")
        ]
    case (false, false):
        package.dependencies += [
            .package(url: smithySwiftURL, exact: version)
        ]
    }
}

func addCRTDependency(_ version: Version) {
    package.dependencies += [
        .package(url: "https://github.com/awslabs/aws-crt-swift", exact: version)
    ]
}

func addDoccDependency() {
    guard ProcessInfo.processInfo.environment["AWS_SWIFT_SDK_ENABLE_DOCC"] != nil else { return }
    package.dependencies += [
        .package(url: "https://github.com/apple/swift-docc-plugin", from: "1.0.0")
    ]
}

// MARK: - Services

let serviceTargetDependencies: [Target.Dependency] = [
    .clientRuntime,
    .awsClientRuntime,
    .smithyRetriesAPI,
    .smithyRetries,
    .smithy,
    .smithyIdentity,
    .smithyIdentityAPI,
    .smithyEventStreamsAPI,
    .smithyEventStreamsAuthAPI,
    .smithyEventStreams,
    .smithyChecksumsAPI,
    .smithyChecksums,
    .smithyWaitersAPI,
    .awsSDKCommon,
    .awsSDKIdentity,
    .awsSDKHTTPAuth,
    .awsSDKEventStreamsAuth,
    .awsSDKChecksums,
]

func addServiceTarget(_ name: String) {
    let targetName = "\(name.trimmingPrefix("aws-sdk-swift."))"
    package.products += [
        .library(name: targetName, targets: [targetName]),
    ]
    package.targets += [
        .target(
            name: targetName,
            dependencies: serviceTargetDependencies,
            path: "Sources/Services/\(name)/Sources/\(targetName)",
            resources: [.process("Resources")]
        )
    ]
}

func addServiceUnitTestTarget(_ name: String) {
    let targetName = "\(name.trimmingPrefix("aws-sdk-swift."))"
    let testName = "\(targetName)Tests"
    package.targets += [
        .testTarget(
            name: "\(testName)",
            dependencies: [.clientRuntime, .awsClientRuntime, .byName(name: targetName), .smithyTestUtils],
            path: "Sources/Services/\(name)/Tests/\(testName)"
        )
    ]
}

var enabledServices = Set<String>()
var enabledServiceUnitTests = Set<String>()

func addAllServices() {
    enabledServices = Set(serviceTargets)
    enabledServiceUnitTests = Set(serviceTargets)
}

func excludeRuntimeUnitTests() {
    package.targets.removeAll {
        $0.name == "AWSClientRuntimeTests" ||
        $0.name == "AWSSDKHTTPAuthTests" ||
        $0.name == "AWSSDKEventStreamsAuthTests" ||
        $0.name == "AWSSDKIdentityTests"
    }
}

func addResolvedTargets() {
    enabledServices.forEach(addServiceTarget)
    enabledServiceUnitTests.forEach(addServiceUnitTestTarget)
}


// MARK: - Generated

addDependencies(
    clientRuntimeVersion: "0.67.0",
    crtVersion: "0.33.0"
)

// Uncomment this line to exclude runtime unit tests
// excludeRuntimeUnitTests()
=======
let excludeRuntimeUnitTests = false
>>>>>>> 78ae103b

let serviceTargets: [String] = [
    "AWSACM",
    "AWSACMPCA",
    "AWSAPIGateway",
    "AWSARCZonalShift",
    "AWSAccessAnalyzer",
    "AWSAccount",
    "AWSAmp",
    "AWSAmplify",
    "AWSAmplifyBackend",
    "AWSAmplifyUIBuilder",
    "AWSApiGatewayManagementApi",
    "AWSApiGatewayV2",
    "AWSAppConfig",
    "AWSAppConfigData",
    "AWSAppFabric",
    "AWSAppIntegrations",
    "AWSAppMesh",
    "AWSAppRunner",
    "AWSAppStream",
    "AWSAppSync",
    "AWSAppTest",
    "AWSAppflow",
    "AWSApplicationAutoScaling",
    "AWSApplicationCostProfiler",
    "AWSApplicationDiscoveryService",
    "AWSApplicationInsights",
    "AWSApplicationSignals",
    "AWSArtifact",
    "AWSAthena",
    "AWSAuditManager",
    "AWSAutoScaling",
    "AWSAutoScalingPlans",
    "AWSB2bi",
    "AWSBCMDataExports",
    "AWSBackup",
    "AWSBackupGateway",
    "AWSBatch",
    "AWSBedrock",
    "AWSBedrockAgent",
    "AWSBedrockAgentRuntime",
    "AWSBedrockRuntime",
    "AWSBillingconductor",
    "AWSBraket",
    "AWSBudgets",
    "AWSChatbot",
    "AWSChime",
    "AWSChimeSDKIdentity",
    "AWSChimeSDKMediaPipelines",
    "AWSChimeSDKMeetings",
    "AWSChimeSDKMessaging",
    "AWSChimeSDKVoice",
    "AWSCleanRooms",
    "AWSCleanRoomsML",
    "AWSCloud9",
    "AWSCloudControl",
    "AWSCloudDirectory",
    "AWSCloudFormation",
    "AWSCloudFront",
    "AWSCloudFrontKeyValueStore",
    "AWSCloudHSM",
    "AWSCloudHSMV2",
    "AWSCloudSearch",
    "AWSCloudSearchDomain",
    "AWSCloudTrail",
    "AWSCloudTrailData",
    "AWSCloudWatch",
    "AWSCloudWatchEvents",
    "AWSCloudWatchLogs",
    "AWSCodeBuild",
    "AWSCodeCatalyst",
    "AWSCodeCommit",
    "AWSCodeConnections",
    "AWSCodeDeploy",
    "AWSCodeGuruProfiler",
    "AWSCodeGuruReviewer",
    "AWSCodeGuruSecurity",
    "AWSCodePipeline",
    "AWSCodeStarconnections",
    "AWSCodeartifact",
    "AWSCodestarnotifications",
    "AWSCognitoIdentity",
    "AWSCognitoIdentityProvider",
    "AWSCognitoSync",
    "AWSComprehend",
    "AWSComprehendMedical",
    "AWSComputeOptimizer",
    "AWSConfigService",
    "AWSConnect",
    "AWSConnectCampaigns",
    "AWSConnectCases",
    "AWSConnectContactLens",
    "AWSConnectParticipant",
    "AWSControlCatalog",
    "AWSControlTower",
    "AWSCostExplorer",
    "AWSCostOptimizationHub",
    "AWSCostandUsageReportService",
    "AWSCustomerProfiles",
    "AWSDAX",
    "AWSDLM",
    "AWSDataBrew",
    "AWSDataExchange",
    "AWSDataPipeline",
    "AWSDataSync",
    "AWSDataZone",
    "AWSDatabaseMigrationService",
    "AWSDeadline",
    "AWSDetective",
    "AWSDevOpsGuru",
    "AWSDeviceFarm",
    "AWSDirectConnect",
    "AWSDirectoryService",
    "AWSDirectoryServiceData",
    "AWSDocDB",
    "AWSDocDBElastic",
    "AWSDrs",
    "AWSDynamoDB",
    "AWSDynamoDBStreams",
    "AWSEBS",
    "AWSEC2",
    "AWSEC2InstanceConnect",
    "AWSECR",
    "AWSECRPUBLIC",
    "AWSECS",
    "AWSEFS",
    "AWSEKS",
    "AWSEKSAuth",
    "AWSEMR",
    "AWSEMRServerless",
    "AWSEMRcontainers",
    "AWSElastiCache",
    "AWSElasticBeanstalk",
    "AWSElasticInference",
    "AWSElasticLoadBalancing",
    "AWSElasticLoadBalancingv2",
    "AWSElasticTranscoder",
    "AWSElasticsearchService",
    "AWSEntityResolution",
    "AWSEventBridge",
    "AWSEvidently",
    "AWSFMS",
    "AWSFSx",
    "AWSFinspace",
    "AWSFinspacedata",
    "AWSFirehose",
    "AWSFis",
    "AWSForecast",
    "AWSForecastquery",
    "AWSFraudDetector",
    "AWSFreeTier",
    "AWSGameLift",
    "AWSGlacier",
    "AWSGlobalAccelerator",
    "AWSGlue",
    "AWSGrafana",
    "AWSGreengrass",
    "AWSGreengrassV2",
    "AWSGroundStation",
    "AWSGuardDuty",
    "AWSHealth",
    "AWSHealthLake",
    "AWSIAM",
    "AWSIVSRealTime",
    "AWSIdentitystore",
    "AWSImagebuilder",
    "AWSInspector",
    "AWSInspector2",
    "AWSInspectorScan",
    "AWSInternetMonitor",
    "AWSIoT",
    "AWSIoT1ClickDevicesService",
    "AWSIoT1ClickProjects",
    "AWSIoTAnalytics",
    "AWSIoTDataPlane",
    "AWSIoTEvents",
    "AWSIoTEventsData",
    "AWSIoTFleetHub",
    "AWSIoTFleetWise",
    "AWSIoTJobsDataPlane",
    "AWSIoTSecureTunneling",
    "AWSIoTSiteWise",
    "AWSIoTThingsGraph",
    "AWSIoTTwinMaker",
    "AWSIoTWireless",
    "AWSIotDeviceAdvisor",
    "AWSIvs",
    "AWSIvschat",
    "AWSKMS",
    "AWSKafka",
    "AWSKafkaConnect",
    "AWSKendra",
    "AWSKendraRanking",
    "AWSKeyspaces",
    "AWSKinesis",
    "AWSKinesisAnalytics",
    "AWSKinesisAnalyticsV2",
    "AWSKinesisVideo",
    "AWSKinesisVideoArchivedMedia",
    "AWSKinesisVideoMedia",
    "AWSKinesisVideoSignaling",
    "AWSKinesisVideoWebRTCStorage",
    "AWSLakeFormation",
    "AWSLambda",
    "AWSLaunchWizard",
    "AWSLexModelBuildingService",
    "AWSLexModelsV2",
    "AWSLexRuntimeService",
    "AWSLexRuntimeV2",
    "AWSLicenseManager",
    "AWSLicenseManagerLinuxSubscriptions",
    "AWSLicenseManagerUserSubscriptions",
    "AWSLightsail",
    "AWSLocation",
    "AWSLookoutEquipment",
    "AWSLookoutMetrics",
    "AWSLookoutVision",
    "AWSM2",
    "AWSMTurk",
    "AWSMWAA",
    "AWSMachineLearning",
    "AWSMacie2",
    "AWSMailManager",
    "AWSManagedBlockchain",
    "AWSManagedBlockchainQuery",
    "AWSMarketplaceAgreement",
    "AWSMarketplaceCatalog",
    "AWSMarketplaceCommerceAnalytics",
    "AWSMarketplaceDeployment",
    "AWSMarketplaceEntitlementService",
    "AWSMarketplaceMetering",
    "AWSMarketplaceReporting",
    "AWSMediaConnect",
    "AWSMediaConvert",
    "AWSMediaLive",
    "AWSMediaPackage",
    "AWSMediaPackageV2",
    "AWSMediaPackageVod",
    "AWSMediaStore",
    "AWSMediaStoreData",
    "AWSMediaTailor",
    "AWSMedicalImaging",
    "AWSMemoryDB",
    "AWSMgn",
    "AWSMigrationHub",
    "AWSMigrationHubConfig",
    "AWSMigrationHubOrchestrator",
    "AWSMigrationHubRefactorSpaces",
    "AWSMigrationHubStrategy",
    "AWSMq",
    "AWSNeptune",
    "AWSNeptuneGraph",
    "AWSNeptunedata",
    "AWSNetworkFirewall",
    "AWSNetworkManager",
    "AWSNetworkMonitor",
    "AWSNimble",
    "AWSOAM",
    "AWSOSIS",
    "AWSOmics",
    "AWSOpenSearch",
    "AWSOpenSearchServerless",
    "AWSOpsWorks",
    "AWSOpsWorksCM",
    "AWSOrganizations",
    "AWSOutposts",
    "AWSPCS",
    "AWSPI",
    "AWSPanorama",
    "AWSPaymentCryptography",
    "AWSPaymentCryptographyData",
    "AWSPcaConnectorAd",
    "AWSPcaConnectorScep",
    "AWSPersonalize",
    "AWSPersonalizeEvents",
    "AWSPersonalizeRuntime",
    "AWSPinpoint",
    "AWSPinpointEmail",
    "AWSPinpointSMSVoice",
    "AWSPinpointSMSVoiceV2",
    "AWSPipes",
    "AWSPolly",
    "AWSPricing",
    "AWSPrivateNetworks",
    "AWSProton",
    "AWSQApps",
    "AWSQBusiness",
    "AWSQConnect",
    "AWSQLDB",
    "AWSQLDBSession",
    "AWSQuickSight",
    "AWSRAM",
    "AWSRDS",
    "AWSRDSData",
    "AWSRUM",
    "AWSRbin",
    "AWSRedshift",
    "AWSRedshiftData",
    "AWSRedshiftServerless",
    "AWSRekognition",
    "AWSRepostspace",
    "AWSResiliencehub",
    "AWSResourceExplorer2",
    "AWSResourceGroups",
    "AWSResourceGroupsTaggingAPI",
    "AWSRoboMaker",
    "AWSRolesAnywhere",
    "AWSRoute53",
    "AWSRoute53Domains",
    "AWSRoute53Profiles",
    "AWSRoute53RecoveryCluster",
    "AWSRoute53RecoveryControlConfig",
    "AWSRoute53RecoveryReadiness",
    "AWSRoute53Resolver",
    "AWSS3",
    "AWSS3Control",
    "AWSS3Outposts",
    "AWSSES",
    "AWSSESv2",
    "AWSSFN",
    "AWSSMS",
    "AWSSNS",
    "AWSSQS",
    "AWSSSM",
    "AWSSSMContacts",
    "AWSSSMIncidents",
    "AWSSSMQuickSetup",
    "AWSSSO",
    "AWSSSOAdmin",
    "AWSSSOOIDC",
    "AWSSTS",
    "AWSSWF",
    "AWSSageMaker",
    "AWSSageMakerA2IRuntime",
    "AWSSageMakerFeatureStoreRuntime",
    "AWSSageMakerGeospatial",
    "AWSSageMakerMetrics",
    "AWSSageMakerRuntime",
    "AWSSagemakerEdge",
    "AWSSavingsplans",
    "AWSScheduler",
    "AWSSchemas",
    "AWSSecretsManager",
    "AWSSecurityHub",
    "AWSSecurityLake",
    "AWSServerlessApplicationRepository",
    "AWSServiceCatalog",
    "AWSServiceCatalogAppRegistry",
    "AWSServiceDiscovery",
    "AWSServiceQuotas",
    "AWSShield",
    "AWSSigner",
    "AWSSimSpaceWeaver",
    "AWSSnowDeviceManagement",
    "AWSSnowball",
    "AWSSocialMessaging",
    "AWSSsmSap",
    "AWSStorageGateway",
    "AWSSupplyChain",
    "AWSSupport",
    "AWSSupportApp",
    "AWSSynthetics",
    "AWSTaxSettings",
    "AWSTextract",
    "AWSTimestreamInfluxDB",
    "AWSTimestreamQuery",
    "AWSTimestreamWrite",
    "AWSTnb",
    "AWSTranscribe",
    "AWSTranscribeStreaming",
    "AWSTransfer",
    "AWSTranslate",
    "AWSTrustedAdvisor",
    "AWSVPCLattice",
    "AWSVerifiedPermissions",
    "AWSVoiceID",
    "AWSWAF",
    "AWSWAFRegional",
    "AWSWAFV2",
    "AWSWellArchitected",
    "AWSWisdom",
    "AWSWorkDocs",
    "AWSWorkMail",
    "AWSWorkMailMessageFlow",
    "AWSWorkSpaces",
    "AWSWorkSpacesThinClient",
    "AWSWorkSpacesWeb",
    "AWSXRay",
    "aws-sdk-swift.AWSACM",
    "aws-sdk-swift.AWSACMPCA",
    "aws-sdk-swift.AWSAPIGateway",
    "aws-sdk-swift.AWSARCZonalShift",
    "aws-sdk-swift.AWSAccessAnalyzer",
    "aws-sdk-swift.AWSAccount",
    "aws-sdk-swift.AWSAmp",
    "aws-sdk-swift.AWSAmplify",
    "aws-sdk-swift.AWSAmplifyBackend",
    "aws-sdk-swift.AWSAmplifyUIBuilder",
    "aws-sdk-swift.AWSApiGatewayManagementApi",
    "aws-sdk-swift.AWSApiGatewayV2",
    "aws-sdk-swift.AWSAppConfig",
    "aws-sdk-swift.AWSAppConfigData",
    "aws-sdk-swift.AWSAppFabric",
    "aws-sdk-swift.AWSAppIntegrations",
    "aws-sdk-swift.AWSAppMesh",
    "aws-sdk-swift.AWSAppRunner",
    "aws-sdk-swift.AWSAppStream",
    "aws-sdk-swift.AWSAppSync",
    "aws-sdk-swift.AWSAppTest",
    "aws-sdk-swift.AWSAppflow",
    "aws-sdk-swift.AWSApplicationAutoScaling",
    "aws-sdk-swift.AWSApplicationCostProfiler",
    "aws-sdk-swift.AWSApplicationDiscoveryService",
    "aws-sdk-swift.AWSApplicationInsights",
    "aws-sdk-swift.AWSApplicationSignals",
    "aws-sdk-swift.AWSArtifact",
    "aws-sdk-swift.AWSAthena",
    "aws-sdk-swift.AWSAuditManager",
    "aws-sdk-swift.AWSAutoScaling",
    "aws-sdk-swift.AWSAutoScalingPlans",
    "aws-sdk-swift.AWSB2bi",
    "aws-sdk-swift.AWSBCMDataExports",
    "aws-sdk-swift.AWSBackup",
    "aws-sdk-swift.AWSBackupGateway",
    "aws-sdk-swift.AWSBatch",
    "aws-sdk-swift.AWSBedrock",
    "aws-sdk-swift.AWSBedrockAgent",
    "aws-sdk-swift.AWSBedrockAgentRuntime",
    "aws-sdk-swift.AWSBedrockRuntime",
    "aws-sdk-swift.AWSBillingconductor",
    "aws-sdk-swift.AWSBraket",
    "aws-sdk-swift.AWSBudgets",
    "aws-sdk-swift.AWSChatbot",
    "aws-sdk-swift.AWSChime",
    "aws-sdk-swift.AWSChimeSDKIdentity",
    "aws-sdk-swift.AWSChimeSDKMediaPipelines",
    "aws-sdk-swift.AWSChimeSDKMeetings",
    "aws-sdk-swift.AWSChimeSDKMessaging",
    "aws-sdk-swift.AWSChimeSDKVoice",
    "aws-sdk-swift.AWSCleanRooms",
    "aws-sdk-swift.AWSCleanRoomsML",
    "aws-sdk-swift.AWSCloud9",
    "aws-sdk-swift.AWSCloudControl",
    "aws-sdk-swift.AWSCloudDirectory",
    "aws-sdk-swift.AWSCloudFormation",
    "aws-sdk-swift.AWSCloudFront",
    "aws-sdk-swift.AWSCloudFrontKeyValueStore",
    "aws-sdk-swift.AWSCloudHSM",
    "aws-sdk-swift.AWSCloudHSMV2",
    "aws-sdk-swift.AWSCloudSearch",
    "aws-sdk-swift.AWSCloudSearchDomain",
    "aws-sdk-swift.AWSCloudTrail",
    "aws-sdk-swift.AWSCloudTrailData",
    "aws-sdk-swift.AWSCloudWatch",
    "aws-sdk-swift.AWSCloudWatchEvents",
    "aws-sdk-swift.AWSCloudWatchLogs",
    "aws-sdk-swift.AWSCodeBuild",
    "aws-sdk-swift.AWSCodeCatalyst",
    "aws-sdk-swift.AWSCodeCommit",
    "aws-sdk-swift.AWSCodeConnections",
    "aws-sdk-swift.AWSCodeDeploy",
    "aws-sdk-swift.AWSCodeGuruProfiler",
    "aws-sdk-swift.AWSCodeGuruReviewer",
    "aws-sdk-swift.AWSCodeGuruSecurity",
    "aws-sdk-swift.AWSCodePipeline",
    "aws-sdk-swift.AWSCodeStar",
    "aws-sdk-swift.AWSCodeStarconnections",
    "aws-sdk-swift.AWSCodeartifact",
    "aws-sdk-swift.AWSCodestarnotifications",
    "aws-sdk-swift.AWSCognitoIdentity",
    "aws-sdk-swift.AWSCognitoIdentityProvider",
    "aws-sdk-swift.AWSCognitoSync",
    "aws-sdk-swift.AWSComprehend",
    "aws-sdk-swift.AWSComprehendMedical",
    "aws-sdk-swift.AWSComputeOptimizer",
    "aws-sdk-swift.AWSConfigService",
    "aws-sdk-swift.AWSConnect",
    "aws-sdk-swift.AWSConnectCampaigns",
    "aws-sdk-swift.AWSConnectCases",
    "aws-sdk-swift.AWSConnectContactLens",
    "aws-sdk-swift.AWSConnectParticipant",
    "aws-sdk-swift.AWSControlCatalog",
    "aws-sdk-swift.AWSControlTower",
    "aws-sdk-swift.AWSCostExplorer",
    "aws-sdk-swift.AWSCostOptimizationHub",
    "aws-sdk-swift.AWSCostandUsageReportService",
    "aws-sdk-swift.AWSCustomerProfiles",
    "aws-sdk-swift.AWSDAX",
    "aws-sdk-swift.AWSDLM",
    "aws-sdk-swift.AWSDataBrew",
    "aws-sdk-swift.AWSDataExchange",
    "aws-sdk-swift.AWSDataPipeline",
    "aws-sdk-swift.AWSDataSync",
    "aws-sdk-swift.AWSDataZone",
    "aws-sdk-swift.AWSDatabaseMigrationService",
    "aws-sdk-swift.AWSDeadline",
    "aws-sdk-swift.AWSDetective",
    "aws-sdk-swift.AWSDevOpsGuru",
    "aws-sdk-swift.AWSDeviceFarm",
    "aws-sdk-swift.AWSDirectConnect",
    "aws-sdk-swift.AWSDirectoryService",
    "aws-sdk-swift.AWSDocDB",
    "aws-sdk-swift.AWSDocDBElastic",
    "aws-sdk-swift.AWSDrs",
    "aws-sdk-swift.AWSDynamoDB",
    "aws-sdk-swift.AWSDynamoDBStreams",
    "aws-sdk-swift.AWSEBS",
    "aws-sdk-swift.AWSEC2",
    "aws-sdk-swift.AWSEC2InstanceConnect",
    "aws-sdk-swift.AWSECR",
    "aws-sdk-swift.AWSECRPUBLIC",
    "aws-sdk-swift.AWSECS",
    "aws-sdk-swift.AWSEFS",
    "aws-sdk-swift.AWSEKS",
    "aws-sdk-swift.AWSEKSAuth",
    "aws-sdk-swift.AWSEMR",
    "aws-sdk-swift.AWSEMRServerless",
    "aws-sdk-swift.AWSEMRcontainers",
    "aws-sdk-swift.AWSElastiCache",
    "aws-sdk-swift.AWSElasticBeanstalk",
    "aws-sdk-swift.AWSElasticInference",
    "aws-sdk-swift.AWSElasticLoadBalancing",
    "aws-sdk-swift.AWSElasticLoadBalancingv2",
    "aws-sdk-swift.AWSElasticTranscoder",
    "aws-sdk-swift.AWSElasticsearchService",
    "aws-sdk-swift.AWSEntityResolution",
    "aws-sdk-swift.AWSEventBridge",
    "aws-sdk-swift.AWSEvidently",
    "aws-sdk-swift.AWSFMS",
    "aws-sdk-swift.AWSFSx",
    "aws-sdk-swift.AWSFinspace",
    "aws-sdk-swift.AWSFinspacedata",
    "aws-sdk-swift.AWSFirehose",
    "aws-sdk-swift.AWSFis",
    "aws-sdk-swift.AWSForecast",
    "aws-sdk-swift.AWSForecastquery",
    "aws-sdk-swift.AWSFraudDetector",
    "aws-sdk-swift.AWSFreeTier",
    "aws-sdk-swift.AWSGameLift",
    "aws-sdk-swift.AWSGlacier",
    "aws-sdk-swift.AWSGlobalAccelerator",
    "aws-sdk-swift.AWSGlue",
    "aws-sdk-swift.AWSGrafana",
    "aws-sdk-swift.AWSGreengrass",
    "aws-sdk-swift.AWSGreengrassV2",
    "aws-sdk-swift.AWSGroundStation",
    "aws-sdk-swift.AWSGuardDuty",
    "aws-sdk-swift.AWSHealth",
    "aws-sdk-swift.AWSHealthLake",
    "aws-sdk-swift.AWSIAM",
    "aws-sdk-swift.AWSIVSRealTime",
    "aws-sdk-swift.AWSIdentitystore",
    "aws-sdk-swift.AWSImagebuilder",
    "aws-sdk-swift.AWSInspector",
    "aws-sdk-swift.AWSInspector2",
    "aws-sdk-swift.AWSInspectorScan",
    "aws-sdk-swift.AWSInternetMonitor",
    "aws-sdk-swift.AWSIoT",
    "aws-sdk-swift.AWSIoT1ClickDevicesService",
    "aws-sdk-swift.AWSIoT1ClickProjects",
    "aws-sdk-swift.AWSIoTAnalytics",
    "aws-sdk-swift.AWSIoTDataPlane",
    "aws-sdk-swift.AWSIoTEvents",
    "aws-sdk-swift.AWSIoTEventsData",
    "aws-sdk-swift.AWSIoTFleetHub",
    "aws-sdk-swift.AWSIoTFleetWise",
    "aws-sdk-swift.AWSIoTJobsDataPlane",
    "aws-sdk-swift.AWSIoTSecureTunneling",
    "aws-sdk-swift.AWSIoTSiteWise",
    "aws-sdk-swift.AWSIoTThingsGraph",
    "aws-sdk-swift.AWSIoTTwinMaker",
    "aws-sdk-swift.AWSIoTWireless",
    "aws-sdk-swift.AWSIotDeviceAdvisor",
    "aws-sdk-swift.AWSIvs",
    "aws-sdk-swift.AWSIvschat",
    "aws-sdk-swift.AWSKMS",
    "aws-sdk-swift.AWSKafka",
    "aws-sdk-swift.AWSKafkaConnect",
    "aws-sdk-swift.AWSKendra",
    "aws-sdk-swift.AWSKendraRanking",
    "aws-sdk-swift.AWSKeyspaces",
    "aws-sdk-swift.AWSKinesis",
    "aws-sdk-swift.AWSKinesisAnalytics",
    "aws-sdk-swift.AWSKinesisAnalyticsV2",
    "aws-sdk-swift.AWSKinesisVideo",
    "aws-sdk-swift.AWSKinesisVideoArchivedMedia",
    "aws-sdk-swift.AWSKinesisVideoMedia",
    "aws-sdk-swift.AWSKinesisVideoSignaling",
    "aws-sdk-swift.AWSKinesisVideoWebRTCStorage",
    "aws-sdk-swift.AWSLakeFormation",
    "aws-sdk-swift.AWSLambda",
    "aws-sdk-swift.AWSLaunchWizard",
    "aws-sdk-swift.AWSLexModelBuildingService",
    "aws-sdk-swift.AWSLexModelsV2",
    "aws-sdk-swift.AWSLexRuntimeService",
    "aws-sdk-swift.AWSLexRuntimeV2",
    "aws-sdk-swift.AWSLicenseManager",
    "aws-sdk-swift.AWSLicenseManagerLinuxSubscriptions",
    "aws-sdk-swift.AWSLicenseManagerUserSubscriptions",
    "aws-sdk-swift.AWSLightsail",
    "aws-sdk-swift.AWSLocation",
    "aws-sdk-swift.AWSLookoutEquipment",
    "aws-sdk-swift.AWSLookoutMetrics",
    "aws-sdk-swift.AWSLookoutVision",
    "aws-sdk-swift.AWSM2",
    "aws-sdk-swift.AWSMTurk",
    "aws-sdk-swift.AWSMWAA",
    "aws-sdk-swift.AWSMachineLearning",
    "aws-sdk-swift.AWSMacie2",
    "aws-sdk-swift.AWSMailManager",
    "aws-sdk-swift.AWSManagedBlockchain",
    "aws-sdk-swift.AWSManagedBlockchainQuery",
    "aws-sdk-swift.AWSMarketplaceAgreement",
    "aws-sdk-swift.AWSMarketplaceCatalog",
    "aws-sdk-swift.AWSMarketplaceCommerceAnalytics",
    "aws-sdk-swift.AWSMarketplaceDeployment",
    "aws-sdk-swift.AWSMarketplaceEntitlementService",
    "aws-sdk-swift.AWSMarketplaceMetering",
    "aws-sdk-swift.AWSMediaConnect",
    "aws-sdk-swift.AWSMediaConvert",
    "aws-sdk-swift.AWSMediaLive",
    "aws-sdk-swift.AWSMediaPackage",
    "aws-sdk-swift.AWSMediaPackageV2",
    "aws-sdk-swift.AWSMediaPackageVod",
    "aws-sdk-swift.AWSMediaStore",
    "aws-sdk-swift.AWSMediaStoreData",
    "aws-sdk-swift.AWSMediaTailor",
    "aws-sdk-swift.AWSMedicalImaging",
    "aws-sdk-swift.AWSMemoryDB",
    "aws-sdk-swift.AWSMgn",
    "aws-sdk-swift.AWSMigrationHub",
    "aws-sdk-swift.AWSMigrationHubConfig",
    "aws-sdk-swift.AWSMigrationHubOrchestrator",
    "aws-sdk-swift.AWSMigrationHubRefactorSpaces",
    "aws-sdk-swift.AWSMigrationHubStrategy",
    "aws-sdk-swift.AWSMq",
    "aws-sdk-swift.AWSNeptune",
    "aws-sdk-swift.AWSNeptuneGraph",
    "aws-sdk-swift.AWSNeptunedata",
    "aws-sdk-swift.AWSNetworkFirewall",
    "aws-sdk-swift.AWSNetworkManager",
    "aws-sdk-swift.AWSNetworkMonitor",
    "aws-sdk-swift.AWSNimble",
    "aws-sdk-swift.AWSOAM",
    "aws-sdk-swift.AWSOSIS",
    "aws-sdk-swift.AWSOmics",
    "aws-sdk-swift.AWSOpenSearch",
    "aws-sdk-swift.AWSOpenSearchServerless",
    "aws-sdk-swift.AWSOpsWorks",
    "aws-sdk-swift.AWSOpsWorksCM",
    "aws-sdk-swift.AWSOrganizations",
    "aws-sdk-swift.AWSOutposts",
    "aws-sdk-swift.AWSPI",
    "aws-sdk-swift.AWSPanorama",
    "aws-sdk-swift.AWSPaymentCryptography",
    "aws-sdk-swift.AWSPaymentCryptographyData",
    "aws-sdk-swift.AWSPcaConnectorAd",
    "aws-sdk-swift.AWSPcaConnectorScep",
    "aws-sdk-swift.AWSPersonalize",
    "aws-sdk-swift.AWSPersonalizeEvents",
    "aws-sdk-swift.AWSPersonalizeRuntime",
    "aws-sdk-swift.AWSPinpoint",
    "aws-sdk-swift.AWSPinpointEmail",
    "aws-sdk-swift.AWSPinpointSMSVoice",
    "aws-sdk-swift.AWSPinpointSMSVoiceV2",
    "aws-sdk-swift.AWSPipes",
    "aws-sdk-swift.AWSPolly",
    "aws-sdk-swift.AWSPricing",
    "aws-sdk-swift.AWSPrivateNetworks",
    "aws-sdk-swift.AWSProton",
    "aws-sdk-swift.AWSQApps",
    "aws-sdk-swift.AWSQBusiness",
    "aws-sdk-swift.AWSQConnect",
    "aws-sdk-swift.AWSQLDB",
    "aws-sdk-swift.AWSQLDBSession",
    "aws-sdk-swift.AWSQuickSight",
    "aws-sdk-swift.AWSRAM",
    "aws-sdk-swift.AWSRDS",
    "aws-sdk-swift.AWSRDSData",
    "aws-sdk-swift.AWSRUM",
    "aws-sdk-swift.AWSRbin",
    "aws-sdk-swift.AWSRedshift",
    "aws-sdk-swift.AWSRedshiftData",
    "aws-sdk-swift.AWSRedshiftServerless",
    "aws-sdk-swift.AWSRekognition",
    "aws-sdk-swift.AWSRepostspace",
    "aws-sdk-swift.AWSResiliencehub",
    "aws-sdk-swift.AWSResourceExplorer2",
    "aws-sdk-swift.AWSResourceGroups",
    "aws-sdk-swift.AWSResourceGroupsTaggingAPI",
    "aws-sdk-swift.AWSRoboMaker",
    "aws-sdk-swift.AWSRolesAnywhere",
    "aws-sdk-swift.AWSRoute53",
    "aws-sdk-swift.AWSRoute53Domains",
    "aws-sdk-swift.AWSRoute53Profiles",
    "aws-sdk-swift.AWSRoute53RecoveryCluster",
    "aws-sdk-swift.AWSRoute53RecoveryControlConfig",
    "aws-sdk-swift.AWSRoute53RecoveryReadiness",
    "aws-sdk-swift.AWSRoute53Resolver",
    "aws-sdk-swift.AWSS3",
    "aws-sdk-swift.AWSS3Control",
    "aws-sdk-swift.AWSS3Outposts",
    "aws-sdk-swift.AWSSES",
    "aws-sdk-swift.AWSSESv2",
    "aws-sdk-swift.AWSSFN",
    "aws-sdk-swift.AWSSMS",
    "aws-sdk-swift.AWSSNS",
    "aws-sdk-swift.AWSSQS",
    "aws-sdk-swift.AWSSSM",
    "aws-sdk-swift.AWSSSMContacts",
    "aws-sdk-swift.AWSSSMIncidents",
    "aws-sdk-swift.AWSSSMQuickSetup",
    "aws-sdk-swift.AWSSSO",
    "aws-sdk-swift.AWSSSOAdmin",
    "aws-sdk-swift.AWSSSOOIDC",
    "aws-sdk-swift.AWSSTS",
    "aws-sdk-swift.AWSSWF",
    "aws-sdk-swift.AWSSageMaker",
    "aws-sdk-swift.AWSSageMakerA2IRuntime",
    "aws-sdk-swift.AWSSageMakerFeatureStoreRuntime",
    "aws-sdk-swift.AWSSageMakerGeospatial",
    "aws-sdk-swift.AWSSageMakerMetrics",
    "aws-sdk-swift.AWSSageMakerRuntime",
    "aws-sdk-swift.AWSSagemakerEdge",
    "aws-sdk-swift.AWSSavingsplans",
    "aws-sdk-swift.AWSScheduler",
    "aws-sdk-swift.AWSSchemas",
    "aws-sdk-swift.AWSSecretsManager",
    "aws-sdk-swift.AWSSecurityHub",
    "aws-sdk-swift.AWSSecurityLake",
    "aws-sdk-swift.AWSServerlessApplicationRepository",
    "aws-sdk-swift.AWSServiceCatalog",
    "aws-sdk-swift.AWSServiceCatalogAppRegistry",
    "aws-sdk-swift.AWSServiceDiscovery",
    "aws-sdk-swift.AWSServiceQuotas",
    "aws-sdk-swift.AWSShield",
    "aws-sdk-swift.AWSSigner",
    "aws-sdk-swift.AWSSimSpaceWeaver",
    "aws-sdk-swift.AWSSnowDeviceManagement",
    "aws-sdk-swift.AWSSnowball",
    "aws-sdk-swift.AWSSsmSap",
    "aws-sdk-swift.AWSStorageGateway",
    "aws-sdk-swift.AWSSupplyChain",
    "aws-sdk-swift.AWSSupport",
    "aws-sdk-swift.AWSSupportApp",
    "aws-sdk-swift.AWSSynthetics",
    "aws-sdk-swift.AWSTaxSettings",
    "aws-sdk-swift.AWSTextract",
    "aws-sdk-swift.AWSTimestreamInfluxDB",
    "aws-sdk-swift.AWSTimestreamQuery",
    "aws-sdk-swift.AWSTimestreamWrite",
    "aws-sdk-swift.AWSTnb",
    "aws-sdk-swift.AWSTranscribe",
    "aws-sdk-swift.AWSTranscribeStreaming",
    "aws-sdk-swift.AWSTransfer",
    "aws-sdk-swift.AWSTranslate",
    "aws-sdk-swift.AWSTrustedAdvisor",
    "aws-sdk-swift.AWSVPCLattice",
    "aws-sdk-swift.AWSVerifiedPermissions",
    "aws-sdk-swift.AWSVoiceID",
    "aws-sdk-swift.AWSWAF",
    "aws-sdk-swift.AWSWAFRegional",
    "aws-sdk-swift.AWSWAFV2",
    "aws-sdk-swift.AWSWellArchitected",
    "aws-sdk-swift.AWSWisdom",
    "aws-sdk-swift.AWSWorkDocs",
    "aws-sdk-swift.AWSWorkLink",
    "aws-sdk-swift.AWSWorkMail",
    "aws-sdk-swift.AWSWorkMailMessageFlow",
    "aws-sdk-swift.AWSWorkSpaces",
    "aws-sdk-swift.AWSWorkSpacesThinClient",
    "aws-sdk-swift.AWSWorkSpacesWeb",
    "aws-sdk-swift.AWSXRay",
]

// MARK: - Static Content

// MARK: Target Dependencies

extension Target.Dependency {
    // AWS modules
    static var awsClientRuntime: Self { "AWSClientRuntime" }
    static var awsSDKCommon: Self { "AWSSDKCommon" }
    static var awsSDKEventStreamsAuth: Self { "AWSSDKEventStreamsAuth" }
    static var awsSDKHTTPAuth: Self { "AWSSDKHTTPAuth" }
    static var awsSDKIdentity: Self { "AWSSDKIdentity" }
    static var awsSDKChecksums: Self { "AWSSDKChecksums" }

    // CRT module
    static var crt: Self { .product(name: "AwsCommonRuntimeKit", package: "aws-crt-swift") }

    // Smithy modules
    static var clientRuntime: Self { .product(name: "ClientRuntime", package: "smithy-swift") }
    static var smithy: Self { .product(name: "Smithy", package: "smithy-swift") }
    static var smithyChecksumsAPI: Self { .product(name: "SmithyChecksumsAPI", package: "smithy-swift") }
    static var smithyChecksums: Self { .product(name: "SmithyChecksums", package: "smithy-swift") }
    static var smithyEventStreams: Self { .product(name: "SmithyEventStreams", package: "smithy-swift") }
    static var smithyEventStreamsAPI: Self { .product(name: "SmithyEventStreamsAPI", package: "smithy-swift") }
    static var smithyEventStreamsAuthAPI: Self { .product(name: "SmithyEventStreamsAuthAPI", package: "smithy-swift") }
    static var smithyHTTPAPI: Self { .product(name: "SmithyHTTPAPI", package: "smithy-swift") }
    static var smithyHTTPAuth: Self { .product(name: "SmithyHTTPAuth", package: "smithy-swift") }
    static var smithyIdentity: Self { .product(name: "SmithyIdentity", package: "smithy-swift") }
    static var smithyIdentityAPI: Self { .product(name: "SmithyIdentityAPI", package: "smithy-swift") }
    static var smithyRetries: Self { .product(name: "SmithyRetries", package: "smithy-swift") }
    static var smithyRetriesAPI: Self { .product(name: "SmithyRetriesAPI", package: "smithy-swift") }
    static var smithyWaitersAPI: Self { .product(name: "SmithyWaitersAPI", package: "smithy-swift") }
    static var smithyTestUtils: Self { .product(name: "SmithyTestUtil", package: "smithy-swift") }
    static var smithyStreams: Self { .product(name: "SmithyStreams", package: "smithy-swift") }
}

// MARK: Base Package

let package = Package(
    name: "aws-sdk-swift",
    platforms: [
        .macOS(.v10_15),
        .iOS(.v13),
        .tvOS(.v13),
        .watchOS(.v6)
    ],
    products:
        runtimeProducts +
        serviceTargets.map(productForService(_:)),
    dependencies:
        [clientRuntimeDependency, crtDependency, doccDependencyOrNil].compactMap { $0 },
    targets:
        runtimeTargets +
        runtimeTestTargets +
        serviceTargets.map(target(_:)) +
        serviceTargets.map(unitTestTarget(_:))
)

// MARK: Products

private var runtimeProducts: [Product] {
    ["AWSClientRuntime", "AWSSDKCommon", "AWSSDKEventStreamsAuth", "AWSSDKHTTPAuth", "AWSSDKIdentity", "AWSSDKChecksums"]
        .map { .library(name: $0, targets: [$0]) }
}

private func productForService(_ service: String) -> Product {
    .library(name: service, targets: [service])
}

// MARK: Dependencies

private var clientRuntimeDependency: Package.Dependency {
    let path = "../smithy-swift"
    let gitURL = "https://github.com/smithy-lang/smithy-swift"
    let useLocalDeps = ProcessInfo.processInfo.environment["AWS_SWIFT_SDK_USE_LOCAL_DEPS"] != nil
    return useLocalDeps ? .package(path: path) : .package(url: gitURL, exact: clientRuntimeVersion)
}

private var crtDependency: Package.Dependency {
    .package(url: "https://github.com/awslabs/aws-crt-swift", exact: crtVersion)
}

private var doccDependencyOrNil: Package.Dependency? {
    guard ProcessInfo.processInfo.environment["AWS_SWIFT_SDK_ENABLE_DOCC"] != nil else { return nil }
    return .package(url: "https://github.com/apple/swift-docc-plugin", from: "1.0.0")}

// MARK: Targets

private var runtimeTargets: [Target] {
    [
        .target(
            name: "AWSSDKForSwift",
            path: "Sources/Core/AWSSDKForSwift",
            exclude: ["Documentation.docc/AWSSDKForSwift.md"]
        ),
        .target(
            name: "AWSClientRuntime",
            dependencies: [
                .crt,
                .clientRuntime,
                .smithyRetriesAPI,
                .smithyRetries,
                .smithyEventStreamsAPI,
                .smithyEventStreamsAuthAPI,
                .awsSDKCommon,
                .awsSDKHTTPAuth,
                .awsSDKIdentity
            ],
            path: "Sources/Core/AWSClientRuntime/Sources/AWSClientRuntime",
            resources: [
                .process("Resources"),
            ]
        ),
        .target(
            name: "AWSSDKCommon",
            dependencies: [.crt],
            path: "Sources/Core/AWSSDKCommon/Sources"
        ),
        .target(
            name: "AWSSDKEventStreamsAuth",
            dependencies: [.smithyEventStreamsAPI, .smithyEventStreamsAuthAPI, .smithyEventStreams, .crt, .clientRuntime, "AWSSDKHTTPAuth"],
            path: "Sources/Core/AWSSDKEventStreamsAuth/Sources"
        ),
        .target(
            name: "AWSSDKHTTPAuth",
            dependencies: [.crt, .smithy, .clientRuntime, .smithyHTTPAuth, "AWSSDKIdentity", "AWSSDKChecksums"],
            path: "Sources/Core/AWSSDKHTTPAuth/Sources"
        ),
        .target(
            name: "AWSSDKIdentity",
            dependencies: [.crt, .smithy, .clientRuntime, .smithyIdentity, .smithyIdentityAPI, .smithyHTTPAPI, .awsSDKCommon],
            path: "Sources/Core/AWSSDKIdentity/Sources"
        ),
        .target(
            name: "AWSSDKChecksums",
            dependencies: [.crt, .smithy, .clientRuntime, .smithyChecksumsAPI, .smithyChecksums, .smithyHTTPAPI],
            path: "Sources/Core/AWSSDKChecksums/Sources"
        )
    ]
}

private var runtimeTestTargets: [Target] {
    guard !excludeRuntimeUnitTests else { return [] }
    return [
        .testTarget(
            name: "AWSClientRuntimeTests",
            dependencies: [.awsClientRuntime, .clientRuntime, .smithyTestUtils, .awsSDKCommon],
            path: "Sources/Core/AWSClientRuntime/Tests/AWSClientRuntimeTests",
            resources: [.process("Resources")]
        ),
        .testTarget(
            name: "AWSSDKEventStreamsAuthTests",
            dependencies: ["AWSClientRuntime", "AWSSDKEventStreamsAuth", .smithyStreams, .smithyTestUtils],
            path: "Sources/Core/AWSSDKEventStreamsAuth/Tests/AWSSDKEventStreamsAuthTests"
        ),
        .testTarget(
            name: "AWSSDKHTTPAuthTests",
            dependencies: ["AWSSDKHTTPAuth", "AWSClientRuntime", "AWSSDKEventStreamsAuth", .crt, .clientRuntime, .smithyTestUtils],
            path: "Sources/Core/AWSSDKHTTPAuth/Tests/AWSSDKHTTPAuthTests"
        ),
        .testTarget(
            name: "AWSSDKIdentityTests",
            dependencies: [.smithy, .smithyIdentity, "AWSSDKIdentity", .awsClientRuntime],
            path: "Sources/Core/AWSSDKIdentity/Tests/AWSSDKIdentityTests",
            resources: [.process("Resources")]
        ),
    ]
}

private func target(_ service: String) -> Target {
    .target(
        name: service,
        dependencies: [
            .clientRuntime,
            .awsClientRuntime,
            .smithyRetriesAPI,
            .smithyRetries,
            .smithy,
            .smithyIdentity,
            .smithyIdentityAPI,
            .smithyEventStreamsAPI,
            .smithyEventStreamsAuthAPI,
            .smithyEventStreams,
            .smithyChecksumsAPI,
            .smithyChecksums,
            .smithyWaitersAPI,
            .awsSDKCommon,
            .awsSDKIdentity,
            .awsSDKHTTPAuth,
            .awsSDKEventStreamsAuth,
            .awsSDKChecksums,
        ],
        path: "Sources/Services/\(service)/Sources/\(service)",
        resources: [.process("Resources")]
    )
}

private func unitTestTarget(_ service: String) -> Target {
    let testName = "\(service)Tests"
    return .testTarget(
        name: "\(testName)",
        dependencies: [.clientRuntime, .awsClientRuntime, .byName(name: service), .smithyTestUtils],
        path: "Sources/Services/\(service)/Tests/\(testName)"
    )
}<|MERGE_RESOLUTION|>--- conflicted
+++ resolved
@@ -18,227 +18,7 @@
 let clientRuntimeVersion: Version = "0.80.0"
 let crtVersion: Version = "0.36.0"
 
-<<<<<<< HEAD
-// MARK: - Base Package
-
-let package = Package(
-    name: "aws-sdk-swift",
-    platforms: [
-        .macOS(.v10_15),
-        .iOS(.v13),
-        .tvOS(.v13),
-        .watchOS(.v6)
-    ],
-    products: [
-        .library(name: "AWSClientRuntime", targets: ["AWSClientRuntime"]),
-        .library(name: "AWSSDKCommon", targets: ["AWSSDKCommon"]),
-        .library(name: "AWSSDKEventStreamsAuth", targets: ["AWSSDKEventStreamsAuth"]),
-        .library(name: "AWSSDKHTTPAuth", targets: ["AWSSDKHTTPAuth"]),
-        .library(name: "AWSSDKIdentity", targets: ["AWSSDKIdentity"]),
-        .library(name: "AWSSDKChecksums", targets: ["AWSSDKChecksums"]),
-    ],
-    targets: [
-        .target(
-            name: "AWSSDKForSwift",
-            path: "Sources/Core/AWSSDKForSwift",
-            exclude: ["Documentation.docc/AWSSDKForSwift.md"]
-        ),
-        .target(
-            name: "AWSClientRuntime",
-            dependencies: [
-                .crt,
-                .clientRuntime,
-                .smithyRetriesAPI,
-                .smithyRetries,
-                .smithyEventStreamsAPI,
-                .smithyEventStreamsAuthAPI,
-                .awsSDKCommon,
-                .awsSDKHTTPAuth,
-                .awsSDKIdentity
-            ],
-            path: "Sources/Core/aws-sdk-swift.AWSClientRuntime/Sources/AWSClientRuntime",
-            resources: [
-                .process("Resources"),
-            ]
-        ),
-        .target(
-            name: "AWSSDKCommon",
-            dependencies: [.crt],
-            path: "Sources/Core/aws-sdk-swift.AWSSDKCommon/Sources"
-        ),
-        .target(
-            name: "AWSSDKEventStreamsAuth",
-            dependencies: [.smithyEventStreamsAPI, .smithyEventStreamsAuthAPI, .smithyEventStreams, .crt, .clientRuntime, "AWSSDKHTTPAuth"],
-            path: "Sources/Core/aws-sdk-swift.AWSSDKEventStreamsAuth/Sources"
-        ),
-        .target(
-            name: "AWSSDKHTTPAuth",
-            dependencies: [.crt, .smithy, .clientRuntime, .smithyHTTPAuth, "AWSSDKIdentity", "AWSSDKChecksums"],
-            path: "Sources/Core/aws-sdk-swift.AWSSDKHTTPAuth/Sources"
-        ),
-        .target(
-            name: "AWSSDKIdentity",
-            dependencies: [.crt, .smithy, .clientRuntime, .smithyIdentity, .smithyIdentityAPI, .smithyHTTPAPI, .awsSDKCommon],
-            path: "Sources/Core/aws-sdk-swift.AWSSDKIdentity/Sources"
-        ),
-        .target(
-            name: "AWSSDKChecksums",
-            dependencies: [.crt, .smithy, .clientRuntime, .smithyChecksumsAPI, .smithyChecksums, .smithyHTTPAPI],
-            path: "Sources/Core/aws-sdk-swift.AWSSDKChecksums/Sources"
-        ),
-        .testTarget(
-            name: "AWSClientRuntimeTests",
-            dependencies: [.awsClientRuntime, .clientRuntime, .smithyTestUtils, .awsSDKCommon],
-            path: "Sources/Core/aws-sdk-swift.AWSClientRuntime/Tests/AWSClientRuntimeTests",
-            resources: [.process("Resources")]
-        ),
-        .testTarget(
-            name: "AWSSDKEventStreamsAuthTests",
-            dependencies: ["AWSClientRuntime", "AWSSDKEventStreamsAuth", .smithyStreams, .smithyTestUtils],
-            path: "Sources/Core/aws-sdk-swift.AWSSDKEventStreamsAuth/Tests/AWSSDKEventStreamsAuthTests"
-        ),
-        .testTarget(
-            name: "AWSSDKHTTPAuthTests",
-            dependencies: ["AWSSDKHTTPAuth", "AWSClientRuntime", "AWSSDKEventStreamsAuth", .crt, .clientRuntime, .smithyTestUtils],
-            path: "Sources/Core/aws-sdk-swift.AWSSDKHTTPAuth/Tests/AWSSDKHTTPAuthTests"
-        ),
-        .testTarget(
-            name: "AWSSDKIdentityTests",
-            dependencies: [.smithy, .smithyIdentity, "AWSSDKIdentity", .awsClientRuntime],
-            path: "Sources/Core/aws-sdk-swift.AWSSDKIdentity/Tests/AWSSDKIdentityTests",
-            resources: [.process("Resources")]
-        )
-    ]
-)
-
-// MARK: - Dependencies
-
-func addDependencies(clientRuntimeVersion: Version, crtVersion: Version) {
-    addClientRuntimeDependency(clientRuntimeVersion)
-    addCRTDependency(crtVersion)
-    addDoccDependency()
-}
-
-func addClientRuntimeDependency(_ version: Version) {
-    let smithySwiftURL = "https://github.com/smithy-lang/smithy-swift"
-    let useLocalDeps = ProcessInfo.processInfo.environment["AWS_SWIFT_SDK_USE_LOCAL_DEPS"] != nil
-    let useMainDeps = ProcessInfo.processInfo.environment["AWS_SWIFT_SDK_USE_MAIN_DEPS"] != nil
-    switch (useLocalDeps, useMainDeps) {
-    case (true, true):
-        fatalError("Unable to determine which dependencies to use. Please only specify one of AWS_SWIFT_SDK_USE_LOCAL_DEPS or AWS_SWIFT_SDK_USE_MAIN_DEPS.")
-    case (true, false):
-        package.dependencies += [
-            .package(path: "../smithy-swift")
-        ]
-    case (false, true):
-        package.dependencies += [
-            .package(url: smithySwiftURL, branch: "main")
-        ]
-    case (false, false):
-        package.dependencies += [
-            .package(url: smithySwiftURL, exact: version)
-        ]
-    }
-}
-
-func addCRTDependency(_ version: Version) {
-    package.dependencies += [
-        .package(url: "https://github.com/awslabs/aws-crt-swift", exact: version)
-    ]
-}
-
-func addDoccDependency() {
-    guard ProcessInfo.processInfo.environment["AWS_SWIFT_SDK_ENABLE_DOCC"] != nil else { return }
-    package.dependencies += [
-        .package(url: "https://github.com/apple/swift-docc-plugin", from: "1.0.0")
-    ]
-}
-
-// MARK: - Services
-
-let serviceTargetDependencies: [Target.Dependency] = [
-    .clientRuntime,
-    .awsClientRuntime,
-    .smithyRetriesAPI,
-    .smithyRetries,
-    .smithy,
-    .smithyIdentity,
-    .smithyIdentityAPI,
-    .smithyEventStreamsAPI,
-    .smithyEventStreamsAuthAPI,
-    .smithyEventStreams,
-    .smithyChecksumsAPI,
-    .smithyChecksums,
-    .smithyWaitersAPI,
-    .awsSDKCommon,
-    .awsSDKIdentity,
-    .awsSDKHTTPAuth,
-    .awsSDKEventStreamsAuth,
-    .awsSDKChecksums,
-]
-
-func addServiceTarget(_ name: String) {
-    let targetName = "\(name.trimmingPrefix("aws-sdk-swift."))"
-    package.products += [
-        .library(name: targetName, targets: [targetName]),
-    ]
-    package.targets += [
-        .target(
-            name: targetName,
-            dependencies: serviceTargetDependencies,
-            path: "Sources/Services/\(name)/Sources/\(targetName)",
-            resources: [.process("Resources")]
-        )
-    ]
-}
-
-func addServiceUnitTestTarget(_ name: String) {
-    let targetName = "\(name.trimmingPrefix("aws-sdk-swift."))"
-    let testName = "\(targetName)Tests"
-    package.targets += [
-        .testTarget(
-            name: "\(testName)",
-            dependencies: [.clientRuntime, .awsClientRuntime, .byName(name: targetName), .smithyTestUtils],
-            path: "Sources/Services/\(name)/Tests/\(testName)"
-        )
-    ]
-}
-
-var enabledServices = Set<String>()
-var enabledServiceUnitTests = Set<String>()
-
-func addAllServices() {
-    enabledServices = Set(serviceTargets)
-    enabledServiceUnitTests = Set(serviceTargets)
-}
-
-func excludeRuntimeUnitTests() {
-    package.targets.removeAll {
-        $0.name == "AWSClientRuntimeTests" ||
-        $0.name == "AWSSDKHTTPAuthTests" ||
-        $0.name == "AWSSDKEventStreamsAuthTests" ||
-        $0.name == "AWSSDKIdentityTests"
-    }
-}
-
-func addResolvedTargets() {
-    enabledServices.forEach(addServiceTarget)
-    enabledServiceUnitTests.forEach(addServiceUnitTestTarget)
-}
-
-
-// MARK: - Generated
-
-addDependencies(
-    clientRuntimeVersion: "0.67.0",
-    crtVersion: "0.33.0"
-)
-
-// Uncomment this line to exclude runtime unit tests
-// excludeRuntimeUnitTests()
-=======
 let excludeRuntimeUnitTests = false
->>>>>>> 78ae103b
 
 let serviceTargets: [String] = [
     "AWSACM",
@@ -628,391 +408,6 @@
     "AWSWorkSpacesThinClient",
     "AWSWorkSpacesWeb",
     "AWSXRay",
-    "aws-sdk-swift.AWSACM",
-    "aws-sdk-swift.AWSACMPCA",
-    "aws-sdk-swift.AWSAPIGateway",
-    "aws-sdk-swift.AWSARCZonalShift",
-    "aws-sdk-swift.AWSAccessAnalyzer",
-    "aws-sdk-swift.AWSAccount",
-    "aws-sdk-swift.AWSAmp",
-    "aws-sdk-swift.AWSAmplify",
-    "aws-sdk-swift.AWSAmplifyBackend",
-    "aws-sdk-swift.AWSAmplifyUIBuilder",
-    "aws-sdk-swift.AWSApiGatewayManagementApi",
-    "aws-sdk-swift.AWSApiGatewayV2",
-    "aws-sdk-swift.AWSAppConfig",
-    "aws-sdk-swift.AWSAppConfigData",
-    "aws-sdk-swift.AWSAppFabric",
-    "aws-sdk-swift.AWSAppIntegrations",
-    "aws-sdk-swift.AWSAppMesh",
-    "aws-sdk-swift.AWSAppRunner",
-    "aws-sdk-swift.AWSAppStream",
-    "aws-sdk-swift.AWSAppSync",
-    "aws-sdk-swift.AWSAppTest",
-    "aws-sdk-swift.AWSAppflow",
-    "aws-sdk-swift.AWSApplicationAutoScaling",
-    "aws-sdk-swift.AWSApplicationCostProfiler",
-    "aws-sdk-swift.AWSApplicationDiscoveryService",
-    "aws-sdk-swift.AWSApplicationInsights",
-    "aws-sdk-swift.AWSApplicationSignals",
-    "aws-sdk-swift.AWSArtifact",
-    "aws-sdk-swift.AWSAthena",
-    "aws-sdk-swift.AWSAuditManager",
-    "aws-sdk-swift.AWSAutoScaling",
-    "aws-sdk-swift.AWSAutoScalingPlans",
-    "aws-sdk-swift.AWSB2bi",
-    "aws-sdk-swift.AWSBCMDataExports",
-    "aws-sdk-swift.AWSBackup",
-    "aws-sdk-swift.AWSBackupGateway",
-    "aws-sdk-swift.AWSBatch",
-    "aws-sdk-swift.AWSBedrock",
-    "aws-sdk-swift.AWSBedrockAgent",
-    "aws-sdk-swift.AWSBedrockAgentRuntime",
-    "aws-sdk-swift.AWSBedrockRuntime",
-    "aws-sdk-swift.AWSBillingconductor",
-    "aws-sdk-swift.AWSBraket",
-    "aws-sdk-swift.AWSBudgets",
-    "aws-sdk-swift.AWSChatbot",
-    "aws-sdk-swift.AWSChime",
-    "aws-sdk-swift.AWSChimeSDKIdentity",
-    "aws-sdk-swift.AWSChimeSDKMediaPipelines",
-    "aws-sdk-swift.AWSChimeSDKMeetings",
-    "aws-sdk-swift.AWSChimeSDKMessaging",
-    "aws-sdk-swift.AWSChimeSDKVoice",
-    "aws-sdk-swift.AWSCleanRooms",
-    "aws-sdk-swift.AWSCleanRoomsML",
-    "aws-sdk-swift.AWSCloud9",
-    "aws-sdk-swift.AWSCloudControl",
-    "aws-sdk-swift.AWSCloudDirectory",
-    "aws-sdk-swift.AWSCloudFormation",
-    "aws-sdk-swift.AWSCloudFront",
-    "aws-sdk-swift.AWSCloudFrontKeyValueStore",
-    "aws-sdk-swift.AWSCloudHSM",
-    "aws-sdk-swift.AWSCloudHSMV2",
-    "aws-sdk-swift.AWSCloudSearch",
-    "aws-sdk-swift.AWSCloudSearchDomain",
-    "aws-sdk-swift.AWSCloudTrail",
-    "aws-sdk-swift.AWSCloudTrailData",
-    "aws-sdk-swift.AWSCloudWatch",
-    "aws-sdk-swift.AWSCloudWatchEvents",
-    "aws-sdk-swift.AWSCloudWatchLogs",
-    "aws-sdk-swift.AWSCodeBuild",
-    "aws-sdk-swift.AWSCodeCatalyst",
-    "aws-sdk-swift.AWSCodeCommit",
-    "aws-sdk-swift.AWSCodeConnections",
-    "aws-sdk-swift.AWSCodeDeploy",
-    "aws-sdk-swift.AWSCodeGuruProfiler",
-    "aws-sdk-swift.AWSCodeGuruReviewer",
-    "aws-sdk-swift.AWSCodeGuruSecurity",
-    "aws-sdk-swift.AWSCodePipeline",
-    "aws-sdk-swift.AWSCodeStar",
-    "aws-sdk-swift.AWSCodeStarconnections",
-    "aws-sdk-swift.AWSCodeartifact",
-    "aws-sdk-swift.AWSCodestarnotifications",
-    "aws-sdk-swift.AWSCognitoIdentity",
-    "aws-sdk-swift.AWSCognitoIdentityProvider",
-    "aws-sdk-swift.AWSCognitoSync",
-    "aws-sdk-swift.AWSComprehend",
-    "aws-sdk-swift.AWSComprehendMedical",
-    "aws-sdk-swift.AWSComputeOptimizer",
-    "aws-sdk-swift.AWSConfigService",
-    "aws-sdk-swift.AWSConnect",
-    "aws-sdk-swift.AWSConnectCampaigns",
-    "aws-sdk-swift.AWSConnectCases",
-    "aws-sdk-swift.AWSConnectContactLens",
-    "aws-sdk-swift.AWSConnectParticipant",
-    "aws-sdk-swift.AWSControlCatalog",
-    "aws-sdk-swift.AWSControlTower",
-    "aws-sdk-swift.AWSCostExplorer",
-    "aws-sdk-swift.AWSCostOptimizationHub",
-    "aws-sdk-swift.AWSCostandUsageReportService",
-    "aws-sdk-swift.AWSCustomerProfiles",
-    "aws-sdk-swift.AWSDAX",
-    "aws-sdk-swift.AWSDLM",
-    "aws-sdk-swift.AWSDataBrew",
-    "aws-sdk-swift.AWSDataExchange",
-    "aws-sdk-swift.AWSDataPipeline",
-    "aws-sdk-swift.AWSDataSync",
-    "aws-sdk-swift.AWSDataZone",
-    "aws-sdk-swift.AWSDatabaseMigrationService",
-    "aws-sdk-swift.AWSDeadline",
-    "aws-sdk-swift.AWSDetective",
-    "aws-sdk-swift.AWSDevOpsGuru",
-    "aws-sdk-swift.AWSDeviceFarm",
-    "aws-sdk-swift.AWSDirectConnect",
-    "aws-sdk-swift.AWSDirectoryService",
-    "aws-sdk-swift.AWSDocDB",
-    "aws-sdk-swift.AWSDocDBElastic",
-    "aws-sdk-swift.AWSDrs",
-    "aws-sdk-swift.AWSDynamoDB",
-    "aws-sdk-swift.AWSDynamoDBStreams",
-    "aws-sdk-swift.AWSEBS",
-    "aws-sdk-swift.AWSEC2",
-    "aws-sdk-swift.AWSEC2InstanceConnect",
-    "aws-sdk-swift.AWSECR",
-    "aws-sdk-swift.AWSECRPUBLIC",
-    "aws-sdk-swift.AWSECS",
-    "aws-sdk-swift.AWSEFS",
-    "aws-sdk-swift.AWSEKS",
-    "aws-sdk-swift.AWSEKSAuth",
-    "aws-sdk-swift.AWSEMR",
-    "aws-sdk-swift.AWSEMRServerless",
-    "aws-sdk-swift.AWSEMRcontainers",
-    "aws-sdk-swift.AWSElastiCache",
-    "aws-sdk-swift.AWSElasticBeanstalk",
-    "aws-sdk-swift.AWSElasticInference",
-    "aws-sdk-swift.AWSElasticLoadBalancing",
-    "aws-sdk-swift.AWSElasticLoadBalancingv2",
-    "aws-sdk-swift.AWSElasticTranscoder",
-    "aws-sdk-swift.AWSElasticsearchService",
-    "aws-sdk-swift.AWSEntityResolution",
-    "aws-sdk-swift.AWSEventBridge",
-    "aws-sdk-swift.AWSEvidently",
-    "aws-sdk-swift.AWSFMS",
-    "aws-sdk-swift.AWSFSx",
-    "aws-sdk-swift.AWSFinspace",
-    "aws-sdk-swift.AWSFinspacedata",
-    "aws-sdk-swift.AWSFirehose",
-    "aws-sdk-swift.AWSFis",
-    "aws-sdk-swift.AWSForecast",
-    "aws-sdk-swift.AWSForecastquery",
-    "aws-sdk-swift.AWSFraudDetector",
-    "aws-sdk-swift.AWSFreeTier",
-    "aws-sdk-swift.AWSGameLift",
-    "aws-sdk-swift.AWSGlacier",
-    "aws-sdk-swift.AWSGlobalAccelerator",
-    "aws-sdk-swift.AWSGlue",
-    "aws-sdk-swift.AWSGrafana",
-    "aws-sdk-swift.AWSGreengrass",
-    "aws-sdk-swift.AWSGreengrassV2",
-    "aws-sdk-swift.AWSGroundStation",
-    "aws-sdk-swift.AWSGuardDuty",
-    "aws-sdk-swift.AWSHealth",
-    "aws-sdk-swift.AWSHealthLake",
-    "aws-sdk-swift.AWSIAM",
-    "aws-sdk-swift.AWSIVSRealTime",
-    "aws-sdk-swift.AWSIdentitystore",
-    "aws-sdk-swift.AWSImagebuilder",
-    "aws-sdk-swift.AWSInspector",
-    "aws-sdk-swift.AWSInspector2",
-    "aws-sdk-swift.AWSInspectorScan",
-    "aws-sdk-swift.AWSInternetMonitor",
-    "aws-sdk-swift.AWSIoT",
-    "aws-sdk-swift.AWSIoT1ClickDevicesService",
-    "aws-sdk-swift.AWSIoT1ClickProjects",
-    "aws-sdk-swift.AWSIoTAnalytics",
-    "aws-sdk-swift.AWSIoTDataPlane",
-    "aws-sdk-swift.AWSIoTEvents",
-    "aws-sdk-swift.AWSIoTEventsData",
-    "aws-sdk-swift.AWSIoTFleetHub",
-    "aws-sdk-swift.AWSIoTFleetWise",
-    "aws-sdk-swift.AWSIoTJobsDataPlane",
-    "aws-sdk-swift.AWSIoTSecureTunneling",
-    "aws-sdk-swift.AWSIoTSiteWise",
-    "aws-sdk-swift.AWSIoTThingsGraph",
-    "aws-sdk-swift.AWSIoTTwinMaker",
-    "aws-sdk-swift.AWSIoTWireless",
-    "aws-sdk-swift.AWSIotDeviceAdvisor",
-    "aws-sdk-swift.AWSIvs",
-    "aws-sdk-swift.AWSIvschat",
-    "aws-sdk-swift.AWSKMS",
-    "aws-sdk-swift.AWSKafka",
-    "aws-sdk-swift.AWSKafkaConnect",
-    "aws-sdk-swift.AWSKendra",
-    "aws-sdk-swift.AWSKendraRanking",
-    "aws-sdk-swift.AWSKeyspaces",
-    "aws-sdk-swift.AWSKinesis",
-    "aws-sdk-swift.AWSKinesisAnalytics",
-    "aws-sdk-swift.AWSKinesisAnalyticsV2",
-    "aws-sdk-swift.AWSKinesisVideo",
-    "aws-sdk-swift.AWSKinesisVideoArchivedMedia",
-    "aws-sdk-swift.AWSKinesisVideoMedia",
-    "aws-sdk-swift.AWSKinesisVideoSignaling",
-    "aws-sdk-swift.AWSKinesisVideoWebRTCStorage",
-    "aws-sdk-swift.AWSLakeFormation",
-    "aws-sdk-swift.AWSLambda",
-    "aws-sdk-swift.AWSLaunchWizard",
-    "aws-sdk-swift.AWSLexModelBuildingService",
-    "aws-sdk-swift.AWSLexModelsV2",
-    "aws-sdk-swift.AWSLexRuntimeService",
-    "aws-sdk-swift.AWSLexRuntimeV2",
-    "aws-sdk-swift.AWSLicenseManager",
-    "aws-sdk-swift.AWSLicenseManagerLinuxSubscriptions",
-    "aws-sdk-swift.AWSLicenseManagerUserSubscriptions",
-    "aws-sdk-swift.AWSLightsail",
-    "aws-sdk-swift.AWSLocation",
-    "aws-sdk-swift.AWSLookoutEquipment",
-    "aws-sdk-swift.AWSLookoutMetrics",
-    "aws-sdk-swift.AWSLookoutVision",
-    "aws-sdk-swift.AWSM2",
-    "aws-sdk-swift.AWSMTurk",
-    "aws-sdk-swift.AWSMWAA",
-    "aws-sdk-swift.AWSMachineLearning",
-    "aws-sdk-swift.AWSMacie2",
-    "aws-sdk-swift.AWSMailManager",
-    "aws-sdk-swift.AWSManagedBlockchain",
-    "aws-sdk-swift.AWSManagedBlockchainQuery",
-    "aws-sdk-swift.AWSMarketplaceAgreement",
-    "aws-sdk-swift.AWSMarketplaceCatalog",
-    "aws-sdk-swift.AWSMarketplaceCommerceAnalytics",
-    "aws-sdk-swift.AWSMarketplaceDeployment",
-    "aws-sdk-swift.AWSMarketplaceEntitlementService",
-    "aws-sdk-swift.AWSMarketplaceMetering",
-    "aws-sdk-swift.AWSMediaConnect",
-    "aws-sdk-swift.AWSMediaConvert",
-    "aws-sdk-swift.AWSMediaLive",
-    "aws-sdk-swift.AWSMediaPackage",
-    "aws-sdk-swift.AWSMediaPackageV2",
-    "aws-sdk-swift.AWSMediaPackageVod",
-    "aws-sdk-swift.AWSMediaStore",
-    "aws-sdk-swift.AWSMediaStoreData",
-    "aws-sdk-swift.AWSMediaTailor",
-    "aws-sdk-swift.AWSMedicalImaging",
-    "aws-sdk-swift.AWSMemoryDB",
-    "aws-sdk-swift.AWSMgn",
-    "aws-sdk-swift.AWSMigrationHub",
-    "aws-sdk-swift.AWSMigrationHubConfig",
-    "aws-sdk-swift.AWSMigrationHubOrchestrator",
-    "aws-sdk-swift.AWSMigrationHubRefactorSpaces",
-    "aws-sdk-swift.AWSMigrationHubStrategy",
-    "aws-sdk-swift.AWSMq",
-    "aws-sdk-swift.AWSNeptune",
-    "aws-sdk-swift.AWSNeptuneGraph",
-    "aws-sdk-swift.AWSNeptunedata",
-    "aws-sdk-swift.AWSNetworkFirewall",
-    "aws-sdk-swift.AWSNetworkManager",
-    "aws-sdk-swift.AWSNetworkMonitor",
-    "aws-sdk-swift.AWSNimble",
-    "aws-sdk-swift.AWSOAM",
-    "aws-sdk-swift.AWSOSIS",
-    "aws-sdk-swift.AWSOmics",
-    "aws-sdk-swift.AWSOpenSearch",
-    "aws-sdk-swift.AWSOpenSearchServerless",
-    "aws-sdk-swift.AWSOpsWorks",
-    "aws-sdk-swift.AWSOpsWorksCM",
-    "aws-sdk-swift.AWSOrganizations",
-    "aws-sdk-swift.AWSOutposts",
-    "aws-sdk-swift.AWSPI",
-    "aws-sdk-swift.AWSPanorama",
-    "aws-sdk-swift.AWSPaymentCryptography",
-    "aws-sdk-swift.AWSPaymentCryptographyData",
-    "aws-sdk-swift.AWSPcaConnectorAd",
-    "aws-sdk-swift.AWSPcaConnectorScep",
-    "aws-sdk-swift.AWSPersonalize",
-    "aws-sdk-swift.AWSPersonalizeEvents",
-    "aws-sdk-swift.AWSPersonalizeRuntime",
-    "aws-sdk-swift.AWSPinpoint",
-    "aws-sdk-swift.AWSPinpointEmail",
-    "aws-sdk-swift.AWSPinpointSMSVoice",
-    "aws-sdk-swift.AWSPinpointSMSVoiceV2",
-    "aws-sdk-swift.AWSPipes",
-    "aws-sdk-swift.AWSPolly",
-    "aws-sdk-swift.AWSPricing",
-    "aws-sdk-swift.AWSPrivateNetworks",
-    "aws-sdk-swift.AWSProton",
-    "aws-sdk-swift.AWSQApps",
-    "aws-sdk-swift.AWSQBusiness",
-    "aws-sdk-swift.AWSQConnect",
-    "aws-sdk-swift.AWSQLDB",
-    "aws-sdk-swift.AWSQLDBSession",
-    "aws-sdk-swift.AWSQuickSight",
-    "aws-sdk-swift.AWSRAM",
-    "aws-sdk-swift.AWSRDS",
-    "aws-sdk-swift.AWSRDSData",
-    "aws-sdk-swift.AWSRUM",
-    "aws-sdk-swift.AWSRbin",
-    "aws-sdk-swift.AWSRedshift",
-    "aws-sdk-swift.AWSRedshiftData",
-    "aws-sdk-swift.AWSRedshiftServerless",
-    "aws-sdk-swift.AWSRekognition",
-    "aws-sdk-swift.AWSRepostspace",
-    "aws-sdk-swift.AWSResiliencehub",
-    "aws-sdk-swift.AWSResourceExplorer2",
-    "aws-sdk-swift.AWSResourceGroups",
-    "aws-sdk-swift.AWSResourceGroupsTaggingAPI",
-    "aws-sdk-swift.AWSRoboMaker",
-    "aws-sdk-swift.AWSRolesAnywhere",
-    "aws-sdk-swift.AWSRoute53",
-    "aws-sdk-swift.AWSRoute53Domains",
-    "aws-sdk-swift.AWSRoute53Profiles",
-    "aws-sdk-swift.AWSRoute53RecoveryCluster",
-    "aws-sdk-swift.AWSRoute53RecoveryControlConfig",
-    "aws-sdk-swift.AWSRoute53RecoveryReadiness",
-    "aws-sdk-swift.AWSRoute53Resolver",
-    "aws-sdk-swift.AWSS3",
-    "aws-sdk-swift.AWSS3Control",
-    "aws-sdk-swift.AWSS3Outposts",
-    "aws-sdk-swift.AWSSES",
-    "aws-sdk-swift.AWSSESv2",
-    "aws-sdk-swift.AWSSFN",
-    "aws-sdk-swift.AWSSMS",
-    "aws-sdk-swift.AWSSNS",
-    "aws-sdk-swift.AWSSQS",
-    "aws-sdk-swift.AWSSSM",
-    "aws-sdk-swift.AWSSSMContacts",
-    "aws-sdk-swift.AWSSSMIncidents",
-    "aws-sdk-swift.AWSSSMQuickSetup",
-    "aws-sdk-swift.AWSSSO",
-    "aws-sdk-swift.AWSSSOAdmin",
-    "aws-sdk-swift.AWSSSOOIDC",
-    "aws-sdk-swift.AWSSTS",
-    "aws-sdk-swift.AWSSWF",
-    "aws-sdk-swift.AWSSageMaker",
-    "aws-sdk-swift.AWSSageMakerA2IRuntime",
-    "aws-sdk-swift.AWSSageMakerFeatureStoreRuntime",
-    "aws-sdk-swift.AWSSageMakerGeospatial",
-    "aws-sdk-swift.AWSSageMakerMetrics",
-    "aws-sdk-swift.AWSSageMakerRuntime",
-    "aws-sdk-swift.AWSSagemakerEdge",
-    "aws-sdk-swift.AWSSavingsplans",
-    "aws-sdk-swift.AWSScheduler",
-    "aws-sdk-swift.AWSSchemas",
-    "aws-sdk-swift.AWSSecretsManager",
-    "aws-sdk-swift.AWSSecurityHub",
-    "aws-sdk-swift.AWSSecurityLake",
-    "aws-sdk-swift.AWSServerlessApplicationRepository",
-    "aws-sdk-swift.AWSServiceCatalog",
-    "aws-sdk-swift.AWSServiceCatalogAppRegistry",
-    "aws-sdk-swift.AWSServiceDiscovery",
-    "aws-sdk-swift.AWSServiceQuotas",
-    "aws-sdk-swift.AWSShield",
-    "aws-sdk-swift.AWSSigner",
-    "aws-sdk-swift.AWSSimSpaceWeaver",
-    "aws-sdk-swift.AWSSnowDeviceManagement",
-    "aws-sdk-swift.AWSSnowball",
-    "aws-sdk-swift.AWSSsmSap",
-    "aws-sdk-swift.AWSStorageGateway",
-    "aws-sdk-swift.AWSSupplyChain",
-    "aws-sdk-swift.AWSSupport",
-    "aws-sdk-swift.AWSSupportApp",
-    "aws-sdk-swift.AWSSynthetics",
-    "aws-sdk-swift.AWSTaxSettings",
-    "aws-sdk-swift.AWSTextract",
-    "aws-sdk-swift.AWSTimestreamInfluxDB",
-    "aws-sdk-swift.AWSTimestreamQuery",
-    "aws-sdk-swift.AWSTimestreamWrite",
-    "aws-sdk-swift.AWSTnb",
-    "aws-sdk-swift.AWSTranscribe",
-    "aws-sdk-swift.AWSTranscribeStreaming",
-    "aws-sdk-swift.AWSTransfer",
-    "aws-sdk-swift.AWSTranslate",
-    "aws-sdk-swift.AWSTrustedAdvisor",
-    "aws-sdk-swift.AWSVPCLattice",
-    "aws-sdk-swift.AWSVerifiedPermissions",
-    "aws-sdk-swift.AWSVoiceID",
-    "aws-sdk-swift.AWSWAF",
-    "aws-sdk-swift.AWSWAFRegional",
-    "aws-sdk-swift.AWSWAFV2",
-    "aws-sdk-swift.AWSWellArchitected",
-    "aws-sdk-swift.AWSWisdom",
-    "aws-sdk-swift.AWSWorkDocs",
-    "aws-sdk-swift.AWSWorkLink",
-    "aws-sdk-swift.AWSWorkMail",
-    "aws-sdk-swift.AWSWorkMailMessageFlow",
-    "aws-sdk-swift.AWSWorkSpaces",
-    "aws-sdk-swift.AWSWorkSpacesThinClient",
-    "aws-sdk-swift.AWSWorkSpacesWeb",
-    "aws-sdk-swift.AWSXRay",
 ]
 
 // MARK: - Static Content
