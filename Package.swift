--- conflicted
+++ resolved
@@ -15,13 +15,8 @@
 
 // MARK: - Dynamic Content
 
-<<<<<<< HEAD
-let clientRuntimeVersion: Version = "0.102.0"
+let clientRuntimeVersion: Version = "0.104.0"
 let crtVersion: Version = "0.41.0"
-=======
-let clientRuntimeVersion: Version = "0.104.0"
-let crtVersion: Version = "0.40.0"
->>>>>>> 69cc5cc6
 
 let excludeRuntimeUnitTests = false
 
