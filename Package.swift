--- conflicted
+++ resolved
@@ -15,228 +15,10 @@
 
 // MARK: - Dynamic Content
 
-let clientRuntimeVersion: Version = "0.74.0"
+let clientRuntimeVersion: Version = "0.75.0"
 let crtVersion: Version = "0.36.0"
 
-<<<<<<< HEAD
 let excludeRuntimeUnitTests = false
-=======
-// MARK: - Base Package
-
-let package = Package(
-    name: "aws-sdk-swift",
-    platforms: [
-        .macOS(.v10_15),
-        .iOS(.v13),
-        .tvOS(.v13),
-        .watchOS(.v6)
-    ],
-    products: [
-        .library(name: "AWSClientRuntime", targets: ["AWSClientRuntime"]),
-        .library(name: "AWSSDKCommon", targets: ["AWSSDKCommon"]),
-        .library(name: "AWSSDKEventStreamsAuth", targets: ["AWSSDKEventStreamsAuth"]),
-        .library(name: "AWSSDKHTTPAuth", targets: ["AWSSDKHTTPAuth"]),
-        .library(name: "AWSSDKIdentity", targets: ["AWSSDKIdentity"]),
-        .library(name: "AWSSDKChecksums", targets: ["AWSSDKChecksums"]),
-    ],
-    targets: [
-        .target(
-            name: "AWSSDKForSwift",
-            path: "Sources/Core/AWSSDKForSwift",
-            exclude: ["Documentation.docc/AWSSDKForSwift.md"]
-        ),
-        .target(
-            name: "AWSClientRuntime",
-            dependencies: [
-                .crt,
-                .clientRuntime,
-                .smithyRetriesAPI,
-                .smithyRetries,
-                .smithyEventStreamsAPI,
-                .smithyEventStreamsAuthAPI,
-                .awsSDKCommon,
-                .awsSDKHTTPAuth,
-                .awsSDKIdentity
-            ],
-            path: "Sources/Core/AWSClientRuntime/Sources/AWSClientRuntime",
-            resources: [
-                .process("Resources"),
-            ]
-        ),
-        .target(
-            name: "AWSSDKCommon",
-            dependencies: [.crt],
-            path: "Sources/Core/AWSSDKCommon/Sources"
-        ),
-        .target(
-            name: "AWSSDKEventStreamsAuth",
-            dependencies: [.smithyEventStreamsAPI, .smithyEventStreamsAuthAPI, .smithyEventStreams, .crt, .clientRuntime, "AWSSDKHTTPAuth"],
-            path: "Sources/Core/AWSSDKEventStreamsAuth/Sources"
-        ),
-        .target(
-            name: "AWSSDKHTTPAuth",
-            dependencies: [.crt, .smithy, .clientRuntime, .smithyHTTPAuth, "AWSSDKIdentity", "AWSSDKChecksums"],
-            path: "Sources/Core/AWSSDKHTTPAuth/Sources"
-        ),
-        .target(
-            name: "AWSSDKIdentity",
-            dependencies: [.crt, .smithy, .clientRuntime, .smithyIdentity, .smithyIdentityAPI, .smithyHTTPAPI, .awsSDKCommon],
-            path: "Sources/Core/AWSSDKIdentity/Sources"
-        ),
-        .target(
-            name: "AWSSDKChecksums",
-            dependencies: [.crt, .smithy, .clientRuntime, .smithyChecksumsAPI, .smithyChecksums, .smithyHTTPAPI],
-            path: "Sources/Core/AWSSDKChecksums/Sources"
-        ),
-        .testTarget(
-            name: "AWSClientRuntimeTests",
-            dependencies: [.awsClientRuntime, .clientRuntime, .smithyTestUtils, .awsSDKCommon],
-            path: "Sources/Core/AWSClientRuntime/Tests/AWSClientRuntimeTests",
-            resources: [.process("Resources")]
-        ),
-        .testTarget(
-            name: "AWSSDKEventStreamsAuthTests",
-            dependencies: ["AWSClientRuntime", "AWSSDKEventStreamsAuth", .smithyStreams, .smithyTestUtils],
-            path: "Sources/Core/AWSSDKEventStreamsAuth/Tests/AWSSDKEventStreamsAuthTests"
-        ),
-        .testTarget(
-            name: "AWSSDKHTTPAuthTests",
-            dependencies: ["AWSSDKHTTPAuth", "AWSClientRuntime", "AWSSDKEventStreamsAuth", .crt, .clientRuntime, .smithyTestUtils],
-            path: "Sources/Core/AWSSDKHTTPAuth/Tests/AWSSDKHTTPAuthTests"
-        ),
-        .testTarget(
-            name: "AWSSDKIdentityTests",
-            dependencies: [.smithy, .smithyIdentity, "AWSSDKIdentity", .awsClientRuntime],
-            path: "Sources/Core/AWSSDKIdentity/Tests/AWSSDKIdentityTests",
-            resources: [.process("Resources")]
-        )
-    ]
-)
-
-// MARK: - Dependencies
-
-func addDependencies(clientRuntimeVersion: Version, crtVersion: Version) {
-    addClientRuntimeDependency(clientRuntimeVersion)
-    addCRTDependency(crtVersion)
-    addDoccDependency()
-}
-
-func addClientRuntimeDependency(_ version: Version) {
-    let smithySwiftURL = "https://github.com/smithy-lang/smithy-swift"
-    let useLocalDeps = ProcessInfo.processInfo.environment["AWS_SWIFT_SDK_USE_LOCAL_DEPS"] != nil
-    let useMainDeps = ProcessInfo.processInfo.environment["AWS_SWIFT_SDK_USE_MAIN_DEPS"] != nil
-    switch (useLocalDeps, useMainDeps) {
-    case (true, true):
-        fatalError("Unable to determine which dependencies to use. Please only specify one of AWS_SWIFT_SDK_USE_LOCAL_DEPS or AWS_SWIFT_SDK_USE_MAIN_DEPS.")
-    case (true, false):
-        package.dependencies += [
-            .package(path: "../smithy-swift")
-        ]
-    case (false, true):
-        package.dependencies += [
-            .package(url: smithySwiftURL, branch: "main")
-        ]
-    case (false, false):
-        package.dependencies += [
-            .package(url: smithySwiftURL, exact: version)
-        ]
-    }
-}
-
-func addCRTDependency(_ version: Version) {
-    package.dependencies += [
-        .package(url: "https://github.com/awslabs/aws-crt-swift", exact: version)
-    ]
-}
-
-func addDoccDependency() {
-    guard ProcessInfo.processInfo.environment["AWS_SWIFT_SDK_ENABLE_DOCC"] != nil else { return }
-    package.dependencies += [
-        .package(url: "https://github.com/apple/swift-docc-plugin", from: "1.0.0")
-    ]
-}
-
-// MARK: - Services
-
-let serviceTargetDependencies: [Target.Dependency] = [
-    .clientRuntime,
-    .awsClientRuntime,
-    .smithyRetriesAPI,
-    .smithyRetries,
-    .smithy,
-    .smithyIdentity,
-    .smithyIdentityAPI,
-    .smithyEventStreamsAPI,
-    .smithyEventStreamsAuthAPI,
-    .smithyEventStreams,
-    .smithyChecksumsAPI,
-    .smithyChecksums,
-    .smithyWaitersAPI,
-    .awsSDKCommon,
-    .awsSDKIdentity,
-    .awsSDKHTTPAuth,
-    .awsSDKEventStreamsAuth,
-    .awsSDKChecksums,
-]
-
-func addServiceTarget(_ name: String) {
-    package.products += [
-        .library(name: name, targets: [name]),
-    ]
-    package.targets += [
-        .target(
-            name: name,
-            dependencies: serviceTargetDependencies,
-            path: "Sources/Services/\(name)/Sources/\(name)",
-            resources: [.process("Resources")]
-        )
-    ]
-}
-
-func addServiceUnitTestTarget(_ name: String) {
-    let testName = "\(name)Tests"
-    package.targets += [
-        .testTarget(
-            name: "\(testName)",
-            dependencies: [.clientRuntime, .awsClientRuntime, .byName(name: name), .smithyTestUtils],
-            path: "Sources/Services/\(name)/Tests/\(testName)"
-        )
-    ]
-}
-
-var enabledServices = Set<String>()
-var enabledServiceUnitTests = Set<String>()
-
-func addAllServices() {
-    enabledServices = Set(serviceTargets)
-    enabledServiceUnitTests = Set(serviceTargets)
-}
-
-func excludeRuntimeUnitTests() {
-    package.targets.removeAll {
-        $0.name == "AWSClientRuntimeTests" ||
-        $0.name == "AWSSDKHTTPAuthTests" ||
-        $0.name == "AWSSDKEventStreamsAuthTests" ||
-        $0.name == "AWSSDKIdentityTests"
-    }
-}
-
-func addResolvedTargets() {
-    enabledServices.forEach(addServiceTarget)
-    enabledServiceUnitTests.forEach(addServiceUnitTestTarget)
-}
-
-
-// MARK: - Generated
-
-addDependencies(
-    clientRuntimeVersion: "0.75.0",
-    crtVersion: "0.36.0"
-)
-
-// Uncomment this line to exclude runtime unit tests
-// excludeRuntimeUnitTests()
->>>>>>> f20ede56
 
 let serviceTargets: [String] = [
     "AWSACM",
