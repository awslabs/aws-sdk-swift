// swift-tools-version:5.9

//
// Copyright Amazon.com Inc. or its affiliates.
// All Rights Reserved.
//
// SPDX-License-Identifier: Apache-2.0
//

// This manifest is auto-generated.  Do not commit edits to this file;
// they will be overwritten.

import Foundation
import PackageDescription

// MARK: - Dynamic Content

<<<<<<< HEAD
let clientRuntimeVersion: Version = "0.106.0"
=======
let clientRuntimeVersion: Version = "0.108.0"
>>>>>>> afa4402b
let crtVersion: Version = "0.42.0"

let excludeRuntimeUnitTests = false

let serviceTargets: [String] = [
    "AWSACM",
    "AWSACMPCA",
    "AWSAPIGateway",
    "AWSARCZonalShift",
    "AWSAccessAnalyzer",
    "AWSAccount",
    "AWSAmp",
    "AWSAmplify",
    "AWSAmplifyBackend",
    "AWSAmplifyUIBuilder",
    "AWSApiGatewayManagementApi",
    "AWSApiGatewayV2",
    "AWSAppConfig",
    "AWSAppConfigData",
    "AWSAppFabric",
    "AWSAppIntegrations",
    "AWSAppMesh",
    "AWSAppRunner",
    "AWSAppStream",
    "AWSAppSync",
    "AWSAppTest",
    "AWSAppflow",
    "AWSApplicationAutoScaling",
    "AWSApplicationCostProfiler",
    "AWSApplicationDiscoveryService",
    "AWSApplicationInsights",
    "AWSApplicationSignals",
    "AWSArtifact",
    "AWSAthena",
    "AWSAuditManager",
    "AWSAutoScaling",
    "AWSAutoScalingPlans",
    "AWSB2bi",
    "AWSBCMDataExports",
    "AWSBCMPricingCalculator",
    "AWSBackup",
    "AWSBackupGateway",
    "AWSBackupSearch",
    "AWSBatch",
    "AWSBedrock",
    "AWSBedrockAgent",
    "AWSBedrockAgentRuntime",
    "AWSBedrockDataAutomation",
    "AWSBedrockDataAutomationRuntime",
    "AWSBedrockRuntime",
    "AWSBilling",
    "AWSBillingconductor",
    "AWSBraket",
    "AWSBudgets",
    "AWSChatbot",
    "AWSChime",
    "AWSChimeSDKIdentity",
    "AWSChimeSDKMediaPipelines",
    "AWSChimeSDKMeetings",
    "AWSChimeSDKMessaging",
    "AWSChimeSDKVoice",
    "AWSCleanRooms",
    "AWSCleanRoomsML",
    "AWSCloud9",
    "AWSCloudControl",
    "AWSCloudDirectory",
    "AWSCloudFormation",
    "AWSCloudFront",
    "AWSCloudFrontKeyValueStore",
    "AWSCloudHSM",
    "AWSCloudHSMV2",
    "AWSCloudSearch",
    "AWSCloudSearchDomain",
    "AWSCloudTrail",
    "AWSCloudTrailData",
    "AWSCloudWatch",
    "AWSCloudWatchEvents",
    "AWSCloudWatchLogs",
    "AWSCodeBuild",
    "AWSCodeCatalyst",
    "AWSCodeCommit",
    "AWSCodeConnections",
    "AWSCodeDeploy",
    "AWSCodeGuruProfiler",
    "AWSCodeGuruReviewer",
    "AWSCodeGuruSecurity",
    "AWSCodePipeline",
    "AWSCodeStarconnections",
    "AWSCodeartifact",
    "AWSCodestarnotifications",
    "AWSCognitoIdentity",
    "AWSCognitoIdentityProvider",
    "AWSCognitoSync",
    "AWSComprehend",
    "AWSComprehendMedical",
    "AWSComputeOptimizer",
    "AWSConfigService",
    "AWSConnect",
    "AWSConnectCampaigns",
    "AWSConnectCampaignsV2",
    "AWSConnectCases",
    "AWSConnectContactLens",
    "AWSConnectParticipant",
    "AWSControlCatalog",
    "AWSControlTower",
    "AWSCostExplorer",
    "AWSCostOptimizationHub",
    "AWSCostandUsageReportService",
    "AWSCustomerProfiles",
    "AWSDAX",
    "AWSDLM",
    "AWSDSQL",
    "AWSDataBrew",
    "AWSDataExchange",
    "AWSDataPipeline",
    "AWSDataSync",
    "AWSDataZone",
    "AWSDatabaseMigrationService",
    "AWSDeadline",
    "AWSDetective",
    "AWSDevOpsGuru",
    "AWSDeviceFarm",
    "AWSDirectConnect",
    "AWSDirectoryService",
    "AWSDirectoryServiceData",
    "AWSDocDB",
    "AWSDocDBElastic",
    "AWSDrs",
    "AWSDynamoDB",
    "AWSDynamoDBStreams",
    "AWSEBS",
    "AWSEC2",
    "AWSEC2InstanceConnect",
    "AWSECR",
    "AWSECRPUBLIC",
    "AWSECS",
    "AWSEFS",
    "AWSEKS",
    "AWSEKSAuth",
    "AWSEMR",
    "AWSEMRServerless",
    "AWSEMRcontainers",
    "AWSElastiCache",
    "AWSElasticBeanstalk",
    "AWSElasticInference",
    "AWSElasticLoadBalancing",
    "AWSElasticLoadBalancingv2",
    "AWSElasticTranscoder",
    "AWSElasticsearchService",
    "AWSEntityResolution",
    "AWSEventBridge",
    "AWSEvidently",
    "AWSFMS",
    "AWSFSx",
    "AWSFinspace",
    "AWSFinspacedata",
    "AWSFirehose",
    "AWSFis",
    "AWSForecast",
    "AWSForecastquery",
    "AWSFraudDetector",
    "AWSFreeTier",
    "AWSGameLift",
    "AWSGeoMaps",
    "AWSGeoPlaces",
    "AWSGeoRoutes",
    "AWSGlacier",
    "AWSGlobalAccelerator",
    "AWSGlue",
    "AWSGrafana",
    "AWSGreengrass",
    "AWSGreengrassV2",
    "AWSGroundStation",
    "AWSGuardDuty",
    "AWSHealth",
    "AWSHealthLake",
    "AWSIAM",
    "AWSIVSRealTime",
    "AWSIdentitystore",
    "AWSImagebuilder",
    "AWSInspector",
    "AWSInspector2",
    "AWSInspectorScan",
    "AWSInternetMonitor",
    "AWSInvoicing",
    "AWSIoT",
    "AWSIoTAnalytics",
    "AWSIoTDataPlane",
    "AWSIoTEvents",
    "AWSIoTEventsData",
    "AWSIoTFleetHub",
    "AWSIoTFleetWise",
    "AWSIoTJobsDataPlane",
    "AWSIoTSecureTunneling",
    "AWSIoTSiteWise",
    "AWSIoTThingsGraph",
    "AWSIoTTwinMaker",
    "AWSIoTWireless",
    "AWSIotDeviceAdvisor",
    "AWSIvs",
    "AWSIvschat",
    "AWSKMS",
    "AWSKafka",
    "AWSKafkaConnect",
    "AWSKendra",
    "AWSKendraRanking",
    "AWSKeyspaces",
    "AWSKinesis",
    "AWSKinesisAnalytics",
    "AWSKinesisAnalyticsV2",
    "AWSKinesisVideo",
    "AWSKinesisVideoArchivedMedia",
    "AWSKinesisVideoMedia",
    "AWSKinesisVideoSignaling",
    "AWSKinesisVideoWebRTCStorage",
    "AWSLakeFormation",
    "AWSLambda",
    "AWSLaunchWizard",
    "AWSLexModelBuildingService",
    "AWSLexModelsV2",
    "AWSLexRuntimeService",
    "AWSLexRuntimeV2",
    "AWSLicenseManager",
    "AWSLicenseManagerLinuxSubscriptions",
    "AWSLicenseManagerUserSubscriptions",
    "AWSLightsail",
    "AWSLocation",
    "AWSLookoutEquipment",
    "AWSLookoutMetrics",
    "AWSLookoutVision",
    "AWSM2",
    "AWSMTurk",
    "AWSMWAA",
    "AWSMachineLearning",
    "AWSMacie2",
    "AWSMailManager",
    "AWSManagedBlockchain",
    "AWSManagedBlockchainQuery",
    "AWSMarketplaceAgreement",
    "AWSMarketplaceCatalog",
    "AWSMarketplaceCommerceAnalytics",
    "AWSMarketplaceDeployment",
    "AWSMarketplaceEntitlementService",
    "AWSMarketplaceMetering",
    "AWSMarketplaceReporting",
    "AWSMediaConnect",
    "AWSMediaConvert",
    "AWSMediaLive",
    "AWSMediaPackage",
    "AWSMediaPackageV2",
    "AWSMediaPackageVod",
    "AWSMediaStore",
    "AWSMediaStoreData",
    "AWSMediaTailor",
    "AWSMedicalImaging",
    "AWSMemoryDB",
    "AWSMgn",
    "AWSMigrationHub",
    "AWSMigrationHubConfig",
    "AWSMigrationHubOrchestrator",
    "AWSMigrationHubRefactorSpaces",
    "AWSMigrationHubStrategy",
    "AWSMq",
    "AWSNeptune",
    "AWSNeptuneGraph",
    "AWSNeptunedata",
    "AWSNetworkFirewall",
    "AWSNetworkFlowMonitor",
    "AWSNetworkManager",
    "AWSNetworkMonitor",
    "AWSNotifications",
    "AWSNotificationsContacts",
    "AWSOAM",
    "AWSOSIS",
    "AWSObservabilityAdmin",
    "AWSOmics",
    "AWSOpenSearch",
    "AWSOpenSearchServerless",
    "AWSOpsWorks",
    "AWSOpsWorksCM",
    "AWSOrganizations",
    "AWSOutposts",
    "AWSPCS",
    "AWSPI",
    "AWSPanorama",
    "AWSPartnerCentralSelling",
    "AWSPaymentCryptography",
    "AWSPaymentCryptographyData",
    "AWSPcaConnectorAd",
    "AWSPcaConnectorScep",
    "AWSPersonalize",
    "AWSPersonalizeEvents",
    "AWSPersonalizeRuntime",
    "AWSPinpoint",
    "AWSPinpointEmail",
    "AWSPinpointSMSVoice",
    "AWSPinpointSMSVoiceV2",
    "AWSPipes",
    "AWSPolly",
    "AWSPricing",
    "AWSPrivateNetworks",
    "AWSProton",
    "AWSQApps",
    "AWSQBusiness",
    "AWSQConnect",
    "AWSQLDB",
    "AWSQLDBSession",
    "AWSQuickSight",
    "AWSRAM",
    "AWSRDS",
    "AWSRDSData",
    "AWSRUM",
    "AWSRbin",
    "AWSRedshift",
    "AWSRedshiftData",
    "AWSRedshiftServerless",
    "AWSRekognition",
    "AWSRepostspace",
    "AWSResiliencehub",
    "AWSResourceExplorer2",
    "AWSResourceGroups",
    "AWSResourceGroupsTaggingAPI",
    "AWSRoboMaker",
    "AWSRolesAnywhere",
    "AWSRoute53",
    "AWSRoute53Domains",
    "AWSRoute53Profiles",
    "AWSRoute53RecoveryCluster",
    "AWSRoute53RecoveryControlConfig",
    "AWSRoute53RecoveryReadiness",
    "AWSRoute53Resolver",
    "AWSS3",
    "AWSS3Control",
    "AWSS3Outposts",
    "AWSS3Tables",
    "AWSSES",
    "AWSSESv2",
    "AWSSFN",
    "AWSSMS",
    "AWSSNS",
    "AWSSQS",
    "AWSSSM",
    "AWSSSMContacts",
    "AWSSSMIncidents",
    "AWSSSMQuickSetup",
    "AWSSSO",
    "AWSSSOAdmin",
    "AWSSSOOIDC",
    "AWSSTS",
    "AWSSWF",
    "AWSSageMaker",
    "AWSSageMakerA2IRuntime",
    "AWSSageMakerFeatureStoreRuntime",
    "AWSSageMakerGeospatial",
    "AWSSageMakerMetrics",
    "AWSSageMakerRuntime",
    "AWSSagemakerEdge",
    "AWSSavingsplans",
    "AWSScheduler",
    "AWSSchemas",
    "AWSSecretsManager",
    "AWSSecurityHub",
    "AWSSecurityIR",
    "AWSSecurityLake",
    "AWSServerlessApplicationRepository",
    "AWSServiceCatalog",
    "AWSServiceCatalogAppRegistry",
    "AWSServiceDiscovery",
    "AWSServiceQuotas",
    "AWSShield",
    "AWSSigner",
    "AWSSimSpaceWeaver",
    "AWSSnowDeviceManagement",
    "AWSSnowball",
    "AWSSocialMessaging",
    "AWSSsmSap",
    "AWSStorageGateway",
    "AWSSupplyChain",
    "AWSSupport",
    "AWSSupportApp",
    "AWSSynthetics",
    "AWSTaxSettings",
    "AWSTextract",
    "AWSTimestreamInfluxDB",
    "AWSTimestreamQuery",
    "AWSTimestreamWrite",
    "AWSTnb",
    "AWSTranscribe",
    "AWSTranscribeStreaming",
    "AWSTransfer",
    "AWSTranslate",
    "AWSTrustedAdvisor",
    "AWSVPCLattice",
    "AWSVerifiedPermissions",
    "AWSVoiceID",
    "AWSWAF",
    "AWSWAFRegional",
    "AWSWAFV2",
    "AWSWellArchitected",
    "AWSWisdom",
    "AWSWorkDocs",
    "AWSWorkMail",
    "AWSWorkMailMessageFlow",
    "AWSWorkSpaces",
    "AWSWorkSpacesThinClient",
    "AWSWorkSpacesWeb",
    "AWSXRay",
]

// MARK: - Static Content

// MARK: Target Dependencies

extension Target.Dependency {
    // AWS modules
    static var awsClientRuntime: Self { "AWSClientRuntime" }
    static var awsSDKCommon: Self { "AWSSDKCommon" }
    static var awsSDKEventStreamsAuth: Self { "AWSSDKEventStreamsAuth" }
    static var awsSDKHTTPAuth: Self { "AWSSDKHTTPAuth" }
    static var awsSDKIdentity: Self { "AWSSDKIdentity" }
    static var awsSDKChecksums: Self { "AWSSDKChecksums" }

    // CRT module
    static var crt: Self { .product(name: "AwsCommonRuntimeKit", package: "aws-crt-swift") }

    // Smithy modules
    static var clientRuntime: Self { .product(name: "ClientRuntime", package: "smithy-swift") }
    static var smithy: Self { .product(name: "Smithy", package: "smithy-swift") }
    static var smithyChecksumsAPI: Self { .product(name: "SmithyChecksumsAPI", package: "smithy-swift") }
    static var smithyChecksums: Self { .product(name: "SmithyChecksums", package: "smithy-swift") }
    static var smithyEventStreams: Self { .product(name: "SmithyEventStreams", package: "smithy-swift") }
    static var smithyEventStreamsAPI: Self { .product(name: "SmithyEventStreamsAPI", package: "smithy-swift") }
    static var smithyEventStreamsAuthAPI: Self { .product(name: "SmithyEventStreamsAuthAPI", package: "smithy-swift") }
    static var smithyHTTPAPI: Self { .product(name: "SmithyHTTPAPI", package: "smithy-swift") }
    static var smithyHTTPAuth: Self { .product(name: "SmithyHTTPAuth", package: "smithy-swift") }
    static var smithyIdentity: Self { .product(name: "SmithyIdentity", package: "smithy-swift") }
    static var smithyIdentityAPI: Self { .product(name: "SmithyIdentityAPI", package: "smithy-swift") }
    static var smithyRetries: Self { .product(name: "SmithyRetries", package: "smithy-swift") }
    static var smithyRetriesAPI: Self { .product(name: "SmithyRetriesAPI", package: "smithy-swift") }
    static var smithyWaitersAPI: Self { .product(name: "SmithyWaitersAPI", package: "smithy-swift") }
    static var smithyTestUtils: Self { .product(name: "SmithyTestUtil", package: "smithy-swift") }
    static var smithyStreams: Self { .product(name: "SmithyStreams", package: "smithy-swift") }
}

// MARK: Base Package

let package = Package(
    name: "aws-sdk-swift",
    platforms: [
        .macOS(.v10_15),
        .iOS(.v13),
        .tvOS(.v13),
        .watchOS(.v6)
    ],
    products:
        runtimeProducts +
        serviceTargets.map(productForService(_:)),
    dependencies:
        [clientRuntimeDependency, crtDependency, doccDependencyOrNil].compactMap { $0 },
    targets:
        runtimeTargets +
        runtimeTestTargets +
        serviceTargets.map(target(_:)) +
        serviceTargets.map(unitTestTarget(_:))
)

// MARK: Products

private var runtimeProducts: [Product] {
    ["AWSClientRuntime", "AWSSDKCommon", "AWSSDKEventStreamsAuth", "AWSSDKHTTPAuth", "AWSSDKIdentity", "AWSSDKChecksums"]
        .map { .library(name: $0, targets: [$0]) }
}

private func productForService(_ service: String) -> Product {
    .library(name: service, targets: [service])
}

// MARK: Dependencies

private var clientRuntimeDependency: Package.Dependency {
    let path = "../smithy-swift"
    let gitURL = "https://github.com/smithy-lang/smithy-swift"
    let useLocalDeps = ProcessInfo.processInfo.environment["AWS_SWIFT_SDK_USE_LOCAL_DEPS"] != nil
    return useLocalDeps ? .package(path: path) : .package(url: gitURL, exact: clientRuntimeVersion)
}

private var crtDependency: Package.Dependency {
    .package(url: "https://github.com/awslabs/aws-crt-swift", exact: crtVersion)
}

private var doccDependencyOrNil: Package.Dependency? {
    guard ProcessInfo.processInfo.environment["AWS_SWIFT_SDK_ENABLE_DOCC"] != nil else { return nil }
    return .package(url: "https://github.com/apple/swift-docc-plugin", from: "1.0.0")}

// MARK: Targets

private var runtimeTargets: [Target] {
    [
        .target(
            name: "AWSSDKForSwift",
            path: "Sources/Core/AWSSDKForSwift",
            exclude: ["Documentation.docc/AWSSDKForSwift.md"]
        ),
        .target(
            name: "AWSClientRuntime",
            dependencies: [
                .crt,
                .clientRuntime,
                .smithyRetriesAPI,
                .smithyRetries,
                .smithyEventStreamsAPI,
                .smithyEventStreamsAuthAPI,
                .awsSDKCommon,
                .awsSDKHTTPAuth,
                .awsSDKIdentity
            ],
            path: "Sources/Core/AWSClientRuntime/Sources/AWSClientRuntime",
            resources: [
                .process("Resources"),
            ]
        ),
        .target(
            name: "AWSSDKCommon",
            dependencies: [.crt],
            path: "Sources/Core/AWSSDKCommon/Sources"
        ),
        .target(
            name: "AWSSDKEventStreamsAuth",
            dependencies: [.smithyEventStreamsAPI, .smithyEventStreamsAuthAPI, .smithyEventStreams, .crt, .clientRuntime, "AWSSDKHTTPAuth"],
            path: "Sources/Core/AWSSDKEventStreamsAuth/Sources"
        ),
        .target(
            name: "AWSSDKHTTPAuth",
            dependencies: [.crt, .smithy, .clientRuntime, .smithyHTTPAuth, "AWSSDKIdentity", "AWSSDKChecksums"],
            path: "Sources/Core/AWSSDKHTTPAuth/Sources"
        ),
        .target(
            name: "AWSSDKIdentity",
            dependencies: [.crt, .smithy, .clientRuntime, .smithyIdentity, .smithyIdentityAPI, .smithyHTTPAPI, .awsSDKCommon],
            path: "Sources/Core/AWSSDKIdentity/Sources"
        ),
        .target(
            name: "AWSSDKChecksums",
            dependencies: [.crt, .smithy, .clientRuntime, .smithyChecksumsAPI, .smithyChecksums, .smithyHTTPAPI],
            path: "Sources/Core/AWSSDKChecksums/Sources"
        )
    ]
}

private var runtimeTestTargets: [Target] {
    guard !excludeRuntimeUnitTests else { return [] }
    return [
        .testTarget(
            name: "AWSClientRuntimeTests",
            dependencies: [.awsClientRuntime, .clientRuntime, .smithyTestUtils, .awsSDKCommon],
            path: "Sources/Core/AWSClientRuntime/Tests/AWSClientRuntimeTests",
            resources: [.process("Resources")]
        ),
        .testTarget(
            name: "AWSSDKEventStreamsAuthTests",
            dependencies: ["AWSClientRuntime", "AWSSDKEventStreamsAuth", .smithyStreams, .smithyTestUtils],
            path: "Sources/Core/AWSSDKEventStreamsAuth/Tests/AWSSDKEventStreamsAuthTests"
        ),
        .testTarget(
            name: "AWSSDKHTTPAuthTests",
            dependencies: ["AWSSDKHTTPAuth", "AWSClientRuntime", "AWSSDKEventStreamsAuth", .crt, .clientRuntime, .smithyTestUtils],
            path: "Sources/Core/AWSSDKHTTPAuth/Tests/AWSSDKHTTPAuthTests"
        ),
        .testTarget(
            name: "AWSSDKIdentityTests",
            dependencies: [.smithy, .smithyIdentity, "AWSSDKIdentity", .awsClientRuntime],
            path: "Sources/Core/AWSSDKIdentity/Tests/AWSSDKIdentityTests",
            resources: [.process("Resources")]
        ),
    ]
}

private func target(_ service: String) -> Target {
    .target(
        name: service,
        dependencies: [
            .clientRuntime,
            .awsClientRuntime,
            .smithyRetriesAPI,
            .smithyRetries,
            .smithy,
            .smithyIdentity,
            .smithyIdentityAPI,
            .smithyEventStreamsAPI,
            .smithyEventStreamsAuthAPI,
            .smithyEventStreams,
            .smithyChecksumsAPI,
            .smithyChecksums,
            .smithyWaitersAPI,
            .awsSDKCommon,
            .awsSDKIdentity,
            .awsSDKHTTPAuth,
            .awsSDKEventStreamsAuth,
            .awsSDKChecksums,
        ],
        path: "Sources/Services/\(service)/Sources/\(service)"
    )
}

private func unitTestTarget(_ service: String) -> Target {
    let testName = "\(service)Tests"
    return .testTarget(
        name: "\(testName)",
        dependencies: [.clientRuntime, .awsClientRuntime, .byName(name: service), .smithyTestUtils],
        path: "Sources/Services/\(service)/Tests/\(testName)"
    )
}<|MERGE_RESOLUTION|>--- conflicted
+++ resolved
@@ -15,11 +15,7 @@
 
 // MARK: - Dynamic Content
 
-<<<<<<< HEAD
-let clientRuntimeVersion: Version = "0.106.0"
-=======
 let clientRuntimeVersion: Version = "0.108.0"
->>>>>>> afa4402b
 let crtVersion: Version = "0.42.0"
 
 let excludeRuntimeUnitTests = false
