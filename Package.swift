// swift-tools-version:5.7

//
// Copyright Amazon.com Inc. or its affiliates.
// All Rights Reserved.
//
// SPDX-License-Identifier: Apache-2.0
//

// This manifest is auto-generated.  Do not commit edits to this file;
// they will be overwritten.

import Foundation
import PackageDescription

// MARK: - Target Dependencies

extension Target.Dependency {
    static var awsClientRuntime: Self { "AWSClientRuntime" }
    static var crt: Self { .product(name: "AwsCommonRuntimeKit", package: "aws-crt-swift") }
    static var clientRuntime: Self { .product(name: "ClientRuntime", package: "smithy-swift") }
    static var smithyTestUtils: Self { .product(name: "SmithyTestUtil", package: "smithy-swift") }
}

// MARK: - Base Package

let package = Package(
    name: "aws-sdk-swift",
    platforms: [
        .macOS(.v10_15),
        .iOS(.v13),
        .tvOS(.v13),
        .watchOS(.v6)
    ],
    products: [
        .library(name: "AWSClientRuntime", targets: ["AWSClientRuntime"])
    ],
    targets: [
        .target(
            name: "AWSSDKForSwift",
            path: "Sources/Core/AWSSDKForSwift",
            exclude: ["Documentation.docc/AWSSDKForSwift.md"]
        ),
        .target(
            name: "AWSClientRuntime",
            dependencies: [.crt, .clientRuntime],
            path: "./Sources/Core/AWSClientRuntime"
        ),
        .testTarget(
            name: "AWSClientRuntimeTests",
            dependencies: [.awsClientRuntime, .clientRuntime, .smithyTestUtils],
            path: "./Tests/Core/AWSClientRuntimeTests",
            resources: [.process("Resources")]
        )
    ]
)

// MARK: - Dependencies

func addDependencies(clientRuntimeVersion: Version, crtVersion: Version) {
    addClientRuntimeDependency(clientRuntimeVersion)
    addCRTDependency(crtVersion)
    addDoccDependency()
}

func addClientRuntimeDependency(_ version: Version) {
    let smithySwiftURL = "https://github.com/smithy-lang/smithy-swift"
    let useLocalDeps = ProcessInfo.processInfo.environment["AWS_SWIFT_SDK_USE_LOCAL_DEPS"] != nil
    let useMainDeps = ProcessInfo.processInfo.environment["AWS_SWIFT_SDK_USE_MAIN_DEPS"] != nil
    switch (useLocalDeps, useMainDeps) {
    case (true, true):
        fatalError("Unable to determine which dependencies to use. Please only specify one of AWS_SWIFT_SDK_USE_LOCAL_DEPS or AWS_SWIFT_SDK_USE_MAIN_DEPS.")
    case (true, false):
        package.dependencies += [
            .package(path: "../smithy-swift")
        ]
    case (false, true):
        package.dependencies += [
            .package(url: smithySwiftURL, branch: "main")
        ]
    case (false, false):
        package.dependencies += [
            .package(url: smithySwiftURL, exact: version)
        ]
    }
}

func addCRTDependency(_ version: Version) {
    package.dependencies += [
        .package(url: "https://github.com/awslabs/aws-crt-swift", exact: version)
    ]
}

func addDoccDependency() {
    package.dependencies += [
        .package(url: "https://github.com/apple/swift-docc-plugin", from: "1.0.0")
    ]
}

// MARK: - Services

func addServiceTarget(_ name: String) {
    package.products += [
        .library(name: name, targets: [name]),
    ]
    package.targets += [
        .target(
            name: name,
            dependencies: [.clientRuntime, .awsClientRuntime],
            path: "./Sources/Services/\(name)"
        )
    ]
}

func addServiceUnitTestTarget(_ name: String) {
    let testName = "\(name)Tests"
    package.targets += [
        .testTarget(
            name: "\(testName)",
            dependencies: [.crt, .clientRuntime, .awsClientRuntime, .byName(name: name), .smithyTestUtils],
            path: "./Tests/Services/\(testName)"
        )
    ]
}

func addIntegrationTestTarget(_ name: String) {
    let integrationTestName = "\(name)IntegrationTests"
    var additionalDependencies: [String] = []
    var exclusions: [String] = []
    switch name {
    case "AWSECS":
        additionalDependencies = ["AWSCloudWatchLogs", "AWSEC2",  "AWSIAM", "AWSSTS"]
        exclusions = [
            "README.md",
            "Resources/ECSIntegTestApp/"
        ]
    case "AWSS3":
        additionalDependencies = ["AWSSSOAdmin", "AWSS3Control", "AWSSTS"]
    case "AWSEventBridge":
        additionalDependencies = ["AWSRoute53"]
    case "AWSCloudFrontKeyValueStore":
        additionalDependencies = ["AWSCloudFront"]
    case "AWSSTS":
        additionalDependencies = ["AWSIAM", "AWSCognitoIdentity"]
    default:
        break
    }
    integrationTestServices.insert(name)
    additionalDependencies.forEach { integrationTestServices.insert($0) }
    package.targets += [
        .testTarget(
            name: integrationTestName,
            dependencies: [.crt, .clientRuntime, .awsClientRuntime, .byName(name: name), .smithyTestUtils] + additionalDependencies.map { Target.Dependency.target(name: $0, condition: nil) },
            path: "./IntegrationTests/Services/\(integrationTestName)",
            exclude: exclusions,
            resources: [.process("Resources")]
        )
    ]
}

var enabledServices = Set<String>()

var enabledServiceUnitTests = Set<String>()

func addAllServices() {
    enabledServices = Set(serviceTargets)
    enabledServiceUnitTests = Set(serviceTargets)
}

var integrationTestServices = Set<String>()

func addIntegrationTests() {
    servicesWithIntegrationTests.forEach { addIntegrationTestTarget($0) }
}

func excludeRuntimeUnitTests() {
    package.targets.removeAll { $0.name == "AWSClientRuntimeTests" }
}

func addProtocolTests() {

    struct ProtocolTest {
        let name: String
        let sourcePath: String
        let testPath: String?

        init(name: String, sourcePath: String, testPath: String? = nil) {
            self.name = name
            self.sourcePath = sourcePath
            self.testPath = testPath
        }
    }

    let baseDir = "codegen/protocol-test-codegen/build/smithyprojections/protocol-test-codegen"
    let baseDirLocal = "codegen/protocol-test-codegen-local/build/smithyprojections/protocol-test-codegen-local"

    let protocolTests: [ProtocolTest] = [
        .init(name: "AWSRestJsonTestSDK", sourcePath: "\(baseDir)/aws-restjson"),
        .init(name: "AWSRestJsonValidationTestSDK", sourcePath: "\(baseDir)/aws-restjson-validation"),
        .init(name: "AWSJson1_0TestSDK", sourcePath: "\(baseDir)/aws-json-10"),
        .init(name: "AWSJson1_1TestSDK", sourcePath: "\(baseDir)/aws-json-11"),
        .init(name: "RestXmlTestSDK", sourcePath: "\(baseDir)/rest-xml"),
        .init(name: "RestXmlWithNamespaceTestSDK", sourcePath: "\(baseDir)/rest-xml-xmlns"),
        .init(name: "Ec2QueryTestSDK", sourcePath: "\(baseDir)/ec2-query"),
        .init(name: "AWSQueryTestSDK", sourcePath: "\(baseDir)/aws-query"),
        .init(name: "APIGatewayTestSDK", sourcePath: "\(baseDir)/apigateway"),
        .init(name: "GlacierTestSDK", sourcePath: "\(baseDir)/glacier"),
        .init(name: "MachineLearningTestSDK", sourcePath: "\(baseDir)/machinelearning"),
        .init(name: "S3TestSDK", sourcePath: "\(baseDir)/s3"),
        .init(name: "rest_json_extras", sourcePath: "\(baseDirLocal)/rest_json_extras"),
        .init(name: "AwsQueryExtras", sourcePath: "\(baseDirLocal)/AwsQueryExtras"),
        .init(name: "Waiters", sourcePath: "\(baseDirLocal)/Waiters", testPath: "codegen/protocol-test-codegen-local/Tests"),
    ]
    for protocolTest in protocolTests {
        package.targets += [
            .target(
                name: protocolTest.name,
                dependencies: [.clientRuntime, .awsClientRuntime],
                path: "\(protocolTest.sourcePath)/swift-codegen/\(protocolTest.name)"
            ),
            .testTarget(
                name: "\(protocolTest.name)Tests",
                dependencies: [.smithyTestUtils, .byNameItem(name: protocolTest.name, condition: nil)],
                path: "\(protocolTest.testPath ?? protocolTest.sourcePath)/swift-codegen/\(protocolTest.name)Tests"
            )
        ]
    }
}

func addResolvedTargets() {
    enabledServices.union(integrationTestServices).forEach(addServiceTarget)
    enabledServiceUnitTests.forEach(addServiceUnitTestTarget)
}


// MARK: - Generated

addDependencies(
<<<<<<< HEAD
    clientRuntimeVersion: "0.41.0",
    crtVersion: "0.28.0"
=======
    clientRuntimeVersion: "0.42.0",
    crtVersion: "0.26.0"
>>>>>>> 821b96ae
)

// Uncomment this line to exclude runtime unit tests
// excludeRuntimeUnitTests()

let serviceTargets: [String] = [
    "AWSACM",
    "AWSACMPCA",
    "AWSAPIGateway",
    "AWSARCZonalShift",
    "AWSAccessAnalyzer",
    "AWSAccount",
    "AWSAlexaForBusiness",
    "AWSAmp",
    "AWSAmplify",
    "AWSAmplifyBackend",
    "AWSAmplifyUIBuilder",
    "AWSApiGatewayManagementApi",
    "AWSApiGatewayV2",
    "AWSAppConfig",
    "AWSAppConfigData",
    "AWSAppFabric",
    "AWSAppIntegrations",
    "AWSAppMesh",
    "AWSAppRunner",
    "AWSAppStream",
    "AWSAppSync",
    "AWSAppflow",
    "AWSApplicationAutoScaling",
    "AWSApplicationCostProfiler",
    "AWSApplicationDiscoveryService",
    "AWSApplicationInsights",
    "AWSArtifact",
    "AWSAthena",
    "AWSAuditManager",
    "AWSAutoScaling",
    "AWSAutoScalingPlans",
    "AWSB2bi",
    "AWSBCMDataExports",
    "AWSBackup",
    "AWSBackupGateway",
    "AWSBackupStorage",
    "AWSBatch",
    "AWSBedrock",
    "AWSBedrockAgent",
    "AWSBedrockAgentRuntime",
    "AWSBedrockRuntime",
    "AWSBillingconductor",
    "AWSBraket",
    "AWSBudgets",
    "AWSChatbot",
    "AWSChime",
    "AWSChimeSDKIdentity",
    "AWSChimeSDKMediaPipelines",
    "AWSChimeSDKMeetings",
    "AWSChimeSDKMessaging",
    "AWSChimeSDKVoice",
    "AWSCleanRooms",
    "AWSCleanRoomsML",
    "AWSCloud9",
    "AWSCloudControl",
    "AWSCloudDirectory",
    "AWSCloudFormation",
    "AWSCloudFront",
    "AWSCloudFrontKeyValueStore",
    "AWSCloudHSM",
    "AWSCloudHSMV2",
    "AWSCloudSearch",
    "AWSCloudSearchDomain",
    "AWSCloudTrail",
    "AWSCloudTrailData",
    "AWSCloudWatch",
    "AWSCloudWatchEvents",
    "AWSCloudWatchLogs",
    "AWSCodeBuild",
    "AWSCodeCatalyst",
    "AWSCodeCommit",
    "AWSCodeDeploy",
    "AWSCodeGuruProfiler",
    "AWSCodeGuruReviewer",
    "AWSCodeGuruSecurity",
    "AWSCodePipeline",
    "AWSCodeStar",
    "AWSCodeStarconnections",
    "AWSCodeartifact",
    "AWSCodestarnotifications",
    "AWSCognitoIdentity",
    "AWSCognitoIdentityProvider",
    "AWSCognitoSync",
    "AWSComprehend",
    "AWSComprehendMedical",
    "AWSComputeOptimizer",
    "AWSConfigService",
    "AWSConnect",
    "AWSConnectCampaigns",
    "AWSConnectCases",
    "AWSConnectContactLens",
    "AWSConnectParticipant",
    "AWSControlTower",
    "AWSCostExplorer",
    "AWSCostOptimizationHub",
    "AWSCostandUsageReportService",
    "AWSCustomerProfiles",
    "AWSDAX",
    "AWSDLM",
    "AWSDataBrew",
    "AWSDataExchange",
    "AWSDataPipeline",
    "AWSDataSync",
    "AWSDataZone",
    "AWSDatabaseMigrationService",
    "AWSDetective",
    "AWSDevOpsGuru",
    "AWSDeviceFarm",
    "AWSDirectConnect",
    "AWSDirectoryService",
    "AWSDocDB",
    "AWSDocDBElastic",
    "AWSDrs",
    "AWSDynamoDB",
    "AWSDynamoDBStreams",
    "AWSEBS",
    "AWSEC2",
    "AWSEC2InstanceConnect",
    "AWSECR",
    "AWSECRPUBLIC",
    "AWSECS",
    "AWSEFS",
    "AWSEKS",
    "AWSEKSAuth",
    "AWSEMR",
    "AWSEMRServerless",
    "AWSEMRcontainers",
    "AWSElastiCache",
    "AWSElasticBeanstalk",
    "AWSElasticInference",
    "AWSElasticLoadBalancing",
    "AWSElasticLoadBalancingv2",
    "AWSElasticTranscoder",
    "AWSElasticsearchService",
    "AWSEntityResolution",
    "AWSEventBridge",
    "AWSEvidently",
    "AWSFMS",
    "AWSFSx",
    "AWSFinspace",
    "AWSFinspacedata",
    "AWSFirehose",
    "AWSFis",
    "AWSForecast",
    "AWSForecastquery",
    "AWSFraudDetector",
    "AWSFreeTier",
    "AWSGameLift",
    "AWSGlacier",
    "AWSGlobalAccelerator",
    "AWSGlue",
    "AWSGrafana",
    "AWSGreengrass",
    "AWSGreengrassV2",
    "AWSGroundStation",
    "AWSGuardDuty",
    "AWSHealth",
    "AWSHealthLake",
    "AWSHoneycode",
    "AWSIAM",
    "AWSIVSRealTime",
    "AWSIdentitystore",
    "AWSImagebuilder",
    "AWSInspector",
    "AWSInspector2",
    "AWSInspectorScan",
    "AWSInternetMonitor",
    "AWSIoT",
    "AWSIoT1ClickDevicesService",
    "AWSIoT1ClickProjects",
    "AWSIoTAnalytics",
    "AWSIoTDataPlane",
    "AWSIoTEvents",
    "AWSIoTEventsData",
    "AWSIoTFleetHub",
    "AWSIoTFleetWise",
    "AWSIoTJobsDataPlane",
    "AWSIoTRoboRunner",
    "AWSIoTSecureTunneling",
    "AWSIoTSiteWise",
    "AWSIoTThingsGraph",
    "AWSIoTTwinMaker",
    "AWSIoTWireless",
    "AWSIotDeviceAdvisor",
    "AWSIvs",
    "AWSIvschat",
    "AWSKMS",
    "AWSKafka",
    "AWSKafkaConnect",
    "AWSKendra",
    "AWSKendraRanking",
    "AWSKeyspaces",
    "AWSKinesis",
    "AWSKinesisAnalytics",
    "AWSKinesisAnalyticsV2",
    "AWSKinesisVideo",
    "AWSKinesisVideoArchivedMedia",
    "AWSKinesisVideoMedia",
    "AWSKinesisVideoSignaling",
    "AWSKinesisVideoWebRTCStorage",
    "AWSLakeFormation",
    "AWSLambda",
    "AWSLaunchWizard",
    "AWSLexModelBuildingService",
    "AWSLexModelsV2",
    "AWSLexRuntimeService",
    "AWSLexRuntimeV2",
    "AWSLicenseManager",
    "AWSLicenseManagerLinuxSubscriptions",
    "AWSLicenseManagerUserSubscriptions",
    "AWSLightsail",
    "AWSLocation",
    "AWSLookoutEquipment",
    "AWSLookoutMetrics",
    "AWSLookoutVision",
    "AWSM2",
    "AWSMTurk",
    "AWSMWAA",
    "AWSMachineLearning",
    "AWSMacie2",
    "AWSManagedBlockchain",
    "AWSManagedBlockchainQuery",
    "AWSMarketplaceAgreement",
    "AWSMarketplaceCatalog",
    "AWSMarketplaceCommerceAnalytics",
    "AWSMarketplaceDeployment",
    "AWSMarketplaceEntitlementService",
    "AWSMarketplaceMetering",
    "AWSMediaConnect",
    "AWSMediaConvert",
    "AWSMediaLive",
    "AWSMediaPackage",
    "AWSMediaPackageV2",
    "AWSMediaPackageVod",
    "AWSMediaStore",
    "AWSMediaStoreData",
    "AWSMediaTailor",
    "AWSMedicalImaging",
    "AWSMemoryDB",
    "AWSMgn",
    "AWSMigrationHub",
    "AWSMigrationHubConfig",
    "AWSMigrationHubOrchestrator",
    "AWSMigrationHubRefactorSpaces",
    "AWSMigrationHubStrategy",
    "AWSMobile",
    "AWSMq",
    "AWSNeptune",
    "AWSNeptuneGraph",
    "AWSNeptunedata",
    "AWSNetworkFirewall",
    "AWSNetworkManager",
    "AWSNetworkMonitor",
    "AWSNimble",
    "AWSOAM",
    "AWSOSIS",
    "AWSOmics",
    "AWSOpenSearch",
    "AWSOpenSearchServerless",
    "AWSOpsWorks",
    "AWSOpsWorksCM",
    "AWSOrganizations",
    "AWSOutposts",
    "AWSPI",
    "AWSPanorama",
    "AWSPaymentCryptography",
    "AWSPaymentCryptographyData",
    "AWSPcaConnectorAd",
    "AWSPersonalize",
    "AWSPersonalizeEvents",
    "AWSPersonalizeRuntime",
    "AWSPinpoint",
    "AWSPinpointEmail",
    "AWSPinpointSMSVoice",
    "AWSPinpointSMSVoiceV2",
    "AWSPipes",
    "AWSPolly",
    "AWSPricing",
    "AWSPrivateNetworks",
    "AWSProton",
    "AWSQBusiness",
    "AWSQConnect",
    "AWSQLDB",
    "AWSQLDBSession",
    "AWSQuickSight",
    "AWSRAM",
    "AWSRDS",
    "AWSRDSData",
    "AWSRUM",
    "AWSRbin",
    "AWSRedshift",
    "AWSRedshiftData",
    "AWSRedshiftServerless",
    "AWSRekognition",
    "AWSRepostspace",
    "AWSResiliencehub",
    "AWSResourceExplorer2",
    "AWSResourceGroups",
    "AWSResourceGroupsTaggingAPI",
    "AWSRoboMaker",
    "AWSRolesAnywhere",
    "AWSRoute53",
    "AWSRoute53Domains",
    "AWSRoute53RecoveryCluster",
    "AWSRoute53RecoveryControlConfig",
    "AWSRoute53RecoveryReadiness",
    "AWSRoute53Resolver",
    "AWSS3",
    "AWSS3Control",
    "AWSS3Outposts",
    "AWSSES",
    "AWSSESv2",
    "AWSSFN",
    "AWSSMS",
    "AWSSNS",
    "AWSSQS",
    "AWSSSM",
    "AWSSSMContacts",
    "AWSSSMIncidents",
    "AWSSSO",
    "AWSSSOAdmin",
    "AWSSSOOIDC",
    "AWSSTS",
    "AWSSWF",
    "AWSSageMaker",
    "AWSSageMakerA2IRuntime",
    "AWSSageMakerFeatureStoreRuntime",
    "AWSSageMakerGeospatial",
    "AWSSageMakerMetrics",
    "AWSSageMakerRuntime",
    "AWSSagemakerEdge",
    "AWSSavingsplans",
    "AWSScheduler",
    "AWSSchemas",
    "AWSSecretsManager",
    "AWSSecurityHub",
    "AWSSecurityLake",
    "AWSServerlessApplicationRepository",
    "AWSServiceCatalog",
    "AWSServiceCatalogAppRegistry",
    "AWSServiceDiscovery",
    "AWSServiceQuotas",
    "AWSShield",
    "AWSSigner",
    "AWSSimSpaceWeaver",
    "AWSSnowDeviceManagement",
    "AWSSnowball",
    "AWSSsmSap",
    "AWSStorageGateway",
    "AWSSupplyChain",
    "AWSSupport",
    "AWSSupportApp",
    "AWSSynthetics",
    "AWSTextract",
    "AWSTimestreamQuery",
    "AWSTimestreamWrite",
    "AWSTnb",
    "AWSTranscribe",
    "AWSTranscribeStreaming",
    "AWSTransfer",
    "AWSTranslate",
    "AWSTrustedAdvisor",
    "AWSVPCLattice",
    "AWSVerifiedPermissions",
    "AWSVoiceID",
    "AWSWAF",
    "AWSWAFRegional",
    "AWSWAFV2",
    "AWSWellArchitected",
    "AWSWisdom",
    "AWSWorkDocs",
    "AWSWorkLink",
    "AWSWorkMail",
    "AWSWorkMailMessageFlow",
    "AWSWorkSpaces",
    "AWSWorkSpacesThinClient",
    "AWSWorkSpacesWeb",
    "AWSXRay",
]

// Uncomment this line to enable all services
addAllServices()

let servicesWithIntegrationTests: [String] = [
    "AWSCloudFrontKeyValueStore",
    "AWSECS",
    "AWSEventBridge",
    "AWSKinesis",
    "AWSMediaConvert",
    "AWSS3",
    "AWSSQS",
    "AWSSTS",
    "AWSTranscribeStreaming",
]

// Uncomment this line to enable integration tests
// addIntegrationTests()

// Uncomment this line to enable protocol tests
// addProtocolTests()

addResolvedTargets()
<|MERGE_RESOLUTION|>--- conflicted
+++ resolved
@@ -236,13 +236,8 @@
 // MARK: - Generated
 
 addDependencies(
-<<<<<<< HEAD
-    clientRuntimeVersion: "0.41.0",
+    clientRuntimeVersion: "0.42.0",
     crtVersion: "0.28.0"
-=======
-    clientRuntimeVersion: "0.42.0",
-    crtVersion: "0.26.0"
->>>>>>> 821b96ae
 )
 
 // Uncomment this line to exclude runtime unit tests
