// swift-tools-version:5.9

//
// Copyright Amazon.com Inc. or its affiliates.
// All Rights Reserved.
//
// SPDX-License-Identifier: Apache-2.0
//

// This manifest is auto-generated.  Do not commit edits to this file;
// they will be overwritten.

import Foundation
import PackageDescription

// MARK: - Target Dependencies

extension Target.Dependency {
    // AWS modules
    static var awsClientRuntime: Self { "AWSClientRuntime" }
    static var awsSDKCommon: Self { "AWSSDKCommon" }
    static var awsSDKEventStreamsAuth: Self { "AWSSDKEventStreamsAuth" }
    static var awsSDKHTTPAuth: Self { "AWSSDKHTTPAuth" }
    static var awsSDKIdentity: Self { "AWSSDKIdentity" }
    static var awsSDKChecksums: Self { "AWSSDKChecksums" }

    // CRT module
    static var crt: Self { .product(name: "AwsCommonRuntimeKit", package: "aws-crt-swift") }

    // Smithy modules
    static var clientRuntime: Self { .product(name: "ClientRuntime", package: "smithy-swift") }
    static var smithy: Self { .product(name: "Smithy", package: "smithy-swift") }
    static var smithyChecksumsAPI: Self { .product(name: "SmithyChecksumsAPI", package: "smithy-swift") }
    static var smithyChecksums: Self { .product(name: "SmithyChecksums", package: "smithy-swift") }
    static var smithyEventStreams: Self { .product(name: "SmithyEventStreams", package: "smithy-swift") }
    static var smithyEventStreamsAPI: Self { .product(name: "SmithyEventStreamsAPI", package: "smithy-swift") }
    static var smithyEventStreamsAuthAPI: Self { .product(name: "SmithyEventStreamsAuthAPI", package: "smithy-swift") }
    static var smithyHTTPAPI: Self { .product(name: "SmithyHTTPAPI", package: "smithy-swift") }
    static var smithyHTTPAuth: Self { .product(name: "SmithyHTTPAuth", package: "smithy-swift") }
    static var smithyIdentity: Self { .product(name: "SmithyIdentity", package: "smithy-swift") }
    static var smithyIdentityAPI: Self { .product(name: "SmithyIdentityAPI", package: "smithy-swift") }
    static var smithyRetries: Self { .product(name: "SmithyRetries", package: "smithy-swift") }
    static var smithyRetriesAPI: Self { .product(name: "SmithyRetriesAPI", package: "smithy-swift") }
    static var smithyWaitersAPI: Self { .product(name: "SmithyWaitersAPI", package: "smithy-swift") }
    static var smithyTestUtils: Self { .product(name: "SmithyTestUtil", package: "smithy-swift") }
    static var smithyStreams: Self { .product(name: "SmithyStreams", package: "smithy-swift") }
}

// MARK: - Base Package

let package = Package(
    name: "aws-sdk-swift",
    platforms: [
        .macOS(.v10_15),
        .iOS(.v13),
        .tvOS(.v13),
        .watchOS(.v6)
    ],
    products: [
        .library(name: "AWSClientRuntime", targets: ["AWSClientRuntime"]),
        .library(name: "AWSSDKCommon", targets: ["AWSSDKCommon"]),
        .library(name: "AWSSDKEventStreamsAuth", targets: ["AWSSDKEventStreamsAuth"]),
        .library(name: "AWSSDKHTTPAuth", targets: ["AWSSDKHTTPAuth"]),
        .library(name: "AWSSDKIdentity", targets: ["AWSSDKIdentity"]),
        .library(name: "AWSSDKChecksums", targets: ["AWSSDKChecksums"]),
    ],
    targets: [
        .target(
            name: "AWSSDKForSwift",
            path: "Sources/Core/AWSSDKForSwift",
            exclude: ["Documentation.docc/AWSSDKForSwift.md"]
        ),
        .target(
            name: "AWSClientRuntime",
            dependencies: [
                .crt,
                .clientRuntime,
                .smithyRetriesAPI,
                .smithyRetries,
                .smithyEventStreamsAPI,
                .smithyEventStreamsAuthAPI,
                .awsSDKCommon,
                .awsSDKHTTPAuth,
                .awsSDKIdentity
            ],
            path: "Sources/Core/AWSClientRuntime/Sources",
            resources: [
                .process("AWSClientRuntime/Resources")
            ]
        ),
        .target(
            name: "AWSSDKCommon",
            dependencies: [.crt],
            path: "Sources/Core/AWSSDKCommon/Sources"
        ),
        .target(
            name: "AWSSDKEventStreamsAuth",
            dependencies: [.smithyEventStreamsAPI, .smithyEventStreamsAuthAPI, .smithyEventStreams, .crt, .clientRuntime, "AWSSDKHTTPAuth"],
            path: "Sources/Core/AWSSDKEventStreamsAuth/Sources"
        ),
        .target(
            name: "AWSSDKHTTPAuth",
            dependencies: [.crt, .smithy, .clientRuntime, .smithyHTTPAuth, "AWSSDKIdentity", "AWSSDKChecksums"],
            path: "Sources/Core/AWSSDKHTTPAuth/Sources"
        ),
        .target(
            name: "AWSSDKIdentity",
            dependencies: [.crt, .smithy, .clientRuntime, .smithyIdentity, .smithyIdentityAPI, .smithyHTTPAPI, .awsSDKCommon],
            path: "Sources/Core/AWSSDKIdentity/Sources"
        ),
        .target(
            name: "AWSSDKChecksums",
            dependencies: [.crt, .smithy, .clientRuntime, .smithyChecksumsAPI, .smithyChecksums, .smithyHTTPAPI],
            path: "Sources/Core/AWSSDKChecksums/Sources"
        ),
        .testTarget(
            name: "AWSClientRuntimeTests",
            dependencies: [.awsClientRuntime, .clientRuntime, .smithyTestUtils, .awsSDKCommon],
            path: "Sources/Core/AWSClientRuntime/Tests/AWSClientRuntimeTests",
            resources: [.process("Resources")]
        ),
        .testTarget(
            name: "AWSSDKEventStreamsAuthTests",
            dependencies: ["AWSClientRuntime", "AWSSDKEventStreamsAuth", .smithyStreams],
            path: "Sources/Core/AWSSDKEventStreamsAuth/Tests/AWSSDKEventStreamsAuthTests"
        ),
        .testTarget(
            name: "AWSSDKHTTPAuthTests",
            dependencies: ["AWSSDKHTTPAuth", "AWSClientRuntime", "AWSSDKEventStreamsAuth", .crt, .clientRuntime, .smithyTestUtils],
            path: "Sources/Core/AWSSDKHTTPAuth/Tests/AWSSDKHTTPAuthTests"
        ),
        .testTarget(
            name: "AWSSDKIdentityTests",
            dependencies: [.smithy, .smithyIdentity, "AWSSDKIdentity", .awsClientRuntime],
            path: "Sources/Core/AWSSDKIdentity/Tests/AWSSDKIdentityTests",
            resources: [.process("Resources")]
        )
    ]
)

// MARK: - Dependencies

func addDependencies(clientRuntimeVersion: Version, crtVersion: Version) {
    addClientRuntimeDependency(clientRuntimeVersion)
    addCRTDependency(crtVersion)
    addDoccDependency()
}

func addClientRuntimeDependency(_ version: Version) {
    let smithySwiftURL = "https://github.com/smithy-lang/smithy-swift"
    let useLocalDeps = ProcessInfo.processInfo.environment["AWS_SWIFT_SDK_USE_LOCAL_DEPS"] != nil
    let useMainDeps = ProcessInfo.processInfo.environment["AWS_SWIFT_SDK_USE_MAIN_DEPS"] != nil
    switch (useLocalDeps, useMainDeps) {
    case (true, true):
        fatalError("Unable to determine which dependencies to use. Please only specify one of AWS_SWIFT_SDK_USE_LOCAL_DEPS or AWS_SWIFT_SDK_USE_MAIN_DEPS.")
    case (true, false):
        package.dependencies += [
            .package(path: "../smithy-swift")
        ]
    case (false, true):
        package.dependencies += [
            .package(url: smithySwiftURL, branch: "main")
        ]
    case (false, false):
        package.dependencies += [
            .package(url: smithySwiftURL, exact: version)
        ]
    }
}

func addCRTDependency(_ version: Version) {
    package.dependencies += [
        .package(url: "https://github.com/awslabs/aws-crt-swift", exact: version)
    ]
}

func addDoccDependency() {
    guard ProcessInfo.processInfo.environment["AWS_SWIFT_SDK_ENABLE_DOCC"] != nil else { return }
    package.dependencies += [
        .package(url: "https://github.com/apple/swift-docc-plugin", from: "1.0.0")
    ]
}

// MARK: - Services

let serviceTargetDependencies: [Target.Dependency] = [
    .clientRuntime,
    .awsClientRuntime,
    .smithyRetriesAPI,
    .smithyRetries,
    .smithy,
    .smithyIdentity,
    .smithyIdentityAPI,
    .smithyEventStreamsAPI,
    .smithyEventStreamsAuthAPI,
    .smithyEventStreams,
    .smithyChecksumsAPI,
    .smithyChecksums,
    .smithyWaitersAPI,
    .awsSDKCommon,
    .awsSDKIdentity,
    .awsSDKHTTPAuth,
    .awsSDKEventStreamsAuth,
    .awsSDKChecksums,
]

func addServiceTarget(_ name: String) {
    package.products += [
        .library(name: name, targets: [name]),
    ]
    package.targets += [
        .target(
            name: name,
            dependencies: serviceTargetDependencies,
            path: "Sources/Services/\(name)/Sources/\(name)",
            resources: [.process("Resources")]
        )
    ]
}

func addServiceUnitTestTarget(_ name: String) {
    let testName = "\(name)Tests"
    package.targets += [
        .testTarget(
            name: "\(testName)",
            dependencies: [.crt, .clientRuntime, .awsClientRuntime, .byName(name: name), .smithyTestUtils],
<<<<<<< HEAD
            path: "Sources/Services/\(name)/Tests/\(testName)"
=======
            path: "./Sources/Services/\(name)/Tests/\(testName)"
>>>>>>> f84710ce
        )
    ]
}

var enabledServices = Set<String>()
var enabledServiceUnitTests = Set<String>()

func addAllServices() {
    enabledServices = Set(serviceTargets)
    enabledServiceUnitTests = Set(serviceTargets)
}

func excludeRuntimeUnitTests() {
    package.targets.removeAll {
        $0.name == "AWSClientRuntimeTests" ||
        $0.name == "AWSSDKHTTPAuthTests" ||
        $0.name == "AWSSDKEventStreamsAuthTests" ||
        $0.name == "AWSSDKIdentityTests"
    }
}

func addResolvedTargets() {
    enabledServices.forEach(addServiceTarget)
    enabledServiceUnitTests.forEach(addServiceUnitTestTarget)
}


// MARK: - Generated

addDependencies(
    clientRuntimeVersion: "0.51.0",
    crtVersion: "0.32.0"
)

// Uncomment this line to exclude runtime unit tests
// excludeRuntimeUnitTests()

let serviceTargets: [String] = [
    "AWSACM",
    "AWSACMPCA",
    "AWSAPIGateway",
    "AWSARCZonalShift",
    "AWSAccessAnalyzer",
    "AWSAccount",
    "AWSAmp",
    "AWSAmplify",
    "AWSAmplifyBackend",
    "AWSAmplifyUIBuilder",
    "AWSApiGatewayManagementApi",
    "AWSApiGatewayV2",
    "AWSAppConfig",
    "AWSAppConfigData",
    "AWSAppFabric",
    "AWSAppIntegrations",
    "AWSAppMesh",
    "AWSAppRunner",
    "AWSAppStream",
    "AWSAppSync",
    "AWSAppTest",
    "AWSAppflow",
    "AWSApplicationAutoScaling",
    "AWSApplicationCostProfiler",
    "AWSApplicationDiscoveryService",
    "AWSApplicationInsights",
    "AWSApplicationSignals",
    "AWSArtifact",
    "AWSAthena",
    "AWSAuditManager",
    "AWSAutoScaling",
    "AWSAutoScalingPlans",
    "AWSB2bi",
    "AWSBCMDataExports",
    "AWSBackup",
    "AWSBackupGateway",
    "AWSBatch",
    "AWSBedrock",
    "AWSBedrockAgent",
    "AWSBedrockAgentRuntime",
    "AWSBedrockRuntime",
    "AWSBillingconductor",
    "AWSBraket",
    "AWSBudgets",
    "AWSChatbot",
    "AWSChime",
    "AWSChimeSDKIdentity",
    "AWSChimeSDKMediaPipelines",
    "AWSChimeSDKMeetings",
    "AWSChimeSDKMessaging",
    "AWSChimeSDKVoice",
    "AWSCleanRooms",
    "AWSCleanRoomsML",
    "AWSCloud9",
    "AWSCloudControl",
    "AWSCloudDirectory",
    "AWSCloudFormation",
    "AWSCloudFront",
    "AWSCloudFrontKeyValueStore",
    "AWSCloudHSM",
    "AWSCloudHSMV2",
    "AWSCloudSearch",
    "AWSCloudSearchDomain",
    "AWSCloudTrail",
    "AWSCloudTrailData",
    "AWSCloudWatch",
    "AWSCloudWatchEvents",
    "AWSCloudWatchLogs",
    "AWSCodeBuild",
    "AWSCodeCatalyst",
    "AWSCodeCommit",
    "AWSCodeConnections",
    "AWSCodeDeploy",
    "AWSCodeGuruProfiler",
    "AWSCodeGuruReviewer",
    "AWSCodeGuruSecurity",
    "AWSCodePipeline",
    "AWSCodeStar",
    "AWSCodeStarconnections",
    "AWSCodeartifact",
    "AWSCodestarnotifications",
    "AWSCognitoIdentity",
    "AWSCognitoIdentityProvider",
    "AWSCognitoSync",
    "AWSComprehend",
    "AWSComprehendMedical",
    "AWSComputeOptimizer",
    "AWSConfigService",
    "AWSConnect",
    "AWSConnectCampaigns",
    "AWSConnectCases",
    "AWSConnectContactLens",
    "AWSConnectParticipant",
    "AWSControlCatalog",
    "AWSControlTower",
    "AWSCostExplorer",
    "AWSCostOptimizationHub",
    "AWSCostandUsageReportService",
    "AWSCustomerProfiles",
    "AWSDAX",
    "AWSDLM",
    "AWSDataBrew",
    "AWSDataExchange",
    "AWSDataPipeline",
    "AWSDataSync",
    "AWSDataZone",
    "AWSDatabaseMigrationService",
    "AWSDeadline",
    "AWSDetective",
    "AWSDevOpsGuru",
    "AWSDeviceFarm",
    "AWSDirectConnect",
    "AWSDirectoryService",
    "AWSDocDB",
    "AWSDocDBElastic",
    "AWSDrs",
    "AWSDynamoDB",
    "AWSDynamoDBStreams",
    "AWSEBS",
    "AWSEC2",
    "AWSEC2InstanceConnect",
    "AWSECR",
    "AWSECRPUBLIC",
    "AWSECS",
    "AWSEFS",
    "AWSEKS",
    "AWSEKSAuth",
    "AWSEMR",
    "AWSEMRServerless",
    "AWSEMRcontainers",
    "AWSElastiCache",
    "AWSElasticBeanstalk",
    "AWSElasticInference",
    "AWSElasticLoadBalancing",
    "AWSElasticLoadBalancingv2",
    "AWSElasticTranscoder",
    "AWSElasticsearchService",
    "AWSEntityResolution",
    "AWSEventBridge",
    "AWSEvidently",
    "AWSFMS",
    "AWSFSx",
    "AWSFinspace",
    "AWSFinspacedata",
    "AWSFirehose",
    "AWSFis",
    "AWSForecast",
    "AWSForecastquery",
    "AWSFraudDetector",
    "AWSFreeTier",
    "AWSGameLift",
    "AWSGlacier",
    "AWSGlobalAccelerator",
    "AWSGlue",
    "AWSGrafana",
    "AWSGreengrass",
    "AWSGreengrassV2",
    "AWSGroundStation",
    "AWSGuardDuty",
    "AWSHealth",
    "AWSHealthLake",
    "AWSIAM",
    "AWSIVSRealTime",
    "AWSIdentitystore",
    "AWSImagebuilder",
    "AWSInspector",
    "AWSInspector2",
    "AWSInspectorScan",
    "AWSInternetMonitor",
    "AWSIoT",
    "AWSIoT1ClickDevicesService",
    "AWSIoT1ClickProjects",
    "AWSIoTAnalytics",
    "AWSIoTDataPlane",
    "AWSIoTEvents",
    "AWSIoTEventsData",
    "AWSIoTFleetHub",
    "AWSIoTFleetWise",
    "AWSIoTJobsDataPlane",
    "AWSIoTSecureTunneling",
    "AWSIoTSiteWise",
    "AWSIoTThingsGraph",
    "AWSIoTTwinMaker",
    "AWSIoTWireless",
    "AWSIotDeviceAdvisor",
    "AWSIvs",
    "AWSIvschat",
    "AWSKMS",
    "AWSKafka",
    "AWSKafkaConnect",
    "AWSKendra",
    "AWSKendraRanking",
    "AWSKeyspaces",
    "AWSKinesis",
    "AWSKinesisAnalytics",
    "AWSKinesisAnalyticsV2",
    "AWSKinesisVideo",
    "AWSKinesisVideoArchivedMedia",
    "AWSKinesisVideoMedia",
    "AWSKinesisVideoSignaling",
    "AWSKinesisVideoWebRTCStorage",
    "AWSLakeFormation",
    "AWSLambda",
    "AWSLaunchWizard",
    "AWSLexModelBuildingService",
    "AWSLexModelsV2",
    "AWSLexRuntimeService",
    "AWSLexRuntimeV2",
    "AWSLicenseManager",
    "AWSLicenseManagerLinuxSubscriptions",
    "AWSLicenseManagerUserSubscriptions",
    "AWSLightsail",
    "AWSLocation",
    "AWSLookoutEquipment",
    "AWSLookoutMetrics",
    "AWSLookoutVision",
    "AWSM2",
    "AWSMTurk",
    "AWSMWAA",
    "AWSMachineLearning",
    "AWSMacie2",
    "AWSMailManager",
    "AWSManagedBlockchain",
    "AWSManagedBlockchainQuery",
    "AWSMarketplaceAgreement",
    "AWSMarketplaceCatalog",
    "AWSMarketplaceCommerceAnalytics",
    "AWSMarketplaceDeployment",
    "AWSMarketplaceEntitlementService",
    "AWSMarketplaceMetering",
    "AWSMediaConnect",
    "AWSMediaConvert",
    "AWSMediaLive",
    "AWSMediaPackage",
    "AWSMediaPackageV2",
    "AWSMediaPackageVod",
    "AWSMediaStore",
    "AWSMediaStoreData",
    "AWSMediaTailor",
    "AWSMedicalImaging",
    "AWSMemoryDB",
    "AWSMgn",
    "AWSMigrationHub",
    "AWSMigrationHubConfig",
    "AWSMigrationHubOrchestrator",
    "AWSMigrationHubRefactorSpaces",
    "AWSMigrationHubStrategy",
    "AWSMobile",
    "AWSMq",
    "AWSNeptune",
    "AWSNeptuneGraph",
    "AWSNeptunedata",
    "AWSNetworkFirewall",
    "AWSNetworkManager",
    "AWSNetworkMonitor",
    "AWSNimble",
    "AWSOAM",
    "AWSOSIS",
    "AWSOmics",
    "AWSOpenSearch",
    "AWSOpenSearchServerless",
    "AWSOpsWorks",
    "AWSOpsWorksCM",
    "AWSOrganizations",
    "AWSOutposts",
    "AWSPI",
    "AWSPanorama",
    "AWSPaymentCryptography",
    "AWSPaymentCryptographyData",
    "AWSPcaConnectorAd",
    "AWSPcaConnectorScep",
    "AWSPersonalize",
    "AWSPersonalizeEvents",
    "AWSPersonalizeRuntime",
    "AWSPinpoint",
    "AWSPinpointEmail",
    "AWSPinpointSMSVoice",
    "AWSPinpointSMSVoiceV2",
    "AWSPipes",
    "AWSPolly",
    "AWSPricing",
    "AWSPrivateNetworks",
    "AWSProton",
    "AWSQBusiness",
    "AWSQConnect",
    "AWSQLDB",
    "AWSQLDBSession",
    "AWSQuickSight",
    "AWSRAM",
    "AWSRDS",
    "AWSRDSData",
    "AWSRUM",
    "AWSRbin",
    "AWSRedshift",
    "AWSRedshiftData",
    "AWSRedshiftServerless",
    "AWSRekognition",
    "AWSRepostspace",
    "AWSResiliencehub",
    "AWSResourceExplorer2",
    "AWSResourceGroups",
    "AWSResourceGroupsTaggingAPI",
    "AWSRoboMaker",
    "AWSRolesAnywhere",
    "AWSRoute53",
    "AWSRoute53Domains",
    "AWSRoute53Profiles",
    "AWSRoute53RecoveryCluster",
    "AWSRoute53RecoveryControlConfig",
    "AWSRoute53RecoveryReadiness",
    "AWSRoute53Resolver",
    "AWSS3",
    "AWSS3Control",
    "AWSS3Outposts",
    "AWSSES",
    "AWSSESv2",
    "AWSSFN",
    "AWSSMS",
    "AWSSNS",
    "AWSSQS",
    "AWSSSM",
    "AWSSSMContacts",
    "AWSSSMIncidents",
    "AWSSSO",
    "AWSSSOAdmin",
    "AWSSSOOIDC",
    "AWSSTS",
    "AWSSWF",
    "AWSSageMaker",
    "AWSSageMakerA2IRuntime",
    "AWSSageMakerFeatureStoreRuntime",
    "AWSSageMakerGeospatial",
    "AWSSageMakerMetrics",
    "AWSSageMakerRuntime",
    "AWSSagemakerEdge",
    "AWSSavingsplans",
    "AWSScheduler",
    "AWSSchemas",
    "AWSSecretsManager",
    "AWSSecurityHub",
    "AWSSecurityLake",
    "AWSServerlessApplicationRepository",
    "AWSServiceCatalog",
    "AWSServiceCatalogAppRegistry",
    "AWSServiceDiscovery",
    "AWSServiceQuotas",
    "AWSShield",
    "AWSSigner",
    "AWSSimSpaceWeaver",
    "AWSSnowDeviceManagement",
    "AWSSnowball",
    "AWSSsmSap",
    "AWSStorageGateway",
    "AWSSupplyChain",
    "AWSSupport",
    "AWSSupportApp",
    "AWSSynthetics",
    "AWSTaxSettings",
    "AWSTextract",
    "AWSTimestreamInfluxDB",
    "AWSTimestreamQuery",
    "AWSTimestreamWrite",
    "AWSTnb",
    "AWSTranscribe",
    "AWSTranscribeStreaming",
    "AWSTransfer",
    "AWSTranslate",
    "AWSTrustedAdvisor",
    "AWSVPCLattice",
    "AWSVerifiedPermissions",
    "AWSVoiceID",
    "AWSWAF",
    "AWSWAFRegional",
    "AWSWAFV2",
    "AWSWellArchitected",
    "AWSWisdom",
    "AWSWorkDocs",
    "AWSWorkLink",
    "AWSWorkMail",
    "AWSWorkMailMessageFlow",
    "AWSWorkSpaces",
    "AWSWorkSpacesThinClient",
    "AWSWorkSpacesWeb",
    "AWSXRay",
]

// Uncomment this line to enable all services
addAllServices()

addResolvedTargets()
<|MERGE_RESOLUTION|>--- conflicted
+++ resolved
@@ -224,11 +224,7 @@
         .testTarget(
             name: "\(testName)",
             dependencies: [.crt, .clientRuntime, .awsClientRuntime, .byName(name: name), .smithyTestUtils],
-<<<<<<< HEAD
             path: "Sources/Services/\(name)/Tests/\(testName)"
-=======
-            path: "./Sources/Services/\(name)/Tests/\(testName)"
->>>>>>> f84710ce
         )
     ]
 }
