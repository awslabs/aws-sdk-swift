// swift-tools-version:5.9

//
// Copyright Amazon.com Inc. or its affiliates.
// All Rights Reserved.
//
// SPDX-License-Identifier: Apache-2.0
//

// This manifest is auto-generated.  Do not commit edits to this file;
// they will be overwritten.

import Foundation
import PackageDescription

// MARK: - Dynamic Content

<<<<<<< HEAD
let clientRuntimeVersion: Version = "0.100.0"
let crtVersion: Version = "0.41.0"
=======
let clientRuntimeVersion: Version = "0.101.0"
let crtVersion: Version = "0.40.0"
>>>>>>> 6102710b

let excludeRuntimeUnitTests = false

let serviceTargets: [String] = [
    "AWSACM",
    "AWSACMPCA",
    "AWSAPIGateway",
    "AWSARCZonalShift",
    "AWSAccessAnalyzer",
    "AWSAccount",
    "AWSAmp",
    "AWSAmplify",
    "AWSAmplifyBackend",
    "AWSAmplifyUIBuilder",
    "AWSApiGatewayManagementApi",
    "AWSApiGatewayV2",
    "AWSAppConfig",
    "AWSAppConfigData",
    "AWSAppFabric",
    "AWSAppIntegrations",
    "AWSAppMesh",
    "AWSAppRunner",
    "AWSAppStream",
    "AWSAppSync",
    "AWSAppTest",
    "AWSAppflow",
    "AWSApplicationAutoScaling",
    "AWSApplicationCostProfiler",
    "AWSApplicationDiscoveryService",
    "AWSApplicationInsights",
    "AWSApplicationSignals",
    "AWSArtifact",
    "AWSAthena",
    "AWSAuditManager",
    "AWSAutoScaling",
    "AWSAutoScalingPlans",
    "AWSB2bi",
    "AWSBCMDataExports",
    "AWSBCMPricingCalculator",
    "AWSBackup",
    "AWSBackupGateway",
    "AWSBatch",
    "AWSBedrock",
    "AWSBedrockAgent",
    "AWSBedrockAgentRuntime",
    "AWSBedrockDataAutomation",
    "AWSBedrockDataAutomationRuntime",
    "AWSBedrockRuntime",
    "AWSBilling",
    "AWSBillingconductor",
    "AWSBraket",
    "AWSBudgets",
    "AWSChatbot",
    "AWSChime",
    "AWSChimeSDKIdentity",
    "AWSChimeSDKMediaPipelines",
    "AWSChimeSDKMeetings",
    "AWSChimeSDKMessaging",
    "AWSChimeSDKVoice",
    "AWSCleanRooms",
    "AWSCleanRoomsML",
    "AWSCloud9",
    "AWSCloudControl",
    "AWSCloudDirectory",
    "AWSCloudFormation",
    "AWSCloudFront",
    "AWSCloudFrontKeyValueStore",
    "AWSCloudHSM",
    "AWSCloudHSMV2",
    "AWSCloudSearch",
    "AWSCloudSearchDomain",
    "AWSCloudTrail",
    "AWSCloudTrailData",
    "AWSCloudWatch",
    "AWSCloudWatchEvents",
    "AWSCloudWatchLogs",
    "AWSCodeBuild",
    "AWSCodeCatalyst",
    "AWSCodeCommit",
    "AWSCodeConnections",
    "AWSCodeDeploy",
    "AWSCodeGuruProfiler",
    "AWSCodeGuruReviewer",
    "AWSCodeGuruSecurity",
    "AWSCodePipeline",
    "AWSCodeStarconnections",
    "AWSCodeartifact",
    "AWSCodestarnotifications",
    "AWSCognitoIdentity",
    "AWSCognitoIdentityProvider",
    "AWSCognitoSync",
    "AWSComprehend",
    "AWSComprehendMedical",
    "AWSComputeOptimizer",
    "AWSConfigService",
    "AWSConnect",
    "AWSConnectCampaigns",
    "AWSConnectCampaignsV2",
    "AWSConnectCases",
    "AWSConnectContactLens",
    "AWSConnectParticipant",
    "AWSControlCatalog",
    "AWSControlTower",
    "AWSCostExplorer",
    "AWSCostOptimizationHub",
    "AWSCostandUsageReportService",
    "AWSCustomerProfiles",
    "AWSDAX",
    "AWSDLM",
    "AWSDSQL",
    "AWSDataBrew",
    "AWSDataExchange",
    "AWSDataPipeline",
    "AWSDataSync",
    "AWSDataZone",
    "AWSDatabaseMigrationService",
    "AWSDeadline",
    "AWSDetective",
    "AWSDevOpsGuru",
    "AWSDeviceFarm",
    "AWSDirectConnect",
    "AWSDirectoryService",
    "AWSDirectoryServiceData",
    "AWSDocDB",
    "AWSDocDBElastic",
    "AWSDrs",
    "AWSDynamoDB",
    "AWSDynamoDBStreams",
    "AWSEBS",
    "AWSEC2",
    "AWSEC2InstanceConnect",
    "AWSECR",
    "AWSECRPUBLIC",
    "AWSECS",
    "AWSEFS",
    "AWSEKS",
    "AWSEKSAuth",
    "AWSEMR",
    "AWSEMRServerless",
    "AWSEMRcontainers",
    "AWSElastiCache",
    "AWSElasticBeanstalk",
    "AWSElasticInference",
    "AWSElasticLoadBalancing",
    "AWSElasticLoadBalancingv2",
    "AWSElasticTranscoder",
    "AWSElasticsearchService",
    "AWSEntityResolution",
    "AWSEventBridge",
    "AWSEvidently",
    "AWSFMS",
    "AWSFSx",
    "AWSFinspace",
    "AWSFinspacedata",
    "AWSFirehose",
    "AWSFis",
    "AWSForecast",
    "AWSForecastquery",
    "AWSFraudDetector",
    "AWSFreeTier",
    "AWSGameLift",
    "AWSGeoMaps",
    "AWSGeoPlaces",
    "AWSGeoRoutes",
    "AWSGlacier",
    "AWSGlobalAccelerator",
    "AWSGlue",
    "AWSGrafana",
    "AWSGreengrass",
    "AWSGreengrassV2",
    "AWSGroundStation",
    "AWSGuardDuty",
    "AWSHealth",
    "AWSHealthLake",
    "AWSIAM",
    "AWSIVSRealTime",
    "AWSIdentitystore",
    "AWSImagebuilder",
    "AWSInspector",
    "AWSInspector2",
    "AWSInspectorScan",
    "AWSInternetMonitor",
    "AWSInvoicing",
    "AWSIoT",
    "AWSIoT1ClickDevicesService",
    "AWSIoT1ClickProjects",
    "AWSIoTAnalytics",
    "AWSIoTDataPlane",
    "AWSIoTEvents",
    "AWSIoTEventsData",
    "AWSIoTFleetHub",
    "AWSIoTFleetWise",
    "AWSIoTJobsDataPlane",
    "AWSIoTSecureTunneling",
    "AWSIoTSiteWise",
    "AWSIoTThingsGraph",
    "AWSIoTTwinMaker",
    "AWSIoTWireless",
    "AWSIotDeviceAdvisor",
    "AWSIvs",
    "AWSIvschat",
    "AWSKMS",
    "AWSKafka",
    "AWSKafkaConnect",
    "AWSKendra",
    "AWSKendraRanking",
    "AWSKeyspaces",
    "AWSKinesis",
    "AWSKinesisAnalytics",
    "AWSKinesisAnalyticsV2",
    "AWSKinesisVideo",
    "AWSKinesisVideoArchivedMedia",
    "AWSKinesisVideoMedia",
    "AWSKinesisVideoSignaling",
    "AWSKinesisVideoWebRTCStorage",
    "AWSLakeFormation",
    "AWSLambda",
    "AWSLaunchWizard",
    "AWSLexModelBuildingService",
    "AWSLexModelsV2",
    "AWSLexRuntimeService",
    "AWSLexRuntimeV2",
    "AWSLicenseManager",
    "AWSLicenseManagerLinuxSubscriptions",
    "AWSLicenseManagerUserSubscriptions",
    "AWSLightsail",
    "AWSLocation",
    "AWSLookoutEquipment",
    "AWSLookoutMetrics",
    "AWSLookoutVision",
    "AWSM2",
    "AWSMTurk",
    "AWSMWAA",
    "AWSMachineLearning",
    "AWSMacie2",
    "AWSMailManager",
    "AWSManagedBlockchain",
    "AWSManagedBlockchainQuery",
    "AWSMarketplaceAgreement",
    "AWSMarketplaceCatalog",
    "AWSMarketplaceCommerceAnalytics",
    "AWSMarketplaceDeployment",
    "AWSMarketplaceEntitlementService",
    "AWSMarketplaceMetering",
    "AWSMarketplaceReporting",
    "AWSMediaConnect",
    "AWSMediaConvert",
    "AWSMediaLive",
    "AWSMediaPackage",
    "AWSMediaPackageV2",
    "AWSMediaPackageVod",
    "AWSMediaStore",
    "AWSMediaStoreData",
    "AWSMediaTailor",
    "AWSMedicalImaging",
    "AWSMemoryDB",
    "AWSMgn",
    "AWSMigrationHub",
    "AWSMigrationHubConfig",
    "AWSMigrationHubOrchestrator",
    "AWSMigrationHubRefactorSpaces",
    "AWSMigrationHubStrategy",
    "AWSMq",
    "AWSNeptune",
    "AWSNeptuneGraph",
    "AWSNeptunedata",
    "AWSNetworkFirewall",
    "AWSNetworkFlowMonitor",
    "AWSNetworkManager",
    "AWSNetworkMonitor",
    "AWSNotifications",
    "AWSNotificationsContacts",
    "AWSOAM",
    "AWSOSIS",
    "AWSObservabilityAdmin",
    "AWSOmics",
    "AWSOpenSearch",
    "AWSOpenSearchServerless",
    "AWSOpsWorks",
    "AWSOpsWorksCM",
    "AWSOrganizations",
    "AWSOutposts",
    "AWSPCS",
    "AWSPI",
    "AWSPanorama",
    "AWSPartnerCentralSelling",
    "AWSPaymentCryptography",
    "AWSPaymentCryptographyData",
    "AWSPcaConnectorAd",
    "AWSPcaConnectorScep",
    "AWSPersonalize",
    "AWSPersonalizeEvents",
    "AWSPersonalizeRuntime",
    "AWSPinpoint",
    "AWSPinpointEmail",
    "AWSPinpointSMSVoice",
    "AWSPinpointSMSVoiceV2",
    "AWSPipes",
    "AWSPolly",
    "AWSPricing",
    "AWSPrivateNetworks",
    "AWSProton",
    "AWSQApps",
    "AWSQBusiness",
    "AWSQConnect",
    "AWSQLDB",
    "AWSQLDBSession",
    "AWSQuickSight",
    "AWSRAM",
    "AWSRDS",
    "AWSRDSData",
    "AWSRUM",
    "AWSRbin",
    "AWSRedshift",
    "AWSRedshiftData",
    "AWSRedshiftServerless",
    "AWSRekognition",
    "AWSRepostspace",
    "AWSResiliencehub",
    "AWSResourceExplorer2",
    "AWSResourceGroups",
    "AWSResourceGroupsTaggingAPI",
    "AWSRoboMaker",
    "AWSRolesAnywhere",
    "AWSRoute53",
    "AWSRoute53Domains",
    "AWSRoute53Profiles",
    "AWSRoute53RecoveryCluster",
    "AWSRoute53RecoveryControlConfig",
    "AWSRoute53RecoveryReadiness",
    "AWSRoute53Resolver",
    "AWSS3",
    "AWSS3Control",
    "AWSS3Outposts",
    "AWSS3Tables",
    "AWSSES",
    "AWSSESv2",
    "AWSSFN",
    "AWSSMS",
    "AWSSNS",
    "AWSSQS",
    "AWSSSM",
    "AWSSSMContacts",
    "AWSSSMIncidents",
    "AWSSSMQuickSetup",
    "AWSSSO",
    "AWSSSOAdmin",
    "AWSSSOOIDC",
    "AWSSTS",
    "AWSSWF",
    "AWSSageMaker",
    "AWSSageMakerA2IRuntime",
    "AWSSageMakerFeatureStoreRuntime",
    "AWSSageMakerGeospatial",
    "AWSSageMakerMetrics",
    "AWSSageMakerRuntime",
    "AWSSagemakerEdge",
    "AWSSavingsplans",
    "AWSScheduler",
    "AWSSchemas",
    "AWSSecretsManager",
    "AWSSecurityHub",
    "AWSSecurityIR",
    "AWSSecurityLake",
    "AWSServerlessApplicationRepository",
    "AWSServiceCatalog",
    "AWSServiceCatalogAppRegistry",
    "AWSServiceDiscovery",
    "AWSServiceQuotas",
    "AWSShield",
    "AWSSigner",
    "AWSSimSpaceWeaver",
    "AWSSnowDeviceManagement",
    "AWSSnowball",
    "AWSSocialMessaging",
    "AWSSsmSap",
    "AWSStorageGateway",
    "AWSSupplyChain",
    "AWSSupport",
    "AWSSupportApp",
    "AWSSynthetics",
    "AWSTaxSettings",
    "AWSTextract",
    "AWSTimestreamInfluxDB",
    "AWSTimestreamQuery",
    "AWSTimestreamWrite",
    "AWSTnb",
    "AWSTranscribe",
    "AWSTranscribeStreaming",
    "AWSTransfer",
    "AWSTranslate",
    "AWSTrustedAdvisor",
    "AWSVPCLattice",
    "AWSVerifiedPermissions",
    "AWSVoiceID",
    "AWSWAF",
    "AWSWAFRegional",
    "AWSWAFV2",
    "AWSWellArchitected",
    "AWSWisdom",
    "AWSWorkDocs",
    "AWSWorkMail",
    "AWSWorkMailMessageFlow",
    "AWSWorkSpaces",
    "AWSWorkSpacesThinClient",
    "AWSWorkSpacesWeb",
    "AWSXRay",
]

// MARK: - Static Content

// MARK: Target Dependencies

extension Target.Dependency {
    // AWS modules
    static var awsClientRuntime: Self { "AWSClientRuntime" }
    static var awsSDKCommon: Self { "AWSSDKCommon" }
    static var awsSDKEventStreamsAuth: Self { "AWSSDKEventStreamsAuth" }
    static var awsSDKHTTPAuth: Self { "AWSSDKHTTPAuth" }
    static var awsSDKIdentity: Self { "AWSSDKIdentity" }
    static var awsSDKChecksums: Self { "AWSSDKChecksums" }

    // CRT module
    static var crt: Self { .product(name: "AwsCommonRuntimeKit", package: "aws-crt-swift") }

    // Smithy modules
    static var clientRuntime: Self { .product(name: "ClientRuntime", package: "smithy-swift") }
    static var smithy: Self { .product(name: "Smithy", package: "smithy-swift") }
    static var smithyChecksumsAPI: Self { .product(name: "SmithyChecksumsAPI", package: "smithy-swift") }
    static var smithyChecksums: Self { .product(name: "SmithyChecksums", package: "smithy-swift") }
    static var smithyEventStreams: Self { .product(name: "SmithyEventStreams", package: "smithy-swift") }
    static var smithyEventStreamsAPI: Self { .product(name: "SmithyEventStreamsAPI", package: "smithy-swift") }
    static var smithyEventStreamsAuthAPI: Self { .product(name: "SmithyEventStreamsAuthAPI", package: "smithy-swift") }
    static var smithyHTTPAPI: Self { .product(name: "SmithyHTTPAPI", package: "smithy-swift") }
    static var smithyHTTPAuth: Self { .product(name: "SmithyHTTPAuth", package: "smithy-swift") }
    static var smithyIdentity: Self { .product(name: "SmithyIdentity", package: "smithy-swift") }
    static var smithyIdentityAPI: Self { .product(name: "SmithyIdentityAPI", package: "smithy-swift") }
    static var smithyRetries: Self { .product(name: "SmithyRetries", package: "smithy-swift") }
    static var smithyRetriesAPI: Self { .product(name: "SmithyRetriesAPI", package: "smithy-swift") }
    static var smithyWaitersAPI: Self { .product(name: "SmithyWaitersAPI", package: "smithy-swift") }
    static var smithyTestUtils: Self { .product(name: "SmithyTestUtil", package: "smithy-swift") }
    static var smithyStreams: Self { .product(name: "SmithyStreams", package: "smithy-swift") }
}

// MARK: Base Package

let package = Package(
    name: "aws-sdk-swift",
    platforms: [
        .macOS(.v10_15),
        .iOS(.v13),
        .tvOS(.v13),
        .watchOS(.v6)
    ],
    products:
        runtimeProducts +
        serviceTargets.map(productForService(_:)),
    dependencies:
        [clientRuntimeDependency, crtDependency, doccDependencyOrNil].compactMap { $0 },
    targets:
        runtimeTargets +
        runtimeTestTargets +
        serviceTargets.map(target(_:)) +
        serviceTargets.map(unitTestTarget(_:))
)

// MARK: Products

private var runtimeProducts: [Product] {
    ["AWSClientRuntime", "AWSSDKCommon", "AWSSDKEventStreamsAuth", "AWSSDKHTTPAuth", "AWSSDKIdentity", "AWSSDKChecksums"]
        .map { .library(name: $0, targets: [$0]) }
}

private func productForService(_ service: String) -> Product {
    .library(name: service, targets: [service])
}

// MARK: Dependencies

private var clientRuntimeDependency: Package.Dependency {
    let path = "../smithy-swift"
    let gitURL = "https://github.com/smithy-lang/smithy-swift"
    let useLocalDeps = ProcessInfo.processInfo.environment["AWS_SWIFT_SDK_USE_LOCAL_DEPS"] != nil
    return useLocalDeps ? .package(path: path) : .package(url: gitURL, exact: clientRuntimeVersion)
}

private var crtDependency: Package.Dependency {
    .package(url: "https://github.com/awslabs/aws-crt-swift", exact: crtVersion)
}

private var doccDependencyOrNil: Package.Dependency? {
    guard ProcessInfo.processInfo.environment["AWS_SWIFT_SDK_ENABLE_DOCC"] != nil else { return nil }
    return .package(url: "https://github.com/apple/swift-docc-plugin", from: "1.0.0")}

// MARK: Targets

private var runtimeTargets: [Target] {
    [
        .target(
            name: "AWSSDKForSwift",
            path: "Sources/Core/AWSSDKForSwift",
            exclude: ["Documentation.docc/AWSSDKForSwift.md"]
        ),
        .target(
            name: "AWSClientRuntime",
            dependencies: [
                .crt,
                .clientRuntime,
                .smithyRetriesAPI,
                .smithyRetries,
                .smithyEventStreamsAPI,
                .smithyEventStreamsAuthAPI,
                .awsSDKCommon,
                .awsSDKHTTPAuth,
                .awsSDKIdentity
            ],
            path: "Sources/Core/AWSClientRuntime/Sources/AWSClientRuntime",
            resources: [
                .process("Resources"),
            ]
        ),
        .target(
            name: "AWSSDKCommon",
            dependencies: [.crt],
            path: "Sources/Core/AWSSDKCommon/Sources"
        ),
        .target(
            name: "AWSSDKEventStreamsAuth",
            dependencies: [.smithyEventStreamsAPI, .smithyEventStreamsAuthAPI, .smithyEventStreams, .crt, .clientRuntime, "AWSSDKHTTPAuth"],
            path: "Sources/Core/AWSSDKEventStreamsAuth/Sources"
        ),
        .target(
            name: "AWSSDKHTTPAuth",
            dependencies: [.crt, .smithy, .clientRuntime, .smithyHTTPAuth, "AWSSDKIdentity", "AWSSDKChecksums"],
            path: "Sources/Core/AWSSDKHTTPAuth/Sources"
        ),
        .target(
            name: "AWSSDKIdentity",
            dependencies: [.crt, .smithy, .clientRuntime, .smithyIdentity, .smithyIdentityAPI, .smithyHTTPAPI, .awsSDKCommon],
            path: "Sources/Core/AWSSDKIdentity/Sources"
        ),
        .target(
            name: "AWSSDKChecksums",
            dependencies: [.crt, .smithy, .clientRuntime, .smithyChecksumsAPI, .smithyChecksums, .smithyHTTPAPI],
            path: "Sources/Core/AWSSDKChecksums/Sources"
        )
    ]
}

private var runtimeTestTargets: [Target] {
    guard !excludeRuntimeUnitTests else { return [] }
    return [
        .testTarget(
            name: "AWSClientRuntimeTests",
            dependencies: [.awsClientRuntime, .clientRuntime, .smithyTestUtils, .awsSDKCommon],
            path: "Sources/Core/AWSClientRuntime/Tests/AWSClientRuntimeTests",
            resources: [.process("Resources")]
        ),
        .testTarget(
            name: "AWSSDKEventStreamsAuthTests",
            dependencies: ["AWSClientRuntime", "AWSSDKEventStreamsAuth", .smithyStreams, .smithyTestUtils],
            path: "Sources/Core/AWSSDKEventStreamsAuth/Tests/AWSSDKEventStreamsAuthTests"
        ),
        .testTarget(
            name: "AWSSDKHTTPAuthTests",
            dependencies: ["AWSSDKHTTPAuth", "AWSClientRuntime", "AWSSDKEventStreamsAuth", .crt, .clientRuntime, .smithyTestUtils],
            path: "Sources/Core/AWSSDKHTTPAuth/Tests/AWSSDKHTTPAuthTests"
        ),
        .testTarget(
            name: "AWSSDKIdentityTests",
            dependencies: [.smithy, .smithyIdentity, "AWSSDKIdentity", .awsClientRuntime],
            path: "Sources/Core/AWSSDKIdentity/Tests/AWSSDKIdentityTests",
            resources: [.process("Resources")]
        ),
    ]
}

private func target(_ service: String) -> Target {
    .target(
        name: service,
        dependencies: [
            .clientRuntime,
            .awsClientRuntime,
            .smithyRetriesAPI,
            .smithyRetries,
            .smithy,
            .smithyIdentity,
            .smithyIdentityAPI,
            .smithyEventStreamsAPI,
            .smithyEventStreamsAuthAPI,
            .smithyEventStreams,
            .smithyChecksumsAPI,
            .smithyChecksums,
            .smithyWaitersAPI,
            .awsSDKCommon,
            .awsSDKIdentity,
            .awsSDKHTTPAuth,
            .awsSDKEventStreamsAuth,
            .awsSDKChecksums,
        ],
        path: "Sources/Services/\(service)/Sources/\(service)"
    )
}

private func unitTestTarget(_ service: String) -> Target {
    let testName = "\(service)Tests"
    return .testTarget(
        name: "\(testName)",
        dependencies: [.clientRuntime, .awsClientRuntime, .byName(name: service), .smithyTestUtils],
        path: "Sources/Services/\(service)/Tests/\(testName)"
    )
}<|MERGE_RESOLUTION|>--- conflicted
+++ resolved
@@ -15,13 +15,8 @@
 
 // MARK: - Dynamic Content
 
-<<<<<<< HEAD
-let clientRuntimeVersion: Version = "0.100.0"
+let clientRuntimeVersion: Version = "0.101.0"
 let crtVersion: Version = "0.41.0"
-=======
-let clientRuntimeVersion: Version = "0.101.0"
-let crtVersion: Version = "0.40.0"
->>>>>>> 6102710b
 
 let excludeRuntimeUnitTests = false
 
