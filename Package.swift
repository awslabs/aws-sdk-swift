// swift-tools-version:5.7

//
// Copyright Amazon.com Inc. or its affiliates.
// All Rights Reserved.
//
// SPDX-License-Identifier: Apache-2.0
//

// This manifest is auto-generated.  Do not commit edits to this file;
// they will be overwritten.

import Foundation
import PackageDescription

// MARK: - Target Dependencies

extension Target.Dependency {
    static var awsClientRuntime: Self { "AWSClientRuntime" }
    static var crt: Self { .product(name: "AwsCommonRuntimeKit", package: "aws-crt-swift") }
    static var clientRuntime: Self { .product(name: "ClientRuntime", package: "smithy-swift") }
    static var smithyTestUtils: Self { .product(name: "SmithyTestUtil", package: "smithy-swift") }
}

// MARK: - Base Package

let package = Package(
    name: "aws-sdk-swift",
    platforms: [
        .macOS(.v10_15),
        .iOS(.v13),
        .tvOS(.v13),
        .watchOS(.v6)
    ],
    products: [
        .library(name: "AWSClientRuntime", targets: ["AWSClientRuntime"])
    ],
    targets: [
        .target(
            name: "AWSSDKForSwift",
            path: "Sources/Core/AWSSDKForSwift",
            exclude: ["Documentation.docc/AWSSDKForSwift.md"]
        ),
        .target(
            name: "AWSClientRuntime",
            dependencies: [.crt, .clientRuntime],
            path: "./Sources/Core/AWSClientRuntime"
        ),
        .testTarget(
            name: "AWSClientRuntimeTests",
            dependencies: [.awsClientRuntime, .clientRuntime, .smithyTestUtils],
            path: "./Tests/Core/AWSClientRuntimeTests",
            resources: [.process("Resources")]
        )
    ]
)

// MARK: - Dependencies

func addDependencies(clientRuntimeVersion: Version, crtVersion: Version) {
    addClientRuntimeDependency(clientRuntimeVersion)
    addCRTDependency(crtVersion)
    addDoccDependency()
}

func addClientRuntimeDependency(_ version: Version) {
    let smithySwiftURL = "https://github.com/smithy-lang/smithy-swift"
    let useLocalDeps = ProcessInfo.processInfo.environment["AWS_SWIFT_SDK_USE_LOCAL_DEPS"] != nil
    let useMainDeps = ProcessInfo.processInfo.environment["AWS_SWIFT_SDK_USE_MAIN_DEPS"] != nil
    switch (useLocalDeps, useMainDeps) {
    case (true, true):
        fatalError("Unable to determine which dependencies to use. Please only specify one of AWS_SWIFT_SDK_USE_LOCAL_DEPS or AWS_SWIFT_SDK_USE_MAIN_DEPS.")
    case (true, false):
        package.dependencies += [
            .package(path: "../smithy-swift")
        ]
    case (false, true):
        package.dependencies += [
            .package(url: smithySwiftURL, branch: "main")
        ]
    case (false, false):
        package.dependencies += [
            .package(url: smithySwiftURL, exact: version)
        ]
    }
}

func addCRTDependency(_ version: Version) {
    package.dependencies += [
        .package(url: "https://github.com/awslabs/aws-crt-swift", exact: version)
    ]
}

func addDoccDependency() {
    package.dependencies += [
        .package(url: "https://github.com/apple/swift-docc-plugin", from: "1.0.0")
    ]
}

// MARK: - Services

func addServiceTarget(_ name: String) {
    package.products += [
        .library(name: name, targets: [name]),
    ]
    package.targets += [
        .target(
            name: name,
            dependencies: [.clientRuntime, .awsClientRuntime],
            path: "./Sources/Services/\(name)"
        )
    ]
}

func addServiceUnitTestTarget(_ name: String) {
    let testName = "\(name)Tests"
    package.targets += [
        .testTarget(
            name: "\(testName)",
            dependencies: [.crt, .clientRuntime, .awsClientRuntime, .byName(name: name), .smithyTestUtils],
            path: "./Tests/Services/\(testName)"
        )
    ]
}

func addIntegrationTestTarget(_ name: String) {
    let integrationTestName = "\(name)IntegrationTests"
    var additionalDependencies: [String] = []
    var exclusions: [String] = []
    switch name {
    case "AWSECS":
        additionalDependencies = ["AWSCloudWatchLogs", "AWSEC2",  "AWSIAM", "AWSSTS"]
        exclusions = [
            "README.md",
            "Resources/ECSIntegTestApp/"
        ]
    case "AWSS3":
        additionalDependencies = ["AWSSSOAdmin"]
    default:
        break
    }
    integrationTestServices.insert(name)
    additionalDependencies.forEach { integrationTestServices.insert($0) }
    package.targets += [
        .testTarget(
            name: integrationTestName,
            dependencies: [.crt, .clientRuntime, .awsClientRuntime, .byName(name: name), .smithyTestUtils] + additionalDependencies.map { Target.Dependency.target(name: $0, condition: nil) },
            path: "./IntegrationTests/Services/\(integrationTestName)",
            exclude: exclusions,
            resources: [.process("Resources")]
        )
    ]
}

var enabledServices = Set<String>()

var enabledServiceUnitTests = Set<String>()

func addAllServices() {
    enabledServices = Set(serviceTargets)
    enabledServiceUnitTests = Set(serviceTargets)
}

var integrationTestServices = Set<String>()

func addIntegrationTests() {
    servicesWithIntegrationTests.forEach { addIntegrationTestTarget($0) }
}

func excludeRuntimeUnitTests() {
    package.targets.removeAll { $0.name == "AWSClientRuntimeTests" }
}

func addProtocolTests() {

    struct ProtocolTest {
        let name: String
        let sourcePath: String
        let testPath: String?

        init(name: String, sourcePath: String, testPath: String? = nil) {
            self.name = name
            self.sourcePath = sourcePath
            self.testPath = testPath
        }
    }

    let baseDir = "codegen/protocol-test-codegen/build/smithyprojections/protocol-test-codegen"
    let baseDirLocal = "codegen/protocol-test-codegen-local/build/smithyprojections/protocol-test-codegen-local"

    let protocolTests: [ProtocolTest] = [
        .init(name: "AWSRestJsonTestSDK", sourcePath: "\(baseDir)/aws-restjson"),
        .init(name: "AWSRestJsonValidationTestSDK", sourcePath: "\(baseDir)/aws-restjson-validation"),
        .init(name: "AWSJson1_0TestSDK", sourcePath: "\(baseDir)/aws-json-10"),
        .init(name: "AWSJson1_1TestSDK", sourcePath: "\(baseDir)/aws-json-11"),
        .init(name: "RestXmlTestSDK", sourcePath: "\(baseDir)/rest-xml"),
        .init(name: "RestXmlWithNamespaceTestSDK", sourcePath: "\(baseDir)/rest-xml-xmlns"),
        .init(name: "Ec2QueryTestSDK", sourcePath: "\(baseDir)/ec2-query"),
        .init(name: "AWSQueryTestSDK", sourcePath: "\(baseDir)/aws-query"),
        .init(name: "APIGatewayTestSDK", sourcePath: "\(baseDir)/apigateway"),
        .init(name: "GlacierTestSDK", sourcePath: "\(baseDir)/glacier"),
        .init(name: "MachineLearningTestSDK", sourcePath: "\(baseDir)/machinelearning"),
        .init(name: "S3TestSDK", sourcePath: "\(baseDir)/s3"),
        .init(name: "rest_json_extras", sourcePath: "\(baseDirLocal)/rest_json_extras"),
        .init(name: "AwsQueryExtras", sourcePath: "\(baseDirLocal)/AwsQueryExtras"),
        .init(name: "Waiters", sourcePath: "\(baseDirLocal)/Waiters", testPath: "codegen/protocol-test-codegen-local/Tests"),
    ]
    for protocolTest in protocolTests {
        package.targets += [
            .target(
                name: protocolTest.name,
                dependencies: [.clientRuntime, .awsClientRuntime],
                path: "\(protocolTest.sourcePath)/swift-codegen/\(protocolTest.name)"
            ),
            .testTarget(
                name: "\(protocolTest.name)Tests",
                dependencies: [.smithyTestUtils, .byNameItem(name: protocolTest.name, condition: nil)],
                path: "\(protocolTest.testPath ?? protocolTest.sourcePath)/swift-codegen/\(protocolTest.name)Tests"
            )
        ]
    }
}

func addResolvedTargets() {
    enabledServices.union(integrationTestServices).forEach(addServiceTarget)
    enabledServiceUnitTests.forEach(addServiceUnitTestTarget)
}


// MARK: - Generated

addDependencies(
<<<<<<< HEAD
    clientRuntimeVersion: "0.37.0",
    crtVersion: "0.20.0"
=======
    clientRuntimeVersion: "0.39.0",
    crtVersion: "0.22.0"
>>>>>>> f9be5afa
)

// Uncomment this line to exclude runtime unit tests
// excludeRuntimeUnitTests()

let serviceTargets: [String] = [
    "AWSACM",
    "AWSACMPCA",
    "AWSAPIGateway",
    "AWSARCZonalShift",
    "AWSAccessAnalyzer",
    "AWSAccount",
    "AWSAlexaForBusiness",
    "AWSAmp",
    "AWSAmplify",
    "AWSAmplifyBackend",
    "AWSAmplifyUIBuilder",
    "AWSApiGatewayManagementApi",
    "AWSApiGatewayV2",
    "AWSAppConfig",
    "AWSAppConfigData",
    "AWSAppFabric",
    "AWSAppIntegrations",
    "AWSAppMesh",
    "AWSAppRunner",
    "AWSAppStream",
    "AWSAppSync",
    "AWSAppflow",
    "AWSApplicationAutoScaling",
    "AWSApplicationCostProfiler",
    "AWSApplicationDiscoveryService",
    "AWSApplicationInsights",
    "AWSAthena",
    "AWSAuditManager",
    "AWSAutoScaling",
    "AWSAutoScalingPlans",
    "AWSB2bi",
    "AWSBCMDataExports",
    "AWSBackup",
    "AWSBackupGateway",
    "AWSBackupStorage",
    "AWSBatch",
    "AWSBedrock",
    "AWSBedrockAgent",
    "AWSBedrockAgentRuntime",
    "AWSBedrockRuntime",
    "AWSBillingconductor",
    "AWSBraket",
    "AWSBudgets",
    "AWSChime",
    "AWSChimeSDKIdentity",
    "AWSChimeSDKMediaPipelines",
    "AWSChimeSDKMeetings",
    "AWSChimeSDKMessaging",
    "AWSChimeSDKVoice",
    "AWSCleanRooms",
    "AWSCleanRoomsML",
    "AWSCloud9",
    "AWSCloudControl",
    "AWSCloudDirectory",
    "AWSCloudFormation",
    "AWSCloudFront",
    "AWSCloudFrontKeyValueStore",
    "AWSCloudHSM",
    "AWSCloudHSMV2",
    "AWSCloudSearch",
    "AWSCloudSearchDomain",
    "AWSCloudTrail",
    "AWSCloudTrailData",
    "AWSCloudWatch",
    "AWSCloudWatchEvents",
    "AWSCloudWatchLogs",
    "AWSCodeBuild",
    "AWSCodeCatalyst",
    "AWSCodeCommit",
    "AWSCodeDeploy",
    "AWSCodeGuruProfiler",
    "AWSCodeGuruReviewer",
    "AWSCodeGuruSecurity",
    "AWSCodePipeline",
    "AWSCodeStar",
    "AWSCodeStarconnections",
    "AWSCodeartifact",
    "AWSCodestarnotifications",
    "AWSCognitoIdentity",
    "AWSCognitoIdentityProvider",
    "AWSCognitoSync",
    "AWSComprehend",
    "AWSComprehendMedical",
    "AWSComputeOptimizer",
    "AWSConfigService",
    "AWSConnect",
    "AWSConnectCampaigns",
    "AWSConnectCases",
    "AWSConnectContactLens",
    "AWSConnectParticipant",
    "AWSControlTower",
    "AWSCostExplorer",
    "AWSCostOptimizationHub",
    "AWSCostandUsageReportService",
    "AWSCustomerProfiles",
    "AWSDAX",
    "AWSDLM",
    "AWSDataBrew",
    "AWSDataExchange",
    "AWSDataPipeline",
    "AWSDataSync",
    "AWSDataZone",
    "AWSDatabaseMigrationService",
    "AWSDetective",
    "AWSDevOpsGuru",
    "AWSDeviceFarm",
    "AWSDirectConnect",
    "AWSDirectoryService",
    "AWSDocDB",
    "AWSDocDBElastic",
    "AWSDrs",
    "AWSDynamoDB",
    "AWSDynamoDBStreams",
    "AWSEBS",
    "AWSEC2",
    "AWSEC2InstanceConnect",
    "AWSECR",
    "AWSECRPUBLIC",
    "AWSECS",
    "AWSEFS",
    "AWSEKS",
    "AWSEKSAuth",
    "AWSEMR",
    "AWSEMRServerless",
    "AWSEMRcontainers",
    "AWSElastiCache",
    "AWSElasticBeanstalk",
    "AWSElasticInference",
    "AWSElasticLoadBalancing",
    "AWSElasticLoadBalancingv2",
    "AWSElasticTranscoder",
    "AWSElasticsearchService",
    "AWSEntityResolution",
    "AWSEventBridge",
    "AWSEvidently",
    "AWSFMS",
    "AWSFSx",
    "AWSFinspace",
    "AWSFinspacedata",
    "AWSFirehose",
    "AWSFis",
    "AWSForecast",
    "AWSForecastquery",
    "AWSFraudDetector",
    "AWSFreeTier",
    "AWSGameLift",
    "AWSGlacier",
    "AWSGlobalAccelerator",
    "AWSGlue",
    "AWSGrafana",
    "AWSGreengrass",
    "AWSGreengrassV2",
    "AWSGroundStation",
    "AWSGuardDuty",
    "AWSHealth",
    "AWSHealthLake",
    "AWSHoneycode",
    "AWSIAM",
    "AWSIVSRealTime",
    "AWSIdentitystore",
    "AWSImagebuilder",
    "AWSInspector",
    "AWSInspector2",
    "AWSInspectorScan",
    "AWSInternetMonitor",
    "AWSIoT",
    "AWSIoT1ClickDevicesService",
    "AWSIoT1ClickProjects",
    "AWSIoTAnalytics",
    "AWSIoTDataPlane",
    "AWSIoTEvents",
    "AWSIoTEventsData",
    "AWSIoTFleetHub",
    "AWSIoTFleetWise",
    "AWSIoTJobsDataPlane",
    "AWSIoTRoboRunner",
    "AWSIoTSecureTunneling",
    "AWSIoTSiteWise",
    "AWSIoTThingsGraph",
    "AWSIoTTwinMaker",
    "AWSIoTWireless",
    "AWSIotDeviceAdvisor",
    "AWSIvs",
    "AWSIvschat",
    "AWSKMS",
    "AWSKafka",
    "AWSKafkaConnect",
    "AWSKendra",
    "AWSKendraRanking",
    "AWSKeyspaces",
    "AWSKinesis",
    "AWSKinesisAnalytics",
    "AWSKinesisAnalyticsV2",
    "AWSKinesisVideo",
    "AWSKinesisVideoArchivedMedia",
    "AWSKinesisVideoMedia",
    "AWSKinesisVideoSignaling",
    "AWSKinesisVideoWebRTCStorage",
    "AWSLakeFormation",
    "AWSLambda",
    "AWSLaunchWizard",
    "AWSLexModelBuildingService",
    "AWSLexModelsV2",
    "AWSLexRuntimeService",
    "AWSLexRuntimeV2",
    "AWSLicenseManager",
    "AWSLicenseManagerLinuxSubscriptions",
    "AWSLicenseManagerUserSubscriptions",
    "AWSLightsail",
    "AWSLocation",
    "AWSLookoutEquipment",
    "AWSLookoutMetrics",
    "AWSLookoutVision",
    "AWSM2",
    "AWSMTurk",
    "AWSMWAA",
    "AWSMachineLearning",
    "AWSMacie2",
    "AWSManagedBlockchain",
    "AWSManagedBlockchainQuery",
    "AWSMarketplaceAgreement",
    "AWSMarketplaceCatalog",
    "AWSMarketplaceCommerceAnalytics",
    "AWSMarketplaceDeployment",
    "AWSMarketplaceEntitlementService",
    "AWSMarketplaceMetering",
    "AWSMediaConnect",
    "AWSMediaConvert",
    "AWSMediaLive",
    "AWSMediaPackage",
    "AWSMediaPackageV2",
    "AWSMediaPackageVod",
    "AWSMediaStore",
    "AWSMediaStoreData",
    "AWSMediaTailor",
    "AWSMedicalImaging",
    "AWSMemoryDB",
    "AWSMgn",
    "AWSMigrationHub",
    "AWSMigrationHubConfig",
    "AWSMigrationHubOrchestrator",
    "AWSMigrationHubRefactorSpaces",
    "AWSMigrationHubStrategy",
    "AWSMobile",
    "AWSMq",
    "AWSNeptune",
    "AWSNeptuneGraph",
    "AWSNeptunedata",
    "AWSNetworkFirewall",
    "AWSNetworkManager",
    "AWSNetworkMonitor",
    "AWSNimble",
    "AWSOAM",
    "AWSOSIS",
    "AWSOmics",
    "AWSOpenSearch",
    "AWSOpenSearchServerless",
    "AWSOpsWorks",
    "AWSOpsWorksCM",
    "AWSOrganizations",
    "AWSOutposts",
    "AWSPI",
    "AWSPanorama",
    "AWSPaymentCryptography",
    "AWSPaymentCryptographyData",
    "AWSPcaConnectorAd",
    "AWSPersonalize",
    "AWSPersonalizeEvents",
    "AWSPersonalizeRuntime",
    "AWSPinpoint",
    "AWSPinpointEmail",
    "AWSPinpointSMSVoice",
    "AWSPinpointSMSVoiceV2",
    "AWSPipes",
    "AWSPolly",
    "AWSPricing",
    "AWSPrivateNetworks",
    "AWSProton",
    "AWSQBusiness",
    "AWSQConnect",
    "AWSQLDB",
    "AWSQLDBSession",
    "AWSQuickSight",
    "AWSRAM",
    "AWSRDS",
    "AWSRDSData",
    "AWSRUM",
    "AWSRbin",
    "AWSRedshift",
    "AWSRedshiftData",
    "AWSRedshiftServerless",
    "AWSRekognition",
    "AWSRepostspace",
    "AWSResiliencehub",
    "AWSResourceExplorer2",
    "AWSResourceGroups",
    "AWSResourceGroupsTaggingAPI",
    "AWSRoboMaker",
    "AWSRolesAnywhere",
    "AWSRoute53",
    "AWSRoute53Domains",
    "AWSRoute53RecoveryCluster",
    "AWSRoute53RecoveryControlConfig",
    "AWSRoute53RecoveryReadiness",
    "AWSRoute53Resolver",
    "AWSS3",
    "AWSS3Control",
    "AWSS3Outposts",
    "AWSSES",
    "AWSSESv2",
    "AWSSFN",
    "AWSSMS",
    "AWSSNS",
    "AWSSQS",
    "AWSSSM",
    "AWSSSMContacts",
    "AWSSSMIncidents",
    "AWSSSO",
    "AWSSSOAdmin",
    "AWSSSOOIDC",
    "AWSSTS",
    "AWSSWF",
    "AWSSageMaker",
    "AWSSageMakerA2IRuntime",
    "AWSSageMakerFeatureStoreRuntime",
    "AWSSageMakerGeospatial",
    "AWSSageMakerMetrics",
    "AWSSageMakerRuntime",
    "AWSSagemakerEdge",
    "AWSSavingsplans",
    "AWSScheduler",
    "AWSSchemas",
    "AWSSecretsManager",
    "AWSSecurityHub",
    "AWSSecurityLake",
    "AWSServerlessApplicationRepository",
    "AWSServiceCatalog",
    "AWSServiceCatalogAppRegistry",
    "AWSServiceDiscovery",
    "AWSServiceQuotas",
    "AWSShield",
    "AWSSigner",
    "AWSSimSpaceWeaver",
    "AWSSnowDeviceManagement",
    "AWSSnowball",
    "AWSSsmSap",
    "AWSStorageGateway",
    "AWSSupplyChain",
    "AWSSupport",
    "AWSSupportApp",
    "AWSSynthetics",
    "AWSTextract",
    "AWSTimestreamQuery",
    "AWSTimestreamWrite",
    "AWSTnb",
    "AWSTranscribe",
    "AWSTranscribeStreaming",
    "AWSTransfer",
    "AWSTranslate",
    "AWSTrustedAdvisor",
    "AWSVPCLattice",
    "AWSVerifiedPermissions",
    "AWSVoiceID",
    "AWSWAF",
    "AWSWAFRegional",
    "AWSWAFV2",
    "AWSWellArchitected",
    "AWSWisdom",
    "AWSWorkDocs",
    "AWSWorkLink",
    "AWSWorkMail",
    "AWSWorkMailMessageFlow",
    "AWSWorkSpaces",
    "AWSWorkSpacesThinClient",
    "AWSWorkSpacesWeb",
    "AWSXRay",
]

// Uncomment this line to enable all services
addAllServices()

let servicesWithIntegrationTests: [String] = [
    "AWSECS",
    "AWSKinesis",
    "AWSMediaConvert",
    "AWSS3",
    "AWSSQS",
    "AWSTranscribeStreaming",
]

// Uncomment this line to enable integration tests
// addIntegrationTests()

// Uncomment this line to enable protocol tests
// addProtocolTests()

<<<<<<< HEAD
<<<<<<< HEAD
=======
addResolvedTargets()

>>>>>>> main
=======
addResolvedTargets()
>>>>>>> f9be5afa
<|MERGE_RESOLUTION|>--- conflicted
+++ resolved
@@ -230,13 +230,8 @@
 // MARK: - Generated
 
 addDependencies(
-<<<<<<< HEAD
-    clientRuntimeVersion: "0.37.0",
-    crtVersion: "0.20.0"
-=======
     clientRuntimeVersion: "0.39.0",
     crtVersion: "0.22.0"
->>>>>>> f9be5afa
 )
 
 // Uncomment this line to exclude runtime unit tests
@@ -639,12 +634,4 @@
 // Uncomment this line to enable protocol tests
 // addProtocolTests()
 
-<<<<<<< HEAD
-<<<<<<< HEAD
-=======
-addResolvedTargets()
-
->>>>>>> main
-=======
-addResolvedTargets()
->>>>>>> f9be5afa
+addResolvedTargets()