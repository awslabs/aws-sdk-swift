// swift-tools-version:5.9

//
// Copyright Amazon.com Inc. or its affiliates.
// All Rights Reserved.
//
// SPDX-License-Identifier: Apache-2.0
//

// This manifest is auto-generated.  Do not commit edits to this file;
// they will be overwritten.

import Foundation
import PackageDescription

// MARK: - Dynamic Content

let clientRuntimeVersion: Version = "0.153.0"
let crtVersion: Version = "0.52.1"

let excludeRuntimeUnitTests = false

let isPreviewBuild = false

let serviceTargets: [String: [Target.Dependency]] = [
    "AWSACM": [.AWSClientRuntime, .AWSSDKChecksums, .AWSSDKHTTPAuth, .AWSSDKIdentity, .ClientRuntime, .Smithy, .SmithyHTTPAPI, .SmithyHTTPAuthAPI, .SmithyIdentity, .SmithyJSON, .SmithyReadWrite, .SmithyRetries, .SmithyRetriesAPI, .SmithyTimestamps, .SmithyWaitersAPI],
    "AWSACMPCA": [.AWSClientRuntime, .AWSSDKChecksums, .AWSSDKHTTPAuth, .AWSSDKIdentity, .ClientRuntime, .Smithy, .SmithyHTTPAPI, .SmithyHTTPAuthAPI, .SmithyIdentity, .SmithyJSON, .SmithyReadWrite, .SmithyRetries, .SmithyRetriesAPI, .SmithyTimestamps, .SmithyWaitersAPI],
    "AWSAIOps": [.AWSClientRuntime, .AWSSDKChecksums, .AWSSDKHTTPAuth, .AWSSDKIdentity, .ClientRuntime, .Smithy, .SmithyHTTPAPI, .SmithyHTTPAuthAPI, .SmithyIdentity, .SmithyJSON, .SmithyReadWrite, .SmithyRetries, .SmithyRetriesAPI],
    "AWSAPIGateway": [.AWSClientRuntime, .AWSSDKChecksums, .AWSSDKHTTPAuth, .AWSSDKIdentity, .ClientRuntime, .Smithy, .SmithyHTTPAPI, .SmithyHTTPAuthAPI, .SmithyIdentity, .SmithyJSON, .SmithyReadWrite, .SmithyRetries, .SmithyRetriesAPI, .SmithyTimestamps],
    "AWSARCRegionswitch": [.AWSClientRuntime, .AWSSDKChecksums, .AWSSDKHTTPAuth, .AWSSDKIdentity, .ClientRuntime, .Smithy, .SmithyCBOR, .SmithyHTTPAPI, .SmithyHTTPAuthAPI, .SmithyIdentity, .SmithyReadWrite, .SmithyRetries, .SmithyRetriesAPI, .SmithyTimestamps, .SmithyWaitersAPI],
    "AWSARCZonalShift": [.AWSClientRuntime, .AWSSDKChecksums, .AWSSDKHTTPAuth, .AWSSDKIdentity, .ClientRuntime, .Smithy, .SmithyHTTPAPI, .SmithyHTTPAuthAPI, .SmithyIdentity, .SmithyJSON, .SmithyReadWrite, .SmithyRetries, .SmithyRetriesAPI, .SmithyTimestamps],
    "AWSAccessAnalyzer": [.AWSClientRuntime, .AWSSDKChecksums, .AWSSDKHTTPAuth, .AWSSDKIdentity, .ClientRuntime, .Smithy, .SmithyHTTPAPI, .SmithyHTTPAuthAPI, .SmithyIdentity, .SmithyJSON, .SmithyReadWrite, .SmithyRetries, .SmithyRetriesAPI, .SmithyTimestamps],
    "AWSAccount": [.AWSClientRuntime, .AWSSDKChecksums, .AWSSDKHTTPAuth, .AWSSDKIdentity, .ClientRuntime, .Smithy, .SmithyHTTPAPI, .SmithyHTTPAuthAPI, .SmithyIdentity, .SmithyJSON, .SmithyReadWrite, .SmithyRetries, .SmithyRetriesAPI, .SmithyTimestamps],
    "AWSAmp": [.AWSClientRuntime, .AWSSDKChecksums, .AWSSDKHTTPAuth, .AWSSDKIdentity, .ClientRuntime, .Smithy, .SmithyHTTPAPI, .SmithyHTTPAuthAPI, .SmithyIdentity, .SmithyJSON, .SmithyReadWrite, .SmithyRetries, .SmithyRetriesAPI, .SmithyTimestamps],
    "AWSAmplify": [.AWSClientRuntime, .AWSSDKChecksums, .AWSSDKHTTPAuth, .AWSSDKIdentity, .ClientRuntime, .Smithy, .SmithyHTTPAPI, .SmithyHTTPAuthAPI, .SmithyIdentity, .SmithyJSON, .SmithyReadWrite, .SmithyRetries, .SmithyRetriesAPI, .SmithyTimestamps],
    "AWSAmplifyBackend": [.AWSClientRuntime, .AWSSDKChecksums, .AWSSDKHTTPAuth, .AWSSDKIdentity, .ClientRuntime, .Smithy, .SmithyHTTPAPI, .SmithyHTTPAuthAPI, .SmithyIdentity, .SmithyJSON, .SmithyReadWrite, .SmithyRetries, .SmithyRetriesAPI],
    "AWSAmplifyUIBuilder": [.AWSClientRuntime, .AWSSDKChecksums, .AWSSDKHTTPAuth, .AWSSDKIdentity, .ClientRuntime, .Smithy, .SmithyHTTPAPI, .SmithyHTTPAuthAPI, .SmithyIdentity, .SmithyJSON, .SmithyReadWrite, .SmithyRetries, .SmithyRetriesAPI, .SmithyTimestamps],
    "AWSApiGatewayManagementApi": [.AWSClientRuntime, .AWSSDKChecksums, .AWSSDKHTTPAuth, .AWSSDKIdentity, .ClientRuntime, .Smithy, .SmithyHTTPAPI, .SmithyHTTPAuthAPI, .SmithyIdentity, .SmithyJSON, .SmithyReadWrite, .SmithyRetries, .SmithyRetriesAPI, .SmithyTimestamps],
    "AWSApiGatewayV2": [.AWSClientRuntime, .AWSSDKChecksums, .AWSSDKHTTPAuth, .AWSSDKIdentity, .ClientRuntime, .Smithy, .SmithyHTTPAPI, .SmithyHTTPAuthAPI, .SmithyIdentity, .SmithyJSON, .SmithyReadWrite, .SmithyRetries, .SmithyRetriesAPI, .SmithyTimestamps],
    "AWSAppConfig": [.AWSClientRuntime, .AWSSDKChecksums, .AWSSDKHTTPAuth, .AWSSDKIdentity, .ClientRuntime, .Smithy, .SmithyHTTPAPI, .SmithyHTTPAuthAPI, .SmithyIdentity, .SmithyJSON, .SmithyReadWrite, .SmithyRetries, .SmithyRetriesAPI, .SmithyTimestamps, .SmithyWaitersAPI],
    "AWSAppConfigData": [.AWSClientRuntime, .AWSSDKChecksums, .AWSSDKHTTPAuth, .AWSSDKIdentity, .ClientRuntime, .Smithy, .SmithyHTTPAPI, .SmithyHTTPAuthAPI, .SmithyIdentity, .SmithyJSON, .SmithyReadWrite, .SmithyRetries, .SmithyRetriesAPI],
    "AWSAppFabric": [.AWSClientRuntime, .AWSSDKChecksums, .AWSSDKHTTPAuth, .AWSSDKIdentity, .ClientRuntime, .Smithy, .SmithyHTTPAPI, .SmithyHTTPAuthAPI, .SmithyIdentity, .SmithyJSON, .SmithyReadWrite, .SmithyRetries, .SmithyRetriesAPI, .SmithyTimestamps],
    "AWSAppIntegrations": [.AWSClientRuntime, .AWSSDKChecksums, .AWSSDKHTTPAuth, .AWSSDKIdentity, .ClientRuntime, .Smithy, .SmithyHTTPAPI, .SmithyHTTPAuthAPI, .SmithyIdentity, .SmithyJSON, .SmithyReadWrite, .SmithyRetries, .SmithyRetriesAPI, .SmithyTimestamps],
    "AWSAppMesh": [.AWSClientRuntime, .AWSSDKChecksums, .AWSSDKHTTPAuth, .AWSSDKIdentity, .ClientRuntime, .Smithy, .SmithyHTTPAPI, .SmithyHTTPAuthAPI, .SmithyIdentity, .SmithyJSON, .SmithyReadWrite, .SmithyRetries, .SmithyRetriesAPI, .SmithyTimestamps],
    "AWSAppRunner": [.AWSClientRuntime, .AWSSDKChecksums, .AWSSDKHTTPAuth, .AWSSDKIdentity, .ClientRuntime, .Smithy, .SmithyHTTPAPI, .SmithyHTTPAuthAPI, .SmithyIdentity, .SmithyJSON, .SmithyReadWrite, .SmithyRetries, .SmithyRetriesAPI, .SmithyTimestamps],
    "AWSAppStream": [.AWSClientRuntime, .AWSSDKChecksums, .AWSSDKHTTPAuth, .AWSSDKIdentity, .ClientRuntime, .Smithy, .SmithyHTTPAPI, .SmithyHTTPAuthAPI, .SmithyIdentity, .SmithyJSON, .SmithyReadWrite, .SmithyRetries, .SmithyRetriesAPI, .SmithyTimestamps, .SmithyWaitersAPI],
    "AWSAppSync": [.AWSClientRuntime, .AWSSDKChecksums, .AWSSDKHTTPAuth, .AWSSDKIdentity, .ClientRuntime, .Smithy, .SmithyHTTPAPI, .SmithyHTTPAuthAPI, .SmithyIdentity, .SmithyJSON, .SmithyReadWrite, .SmithyRetries, .SmithyRetriesAPI, .SmithyTimestamps],
    "AWSAppTest": [.AWSClientRuntime, .AWSSDKChecksums, .AWSSDKHTTPAuth, .AWSSDKIdentity, .ClientRuntime, .Smithy, .SmithyHTTPAPI, .SmithyHTTPAuthAPI, .SmithyIdentity, .SmithyJSON, .SmithyReadWrite, .SmithyRetries, .SmithyRetriesAPI, .SmithyTimestamps],
    "AWSAppflow": [.AWSClientRuntime, .AWSSDKChecksums, .AWSSDKHTTPAuth, .AWSSDKIdentity, .ClientRuntime, .Smithy, .SmithyHTTPAPI, .SmithyHTTPAuthAPI, .SmithyIdentity, .SmithyJSON, .SmithyReadWrite, .SmithyRetries, .SmithyRetriesAPI, .SmithyTimestamps],
    "AWSApplicationAutoScaling": [.AWSClientRuntime, .AWSSDKChecksums, .AWSSDKHTTPAuth, .AWSSDKIdentity, .ClientRuntime, .Smithy, .SmithyHTTPAPI, .SmithyHTTPAuthAPI, .SmithyIdentity, .SmithyJSON, .SmithyReadWrite, .SmithyRetries, .SmithyRetriesAPI, .SmithyTimestamps],
    "AWSApplicationCostProfiler": [.AWSClientRuntime, .AWSSDKChecksums, .AWSSDKHTTPAuth, .AWSSDKIdentity, .ClientRuntime, .Smithy, .SmithyHTTPAPI, .SmithyHTTPAuthAPI, .SmithyIdentity, .SmithyJSON, .SmithyReadWrite, .SmithyRetries, .SmithyRetriesAPI, .SmithyTimestamps],
    "AWSApplicationDiscoveryService": [.AWSClientRuntime, .AWSSDKChecksums, .AWSSDKHTTPAuth, .AWSSDKIdentity, .ClientRuntime, .Smithy, .SmithyHTTPAPI, .SmithyHTTPAuthAPI, .SmithyIdentity, .SmithyJSON, .SmithyReadWrite, .SmithyRetries, .SmithyRetriesAPI, .SmithyTimestamps],
    "AWSApplicationInsights": [.AWSClientRuntime, .AWSSDKChecksums, .AWSSDKHTTPAuth, .AWSSDKIdentity, .ClientRuntime, .Smithy, .SmithyHTTPAPI, .SmithyHTTPAuthAPI, .SmithyIdentity, .SmithyJSON, .SmithyReadWrite, .SmithyRetries, .SmithyRetriesAPI, .SmithyTimestamps],
    "AWSApplicationSignals": [.AWSClientRuntime, .AWSSDKChecksums, .AWSSDKHTTPAuth, .AWSSDKIdentity, .ClientRuntime, .Smithy, .SmithyHTTPAPI, .SmithyHTTPAuthAPI, .SmithyIdentity, .SmithyJSON, .SmithyReadWrite, .SmithyRetries, .SmithyRetriesAPI, .SmithyTimestamps],
    "AWSArtifact": [.AWSClientRuntime, .AWSSDKChecksums, .AWSSDKHTTPAuth, .AWSSDKIdentity, .ClientRuntime, .Smithy, .SmithyHTTPAPI, .SmithyHTTPAuthAPI, .SmithyIdentity, .SmithyJSON, .SmithyReadWrite, .SmithyRetries, .SmithyRetriesAPI, .SmithyTimestamps],
    "AWSAthena": [.AWSClientRuntime, .AWSSDKChecksums, .AWSSDKHTTPAuth, .AWSSDKIdentity, .ClientRuntime, .Smithy, .SmithyHTTPAPI, .SmithyHTTPAuthAPI, .SmithyIdentity, .SmithyJSON, .SmithyReadWrite, .SmithyRetries, .SmithyRetriesAPI, .SmithyTimestamps],
    "AWSAuditManager": [.AWSClientRuntime, .AWSSDKChecksums, .AWSSDKHTTPAuth, .AWSSDKIdentity, .ClientRuntime, .Smithy, .SmithyHTTPAPI, .SmithyHTTPAuthAPI, .SmithyIdentity, .SmithyJSON, .SmithyReadWrite, .SmithyRetries, .SmithyRetriesAPI, .SmithyTimestamps],
    "AWSAutoScaling": [.AWSClientRuntime, .AWSSDKChecksums, .AWSSDKHTTPAuth, .AWSSDKIdentity, .ClientRuntime, .Smithy, .SmithyFormURL, .SmithyHTTPAPI, .SmithyHTTPAuthAPI, .SmithyIdentity, .SmithyReadWrite, .SmithyRetries, .SmithyRetriesAPI, .SmithyTimestamps, .SmithyWaitersAPI, .SmithyXML],
    "AWSAutoScalingPlans": [.AWSClientRuntime, .AWSSDKChecksums, .AWSSDKHTTPAuth, .AWSSDKIdentity, .ClientRuntime, .Smithy, .SmithyHTTPAPI, .SmithyHTTPAuthAPI, .SmithyIdentity, .SmithyJSON, .SmithyReadWrite, .SmithyRetries, .SmithyRetriesAPI, .SmithyTimestamps],
    "AWSB2bi": [.AWSClientRuntime, .AWSSDKChecksums, .AWSSDKHTTPAuth, .AWSSDKIdentity, .ClientRuntime, .Smithy, .SmithyHTTPAPI, .SmithyHTTPAuthAPI, .SmithyIdentity, .SmithyJSON, .SmithyReadWrite, .SmithyRetries, .SmithyRetriesAPI, .SmithyTimestamps, .SmithyWaitersAPI],
    "AWSBCMDashboards": [.AWSClientRuntime, .AWSSDKChecksums, .AWSSDKHTTPAuth, .AWSSDKIdentity, .ClientRuntime, .Smithy, .SmithyHTTPAPI, .SmithyHTTPAuthAPI, .SmithyIdentity, .SmithyJSON, .SmithyReadWrite, .SmithyRetries, .SmithyRetriesAPI, .SmithyTimestamps],
    "AWSBCMDataExports": [.AWSClientRuntime, .AWSSDKChecksums, .AWSSDKHTTPAuth, .AWSSDKIdentity, .ClientRuntime, .Smithy, .SmithyHTTPAPI, .SmithyHTTPAuthAPI, .SmithyIdentity, .SmithyJSON, .SmithyReadWrite, .SmithyRetries, .SmithyRetriesAPI, .SmithyTimestamps],
    "AWSBCMPricingCalculator": [.AWSClientRuntime, .AWSSDKChecksums, .AWSSDKHTTPAuth, .AWSSDKIdentity, .ClientRuntime, .Smithy, .SmithyHTTPAPI, .SmithyHTTPAuthAPI, .SmithyIdentity, .SmithyJSON, .SmithyReadWrite, .SmithyRetries, .SmithyRetriesAPI, .SmithyTimestamps],
    "AWSBCMRecommendedActions": [.AWSClientRuntime, .AWSSDKChecksums, .AWSSDKHTTPAuth, .AWSSDKIdentity, .ClientRuntime, .Smithy, .SmithyHTTPAPI, .SmithyHTTPAuthAPI, .SmithyIdentity, .SmithyJSON, .SmithyReadWrite, .SmithyRetries, .SmithyRetriesAPI],
    "AWSBackup": [.AWSClientRuntime, .AWSSDKChecksums, .AWSSDKHTTPAuth, .AWSSDKIdentity, .ClientRuntime, .Smithy, .SmithyHTTPAPI, .SmithyHTTPAuthAPI, .SmithyIdentity, .SmithyJSON, .SmithyReadWrite, .SmithyRetries, .SmithyRetriesAPI, .SmithyTimestamps],
    "AWSBackupGateway": [.AWSClientRuntime, .AWSSDKChecksums, .AWSSDKHTTPAuth, .AWSSDKIdentity, .ClientRuntime, .Smithy, .SmithyHTTPAPI, .SmithyHTTPAuthAPI, .SmithyIdentity, .SmithyJSON, .SmithyReadWrite, .SmithyRetries, .SmithyRetriesAPI, .SmithyTimestamps],
    "AWSBackupSearch": [.AWSClientRuntime, .AWSSDKChecksums, .AWSSDKHTTPAuth, .AWSSDKIdentity, .ClientRuntime, .Smithy, .SmithyHTTPAPI, .SmithyHTTPAuthAPI, .SmithyIdentity, .SmithyJSON, .SmithyReadWrite, .SmithyRetries, .SmithyRetriesAPI, .SmithyTimestamps],
    "AWSBatch": [.AWSClientRuntime, .AWSSDKChecksums, .AWSSDKHTTPAuth, .AWSSDKIdentity, .ClientRuntime, .Smithy, .SmithyHTTPAPI, .SmithyHTTPAuthAPI, .SmithyIdentity, .SmithyJSON, .SmithyReadWrite, .SmithyRetries, .SmithyRetriesAPI],
    "AWSBedrock": [.AWSClientRuntime, .AWSSDKChecksums, .AWSSDKHTTPAuth, .AWSSDKIdentity, .ClientRuntime, .Smithy, .SmithyHTTPAPI, .SmithyHTTPAuth, .SmithyHTTPAuthAPI, .SmithyIdentity, .SmithyJSON, .SmithyReadWrite, .SmithyRetries, .SmithyRetriesAPI, .SmithyTimestamps],
    "AWSBedrockAgent": [.AWSClientRuntime, .AWSSDKChecksums, .AWSSDKHTTPAuth, .AWSSDKIdentity, .ClientRuntime, .Smithy, .SmithyHTTPAPI, .SmithyHTTPAuthAPI, .SmithyIdentity, .SmithyJSON, .SmithyReadWrite, .SmithyRetries, .SmithyRetriesAPI, .SmithyTimestamps],
    "AWSBedrockAgentCore": [.AWSClientRuntime, .AWSSDKChecksums, .AWSSDKHTTPAuth, .AWSSDKIdentity, .ClientRuntime, .Smithy, .SmithyEventStreams, .SmithyEventStreamsAPI, .SmithyHTTPAPI, .SmithyHTTPAuthAPI, .SmithyIdentity, .SmithyJSON, .SmithyReadWrite, .SmithyRetries, .SmithyRetriesAPI, .SmithyTimestamps],
    "AWSBedrockAgentCoreControl": [.AWSClientRuntime, .AWSSDKChecksums, .AWSSDKHTTPAuth, .AWSSDKIdentity, .ClientRuntime, .Smithy, .SmithyHTTPAPI, .SmithyHTTPAuthAPI, .SmithyIdentity, .SmithyJSON, .SmithyReadWrite, .SmithyRetries, .SmithyRetriesAPI, .SmithyTimestamps],
    "AWSBedrockAgentRuntime": [.AWSClientRuntime, .AWSSDKChecksums, .AWSSDKHTTPAuth, .AWSSDKIdentity, .ClientRuntime, .Smithy, .SmithyEventStreams, .SmithyEventStreamsAPI, .SmithyHTTPAPI, .SmithyHTTPAuthAPI, .SmithyIdentity, .SmithyJSON, .SmithyReadWrite, .SmithyRetries, .SmithyRetriesAPI, .SmithyTimestamps],
    "AWSBedrockDataAutomation": [.AWSClientRuntime, .AWSSDKChecksums, .AWSSDKHTTPAuth, .AWSSDKIdentity, .ClientRuntime, .Smithy, .SmithyHTTPAPI, .SmithyHTTPAuthAPI, .SmithyIdentity, .SmithyJSON, .SmithyReadWrite, .SmithyRetries, .SmithyRetriesAPI, .SmithyTimestamps],
    "AWSBedrockDataAutomationRuntime": [.AWSClientRuntime, .AWSSDKChecksums, .AWSSDKHTTPAuth, .AWSSDKIdentity, .ClientRuntime, .Smithy, .SmithyHTTPAPI, .SmithyHTTPAuthAPI, .SmithyIdentity, .SmithyJSON, .SmithyReadWrite, .SmithyRetries, .SmithyRetriesAPI],
    "AWSBedrockRuntime": [.AWSClientRuntime, .AWSSDKChecksums, .AWSSDKEventStreamsAuth, .AWSSDKHTTPAuth, .AWSSDKIdentity, .ClientRuntime, .Smithy, .SmithyEventStreams, .SmithyEventStreamsAPI, .SmithyHTTPAPI, .SmithyHTTPAuth, .SmithyHTTPAuthAPI, .SmithyIdentity, .SmithyJSON, .SmithyReadWrite, .SmithyRetries, .SmithyRetriesAPI, .SmithyTimestamps],
    "AWSBilling": [.AWSClientRuntime, .AWSSDKChecksums, .AWSSDKHTTPAuth, .AWSSDKIdentity, .ClientRuntime, .Smithy, .SmithyHTTPAPI, .SmithyHTTPAuthAPI, .SmithyIdentity, .SmithyJSON, .SmithyReadWrite, .SmithyRetries, .SmithyRetriesAPI, .SmithyTimestamps],
    "AWSBillingconductor": [.AWSClientRuntime, .AWSSDKChecksums, .AWSSDKHTTPAuth, .AWSSDKIdentity, .ClientRuntime, .Smithy, .SmithyHTTPAPI, .SmithyHTTPAuthAPI, .SmithyIdentity, .SmithyJSON, .SmithyReadWrite, .SmithyRetries, .SmithyRetriesAPI],
    "AWSBraket": [.AWSClientRuntime, .AWSSDKChecksums, .AWSSDKHTTPAuth, .AWSSDKIdentity, .ClientRuntime, .Smithy, .SmithyHTTPAPI, .SmithyHTTPAuthAPI, .SmithyIdentity, .SmithyJSON, .SmithyReadWrite, .SmithyRetries, .SmithyRetriesAPI, .SmithyTimestamps],
    "AWSBudgets": [.AWSClientRuntime, .AWSSDKChecksums, .AWSSDKHTTPAuth, .AWSSDKIdentity, .ClientRuntime, .Smithy, .SmithyHTTPAPI, .SmithyHTTPAuthAPI, .SmithyIdentity, .SmithyJSON, .SmithyReadWrite, .SmithyRetries, .SmithyRetriesAPI, .SmithyTimestamps],
    "AWSChatbot": [.AWSClientRuntime, .AWSSDKChecksums, .AWSSDKHTTPAuth, .AWSSDKIdentity, .ClientRuntime, .Smithy, .SmithyHTTPAPI, .SmithyHTTPAuthAPI, .SmithyIdentity, .SmithyJSON, .SmithyReadWrite, .SmithyRetries, .SmithyRetriesAPI],
    "AWSChime": [.AWSClientRuntime, .AWSSDKChecksums, .AWSSDKHTTPAuth, .AWSSDKIdentity, .ClientRuntime, .Smithy, .SmithyHTTPAPI, .SmithyHTTPAuthAPI, .SmithyIdentity, .SmithyJSON, .SmithyReadWrite, .SmithyRetries, .SmithyRetriesAPI, .SmithyTimestamps],
    "AWSChimeSDKIdentity": [.AWSClientRuntime, .AWSSDKChecksums, .AWSSDKHTTPAuth, .AWSSDKIdentity, .ClientRuntime, .Smithy, .SmithyHTTPAPI, .SmithyHTTPAuthAPI, .SmithyIdentity, .SmithyJSON, .SmithyReadWrite, .SmithyRetries, .SmithyRetriesAPI, .SmithyTimestamps],
    "AWSChimeSDKMediaPipelines": [.AWSClientRuntime, .AWSSDKChecksums, .AWSSDKHTTPAuth, .AWSSDKIdentity, .ClientRuntime, .Smithy, .SmithyHTTPAPI, .SmithyHTTPAuthAPI, .SmithyIdentity, .SmithyJSON, .SmithyReadWrite, .SmithyRetries, .SmithyRetriesAPI, .SmithyTimestamps],
    "AWSChimeSDKMeetings": [.AWSClientRuntime, .AWSSDKChecksums, .AWSSDKHTTPAuth, .AWSSDKIdentity, .ClientRuntime, .Smithy, .SmithyHTTPAPI, .SmithyHTTPAuthAPI, .SmithyIdentity, .SmithyJSON, .SmithyReadWrite, .SmithyRetries, .SmithyRetriesAPI],
    "AWSChimeSDKMessaging": [.AWSClientRuntime, .AWSSDKChecksums, .AWSSDKHTTPAuth, .AWSSDKIdentity, .ClientRuntime, .Smithy, .SmithyHTTPAPI, .SmithyHTTPAuthAPI, .SmithyIdentity, .SmithyJSON, .SmithyReadWrite, .SmithyRetries, .SmithyRetriesAPI, .SmithyTimestamps],
    "AWSChimeSDKVoice": [.AWSClientRuntime, .AWSSDKChecksums, .AWSSDKHTTPAuth, .AWSSDKIdentity, .ClientRuntime, .Smithy, .SmithyHTTPAPI, .SmithyHTTPAuthAPI, .SmithyIdentity, .SmithyJSON, .SmithyReadWrite, .SmithyRetries, .SmithyRetriesAPI, .SmithyTimestamps],
    "AWSCleanRooms": [.AWSClientRuntime, .AWSSDKChecksums, .AWSSDKHTTPAuth, .AWSSDKIdentity, .ClientRuntime, .Smithy, .SmithyHTTPAPI, .SmithyHTTPAuthAPI, .SmithyIdentity, .SmithyJSON, .SmithyReadWrite, .SmithyRetries, .SmithyRetriesAPI, .SmithyTimestamps],
    "AWSCleanRoomsML": [.AWSClientRuntime, .AWSSDKChecksums, .AWSSDKHTTPAuth, .AWSSDKIdentity, .ClientRuntime, .Smithy, .SmithyHTTPAPI, .SmithyHTTPAuthAPI, .SmithyIdentity, .SmithyJSON, .SmithyReadWrite, .SmithyRetries, .SmithyRetriesAPI, .SmithyTimestamps],
    "AWSCloud9": [.AWSClientRuntime, .AWSSDKChecksums, .AWSSDKHTTPAuth, .AWSSDKIdentity, .ClientRuntime, .Smithy, .SmithyHTTPAPI, .SmithyHTTPAuthAPI, .SmithyIdentity, .SmithyJSON, .SmithyReadWrite, .SmithyRetries, .SmithyRetriesAPI, .SmithyTimestamps],
    "AWSCloudControl": [.AWSClientRuntime, .AWSSDKChecksums, .AWSSDKHTTPAuth, .AWSSDKIdentity, .ClientRuntime, .Smithy, .SmithyHTTPAPI, .SmithyHTTPAuthAPI, .SmithyIdentity, .SmithyJSON, .SmithyReadWrite, .SmithyRetries, .SmithyRetriesAPI, .SmithyTimestamps, .SmithyWaitersAPI],
    "AWSCloudDirectory": [.AWSClientRuntime, .AWSSDKChecksums, .AWSSDKHTTPAuth, .AWSSDKIdentity, .ClientRuntime, .Smithy, .SmithyHTTPAPI, .SmithyHTTPAuthAPI, .SmithyIdentity, .SmithyJSON, .SmithyReadWrite, .SmithyRetries, .SmithyRetriesAPI, .SmithyTimestamps],
    "AWSCloudFormation": [.AWSClientRuntime, .AWSSDKChecksums, .AWSSDKHTTPAuth, .AWSSDKIdentity, .ClientRuntime, .Smithy, .SmithyFormURL, .SmithyHTTPAPI, .SmithyHTTPAuthAPI, .SmithyIdentity, .SmithyReadWrite, .SmithyRetries, .SmithyRetriesAPI, .SmithyTimestamps, .SmithyWaitersAPI, .SmithyXML],
    "AWSCloudFront": [.AWSClientRuntime, .AWSSDKChecksums, .AWSSDKHTTPAuth, .AWSSDKIdentity, .ClientRuntime, .Smithy, .SmithyHTTPAPI, .SmithyHTTPAuthAPI, .SmithyIdentity, .SmithyReadWrite, .SmithyRetries, .SmithyRetriesAPI, .SmithyTimestamps, .SmithyWaitersAPI, .SmithyXML],
    "AWSCloudFrontKeyValueStore": [.AWSClientRuntime, .AWSSDKChecksums, .AWSSDKHTTPAuth, .AWSSDKIdentity, .ClientRuntime, .Smithy, .SmithyHTTPAPI, .SmithyHTTPAuthAPI, .SmithyIdentity, .SmithyJSON, .SmithyReadWrite, .SmithyRetries, .SmithyRetriesAPI, .SmithyTimestamps],
    "AWSCloudHSM": [.AWSClientRuntime, .AWSSDKChecksums, .AWSSDKHTTPAuth, .AWSSDKIdentity, .ClientRuntime, .Smithy, .SmithyHTTPAPI, .SmithyHTTPAuthAPI, .SmithyIdentity, .SmithyJSON, .SmithyReadWrite, .SmithyRetries, .SmithyRetriesAPI],
    "AWSCloudHSMV2": [.AWSClientRuntime, .AWSSDKChecksums, .AWSSDKHTTPAuth, .AWSSDKIdentity, .ClientRuntime, .Smithy, .SmithyHTTPAPI, .SmithyHTTPAuthAPI, .SmithyIdentity, .SmithyJSON, .SmithyReadWrite, .SmithyRetries, .SmithyRetriesAPI, .SmithyTimestamps],
    "AWSCloudSearch": [.AWSClientRuntime, .AWSSDKChecksums, .AWSSDKHTTPAuth, .AWSSDKIdentity, .ClientRuntime, .Smithy, .SmithyFormURL, .SmithyHTTPAPI, .SmithyHTTPAuthAPI, .SmithyIdentity, .SmithyReadWrite, .SmithyRetries, .SmithyRetriesAPI, .SmithyTimestamps, .SmithyXML],
    "AWSCloudSearchDomain": [.AWSClientRuntime, .AWSSDKChecksums, .AWSSDKHTTPAuth, .AWSSDKIdentity, .ClientRuntime, .Smithy, .SmithyHTTPAPI, .SmithyHTTPAuthAPI, .SmithyIdentity, .SmithyJSON, .SmithyReadWrite, .SmithyRetries, .SmithyRetriesAPI],
    "AWSCloudTrail": [.AWSClientRuntime, .AWSSDKChecksums, .AWSSDKHTTPAuth, .AWSSDKIdentity, .ClientRuntime, .Smithy, .SmithyHTTPAPI, .SmithyHTTPAuthAPI, .SmithyIdentity, .SmithyJSON, .SmithyReadWrite, .SmithyRetries, .SmithyRetriesAPI, .SmithyTimestamps],
    "AWSCloudTrailData": [.AWSClientRuntime, .AWSSDKChecksums, .AWSSDKHTTPAuth, .AWSSDKIdentity, .ClientRuntime, .Smithy, .SmithyHTTPAPI, .SmithyHTTPAuthAPI, .SmithyIdentity, .SmithyJSON, .SmithyReadWrite, .SmithyRetries, .SmithyRetriesAPI],
    "AWSCloudWatch": [.AWSClientRuntime, .AWSSDKChecksums, .AWSSDKHTTPAuth, .AWSSDKIdentity, .ClientRuntime, .Smithy, .SmithyFormURL, .SmithyHTTPAPI, .SmithyHTTPAuthAPI, .SmithyIdentity, .SmithyReadWrite, .SmithyRetries, .SmithyRetriesAPI, .SmithyTimestamps, .SmithyWaitersAPI, .SmithyXML],
    "AWSCloudWatchEvents": [.AWSClientRuntime, .AWSSDKChecksums, .AWSSDKHTTPAuth, .AWSSDKIdentity, .ClientRuntime, .Smithy, .SmithyHTTPAPI, .SmithyHTTPAuthAPI, .SmithyIdentity, .SmithyJSON, .SmithyReadWrite, .SmithyRetries, .SmithyRetriesAPI, .SmithyTimestamps],
    "AWSCloudWatchLogs": [.AWSClientRuntime, .AWSSDKChecksums, .AWSSDKHTTPAuth, .AWSSDKIdentity, .ClientRuntime, .Smithy, .SmithyEventStreams, .SmithyEventStreamsAPI, .SmithyHTTPAPI, .SmithyHTTPAuthAPI, .SmithyIdentity, .SmithyJSON, .SmithyReadWrite, .SmithyRetries, .SmithyRetriesAPI],
    "AWSCodeBuild": [.AWSClientRuntime, .AWSSDKChecksums, .AWSSDKHTTPAuth, .AWSSDKIdentity, .ClientRuntime, .Smithy, .SmithyHTTPAPI, .SmithyHTTPAuthAPI, .SmithyIdentity, .SmithyJSON, .SmithyReadWrite, .SmithyRetries, .SmithyRetriesAPI, .SmithyTimestamps],
    "AWSCodeCatalyst": [.AWSClientRuntime, .AWSSDKChecksums, .AWSSDKIdentity, .ClientRuntime, .Smithy, .SmithyHTTPAPI, .SmithyHTTPAuth, .SmithyHTTPAuthAPI, .SmithyIdentity, .SmithyJSON, .SmithyReadWrite, .SmithyRetries, .SmithyRetriesAPI, .SmithyTimestamps],
    "AWSCodeCommit": [.AWSClientRuntime, .AWSSDKChecksums, .AWSSDKHTTPAuth, .AWSSDKIdentity, .ClientRuntime, .Smithy, .SmithyHTTPAPI, .SmithyHTTPAuthAPI, .SmithyIdentity, .SmithyJSON, .SmithyReadWrite, .SmithyRetries, .SmithyRetriesAPI, .SmithyTimestamps],
    "AWSCodeConnections": [.AWSClientRuntime, .AWSSDKChecksums, .AWSSDKHTTPAuth, .AWSSDKIdentity, .ClientRuntime, .Smithy, .SmithyHTTPAPI, .SmithyHTTPAuthAPI, .SmithyIdentity, .SmithyJSON, .SmithyReadWrite, .SmithyRetries, .SmithyRetriesAPI, .SmithyTimestamps],
    "AWSCodeDeploy": [.AWSClientRuntime, .AWSSDKChecksums, .AWSSDKHTTPAuth, .AWSSDKIdentity, .ClientRuntime, .Smithy, .SmithyHTTPAPI, .SmithyHTTPAuthAPI, .SmithyIdentity, .SmithyJSON, .SmithyReadWrite, .SmithyRetries, .SmithyRetriesAPI, .SmithyTimestamps, .SmithyWaitersAPI],
    "AWSCodeGuruProfiler": [.AWSClientRuntime, .AWSSDKChecksums, .AWSSDKHTTPAuth, .AWSSDKIdentity, .ClientRuntime, .Smithy, .SmithyHTTPAPI, .SmithyHTTPAuthAPI, .SmithyIdentity, .SmithyJSON, .SmithyReadWrite, .SmithyRetries, .SmithyRetriesAPI, .SmithyTimestamps],
    "AWSCodeGuruReviewer": [.AWSClientRuntime, .AWSSDKChecksums, .AWSSDKHTTPAuth, .AWSSDKIdentity, .ClientRuntime, .Smithy, .SmithyHTTPAPI, .SmithyHTTPAuthAPI, .SmithyIdentity, .SmithyJSON, .SmithyReadWrite, .SmithyRetries, .SmithyRetriesAPI, .SmithyTimestamps, .SmithyWaitersAPI],
    "AWSCodeGuruSecurity": [.AWSClientRuntime, .AWSSDKChecksums, .AWSSDKHTTPAuth, .AWSSDKIdentity, .ClientRuntime, .Smithy, .SmithyHTTPAPI, .SmithyHTTPAuthAPI, .SmithyIdentity, .SmithyJSON, .SmithyReadWrite, .SmithyRetries, .SmithyRetriesAPI, .SmithyTimestamps],
    "AWSCodePipeline": [.AWSClientRuntime, .AWSSDKChecksums, .AWSSDKHTTPAuth, .AWSSDKIdentity, .ClientRuntime, .Smithy, .SmithyHTTPAPI, .SmithyHTTPAuthAPI, .SmithyIdentity, .SmithyJSON, .SmithyReadWrite, .SmithyRetries, .SmithyRetriesAPI, .SmithyTimestamps],
    "AWSCodeStarconnections": [.AWSClientRuntime, .AWSSDKChecksums, .AWSSDKHTTPAuth, .AWSSDKIdentity, .ClientRuntime, .Smithy, .SmithyHTTPAPI, .SmithyHTTPAuthAPI, .SmithyIdentity, .SmithyJSON, .SmithyReadWrite, .SmithyRetries, .SmithyRetriesAPI, .SmithyTimestamps],
    "AWSCodeartifact": [.AWSClientRuntime, .AWSSDKChecksums, .AWSSDKHTTPAuth, .AWSSDKIdentity, .ClientRuntime, .Smithy, .SmithyHTTPAPI, .SmithyHTTPAuthAPI, .SmithyIdentity, .SmithyJSON, .SmithyReadWrite, .SmithyRetries, .SmithyRetriesAPI, .SmithyTimestamps],
    "AWSCodestarnotifications": [.AWSClientRuntime, .AWSSDKChecksums, .AWSSDKHTTPAuth, .AWSSDKIdentity, .ClientRuntime, .Smithy, .SmithyHTTPAPI, .SmithyHTTPAuthAPI, .SmithyIdentity, .SmithyJSON, .SmithyReadWrite, .SmithyRetries, .SmithyRetriesAPI, .SmithyTimestamps],
    "AWSCognitoIdentity": [.AWSClientRuntime, .AWSSDKChecksums, .AWSSDKHTTPAuth, .AWSSDKIdentity, .ClientRuntime, .Smithy, .SmithyHTTPAPI, .SmithyHTTPAuthAPI, .SmithyIdentity, .SmithyJSON, .SmithyReadWrite, .SmithyRetries, .SmithyRetriesAPI, .SmithyTimestamps],
    "AWSCognitoIdentityProvider": [.AWSClientRuntime, .AWSSDKChecksums, .AWSSDKHTTPAuth, .AWSSDKIdentity, .ClientRuntime, .Smithy, .SmithyHTTPAPI, .SmithyHTTPAuthAPI, .SmithyIdentity, .SmithyJSON, .SmithyReadWrite, .SmithyRetries, .SmithyRetriesAPI, .SmithyTimestamps],
    "AWSCognitoSync": [.AWSClientRuntime, .AWSSDKChecksums, .AWSSDKHTTPAuth, .AWSSDKIdentity, .ClientRuntime, .Smithy, .SmithyHTTPAPI, .SmithyHTTPAuthAPI, .SmithyIdentity, .SmithyJSON, .SmithyReadWrite, .SmithyRetries, .SmithyRetriesAPI, .SmithyTimestamps],
    "AWSComprehend": [.AWSClientRuntime, .AWSSDKChecksums, .AWSSDKHTTPAuth, .AWSSDKIdentity, .ClientRuntime, .Smithy, .SmithyHTTPAPI, .SmithyHTTPAuthAPI, .SmithyIdentity, .SmithyJSON, .SmithyReadWrite, .SmithyRetries, .SmithyRetriesAPI, .SmithyTimestamps],
    "AWSComprehendMedical": [.AWSClientRuntime, .AWSSDKChecksums, .AWSSDKHTTPAuth, .AWSSDKIdentity, .ClientRuntime, .Smithy, .SmithyHTTPAPI, .SmithyHTTPAuthAPI, .SmithyIdentity, .SmithyJSON, .SmithyReadWrite, .SmithyRetries, .SmithyRetriesAPI, .SmithyTimestamps],
    "AWSComputeOptimizer": [.AWSClientRuntime, .AWSSDKChecksums, .AWSSDKHTTPAuth, .AWSSDKIdentity, .ClientRuntime, .Smithy, .SmithyHTTPAPI, .SmithyHTTPAuthAPI, .SmithyIdentity, .SmithyJSON, .SmithyReadWrite, .SmithyRetries, .SmithyRetriesAPI, .SmithyTimestamps],
    "AWSConfigService": [.AWSClientRuntime, .AWSSDKChecksums, .AWSSDKHTTPAuth, .AWSSDKIdentity, .ClientRuntime, .Smithy, .SmithyHTTPAPI, .SmithyHTTPAuthAPI, .SmithyIdentity, .SmithyJSON, .SmithyReadWrite, .SmithyRetries, .SmithyRetriesAPI, .SmithyTimestamps],
    "AWSConnect": [.AWSClientRuntime, .AWSSDKChecksums, .AWSSDKHTTPAuth, .AWSSDKIdentity, .ClientRuntime, .Smithy, .SmithyHTTPAPI, .SmithyHTTPAuthAPI, .SmithyIdentity, .SmithyJSON, .SmithyReadWrite, .SmithyRetries, .SmithyRetriesAPI, .SmithyTimestamps],
    "AWSConnectCampaigns": [.AWSClientRuntime, .AWSSDKChecksums, .AWSSDKHTTPAuth, .AWSSDKIdentity, .ClientRuntime, .Smithy, .SmithyHTTPAPI, .SmithyHTTPAuthAPI, .SmithyIdentity, .SmithyJSON, .SmithyReadWrite, .SmithyRetries, .SmithyRetriesAPI, .SmithyTimestamps],
    "AWSConnectCampaignsV2": [.AWSClientRuntime, .AWSSDKChecksums, .AWSSDKHTTPAuth, .AWSSDKIdentity, .ClientRuntime, .Smithy, .SmithyHTTPAPI, .SmithyHTTPAuthAPI, .SmithyIdentity, .SmithyJSON, .SmithyReadWrite, .SmithyRetries, .SmithyRetriesAPI, .SmithyTimestamps],
    "AWSConnectCases": [.AWSClientRuntime, .AWSSDKChecksums, .AWSSDKHTTPAuth, .AWSSDKIdentity, .ClientRuntime, .Smithy, .SmithyHTTPAPI, .SmithyHTTPAuthAPI, .SmithyIdentity, .SmithyJSON, .SmithyReadWrite, .SmithyRetries, .SmithyRetriesAPI, .SmithyTimestamps],
    "AWSConnectContactLens": [.AWSClientRuntime, .AWSSDKChecksums, .AWSSDKHTTPAuth, .AWSSDKIdentity, .ClientRuntime, .Smithy, .SmithyHTTPAPI, .SmithyHTTPAuthAPI, .SmithyIdentity, .SmithyJSON, .SmithyReadWrite, .SmithyRetries, .SmithyRetriesAPI],
    "AWSConnectParticipant": [.AWSClientRuntime, .AWSSDKChecksums, .AWSSDKHTTPAuth, .AWSSDKIdentity, .ClientRuntime, .Smithy, .SmithyHTTPAPI, .SmithyHTTPAuthAPI, .SmithyIdentity, .SmithyJSON, .SmithyReadWrite, .SmithyRetries, .SmithyRetriesAPI],
    "AWSControlCatalog": [.AWSClientRuntime, .AWSSDKChecksums, .AWSSDKHTTPAuth, .AWSSDKIdentity, .ClientRuntime, .Smithy, .SmithyHTTPAPI, .SmithyHTTPAuthAPI, .SmithyIdentity, .SmithyJSON, .SmithyReadWrite, .SmithyRetries, .SmithyRetriesAPI, .SmithyTimestamps],
    "AWSControlTower": [.AWSClientRuntime, .AWSSDKChecksums, .AWSSDKHTTPAuth, .AWSSDKIdentity, .ClientRuntime, .Smithy, .SmithyHTTPAPI, .SmithyHTTPAuthAPI, .SmithyIdentity, .SmithyJSON, .SmithyReadWrite, .SmithyRetries, .SmithyRetriesAPI, .SmithyTimestamps],
    "AWSCostExplorer": [.AWSClientRuntime, .AWSSDKChecksums, .AWSSDKHTTPAuth, .AWSSDKIdentity, .ClientRuntime, .Smithy, .SmithyHTTPAPI, .SmithyHTTPAuthAPI, .SmithyIdentity, .SmithyJSON, .SmithyReadWrite, .SmithyRetries, .SmithyRetriesAPI],
    "AWSCostOptimizationHub": [.AWSClientRuntime, .AWSSDKChecksums, .AWSSDKHTTPAuth, .AWSSDKIdentity, .ClientRuntime, .Smithy, .SmithyHTTPAPI, .SmithyHTTPAuthAPI, .SmithyIdentity, .SmithyJSON, .SmithyReadWrite, .SmithyRetries, .SmithyRetriesAPI, .SmithyTimestamps],
    "AWSCostandUsageReportService": [.AWSClientRuntime, .AWSSDKChecksums, .AWSSDKHTTPAuth, .AWSSDKIdentity, .ClientRuntime, .Smithy, .SmithyHTTPAPI, .SmithyHTTPAuthAPI, .SmithyIdentity, .SmithyJSON, .SmithyReadWrite, .SmithyRetries, .SmithyRetriesAPI],
    "AWSCustomerProfiles": [.AWSClientRuntime, .AWSSDKChecksums, .AWSSDKHTTPAuth, .AWSSDKIdentity, .ClientRuntime, .Smithy, .SmithyHTTPAPI, .SmithyHTTPAuthAPI, .SmithyIdentity, .SmithyJSON, .SmithyReadWrite, .SmithyRetries, .SmithyRetriesAPI, .SmithyTimestamps],
    "AWSDAX": [.AWSClientRuntime, .AWSSDKChecksums, .AWSSDKHTTPAuth, .AWSSDKIdentity, .ClientRuntime, .Smithy, .SmithyHTTPAPI, .SmithyHTTPAuthAPI, .SmithyIdentity, .SmithyJSON, .SmithyReadWrite, .SmithyRetries, .SmithyRetriesAPI, .SmithyTimestamps],
    "AWSDLM": [.AWSClientRuntime, .AWSSDKChecksums, .AWSSDKHTTPAuth, .AWSSDKIdentity, .ClientRuntime, .Smithy, .SmithyHTTPAPI, .SmithyHTTPAuthAPI, .SmithyIdentity, .SmithyJSON, .SmithyReadWrite, .SmithyRetries, .SmithyRetriesAPI, .SmithyTimestamps],
    "AWSDSQL": [.AWSClientRuntime, .AWSSDKChecksums, .AWSSDKHTTPAuth, .AWSSDKIdentity, .ClientRuntime, .Smithy, .SmithyHTTPAPI, .SmithyHTTPAuthAPI, .SmithyIdentity, .SmithyJSON, .SmithyReadWrite, .SmithyRetries, .SmithyRetriesAPI, .SmithyTimestamps],
    "AWSDataBrew": [.AWSClientRuntime, .AWSSDKChecksums, .AWSSDKHTTPAuth, .AWSSDKIdentity, .ClientRuntime, .Smithy, .SmithyHTTPAPI, .SmithyHTTPAuthAPI, .SmithyIdentity, .SmithyJSON, .SmithyReadWrite, .SmithyRetries, .SmithyRetriesAPI, .SmithyTimestamps],
    "AWSDataExchange": [.AWSClientRuntime, .AWSSDKChecksums, .AWSSDKHTTPAuth, .AWSSDKIdentity, .ClientRuntime, .Smithy, .SmithyHTTPAPI, .SmithyHTTPAuthAPI, .SmithyIdentity, .SmithyJSON, .SmithyReadWrite, .SmithyRetries, .SmithyRetriesAPI, .SmithyTimestamps],
    "AWSDataPipeline": [.AWSClientRuntime, .AWSSDKChecksums, .AWSSDKHTTPAuth, .AWSSDKIdentity, .ClientRuntime, .Smithy, .SmithyHTTPAPI, .SmithyHTTPAuthAPI, .SmithyIdentity, .SmithyJSON, .SmithyReadWrite, .SmithyRetries, .SmithyRetriesAPI, .SmithyTimestamps],
    "AWSDataSync": [.AWSClientRuntime, .AWSSDKChecksums, .AWSSDKHTTPAuth, .AWSSDKIdentity, .ClientRuntime, .Smithy, .SmithyHTTPAPI, .SmithyHTTPAuthAPI, .SmithyIdentity, .SmithyJSON, .SmithyReadWrite, .SmithyRetries, .SmithyRetriesAPI, .SmithyTimestamps],
    "AWSDataZone": [.AWSClientRuntime, .AWSSDKChecksums, .AWSSDKHTTPAuth, .AWSSDKIdentity, .ClientRuntime, .Smithy, .SmithyHTTPAPI, .SmithyHTTPAuthAPI, .SmithyIdentity, .SmithyJSON, .SmithyReadWrite, .SmithyRetries, .SmithyRetriesAPI, .SmithyTimestamps],
    "AWSDatabaseMigrationService": [.AWSClientRuntime, .AWSSDKChecksums, .AWSSDKHTTPAuth, .AWSSDKIdentity, .ClientRuntime, .Smithy, .SmithyHTTPAPI, .SmithyHTTPAuthAPI, .SmithyIdentity, .SmithyJSON, .SmithyReadWrite, .SmithyRetries, .SmithyRetriesAPI, .SmithyTimestamps, .SmithyWaitersAPI],
    "AWSDeadline": [.AWSClientRuntime, .AWSSDKChecksums, .AWSSDKHTTPAuth, .AWSSDKIdentity, .ClientRuntime, .Smithy, .SmithyHTTPAPI, .SmithyHTTPAuthAPI, .SmithyIdentity, .SmithyJSON, .SmithyReadWrite, .SmithyRetries, .SmithyRetriesAPI, .SmithyTimestamps, .SmithyWaitersAPI],
    "AWSDetective": [.AWSClientRuntime, .AWSSDKChecksums, .AWSSDKHTTPAuth, .AWSSDKIdentity, .ClientRuntime, .Smithy, .SmithyHTTPAPI, .SmithyHTTPAuthAPI, .SmithyIdentity, .SmithyJSON, .SmithyReadWrite, .SmithyRetries, .SmithyRetriesAPI, .SmithyTimestamps],
    "AWSDevOpsGuru": [.AWSClientRuntime, .AWSSDKChecksums, .AWSSDKHTTPAuth, .AWSSDKIdentity, .ClientRuntime, .Smithy, .SmithyHTTPAPI, .SmithyHTTPAuthAPI, .SmithyIdentity, .SmithyJSON, .SmithyReadWrite, .SmithyRetries, .SmithyRetriesAPI, .SmithyTimestamps],
    "AWSDeviceFarm": [.AWSClientRuntime, .AWSSDKChecksums, .AWSSDKHTTPAuth, .AWSSDKIdentity, .ClientRuntime, .Smithy, .SmithyHTTPAPI, .SmithyHTTPAuthAPI, .SmithyIdentity, .SmithyJSON, .SmithyReadWrite, .SmithyRetries, .SmithyRetriesAPI, .SmithyTimestamps],
    "AWSDirectConnect": [.AWSClientRuntime, .AWSSDKChecksums, .AWSSDKHTTPAuth, .AWSSDKIdentity, .ClientRuntime, .Smithy, .SmithyHTTPAPI, .SmithyHTTPAuthAPI, .SmithyIdentity, .SmithyJSON, .SmithyReadWrite, .SmithyRetries, .SmithyRetriesAPI, .SmithyTimestamps],
    "AWSDirectoryService": [.AWSClientRuntime, .AWSSDKChecksums, .AWSSDKHTTPAuth, .AWSSDKIdentity, .ClientRuntime, .Smithy, .SmithyHTTPAPI, .SmithyHTTPAuthAPI, .SmithyIdentity, .SmithyJSON, .SmithyReadWrite, .SmithyRetries, .SmithyRetriesAPI, .SmithyTimestamps, .SmithyWaitersAPI],
    "AWSDirectoryServiceData": [.AWSClientRuntime, .AWSSDKChecksums, .AWSSDKHTTPAuth, .AWSSDKIdentity, .ClientRuntime, .Smithy, .SmithyHTTPAPI, .SmithyHTTPAuthAPI, .SmithyIdentity, .SmithyJSON, .SmithyReadWrite, .SmithyRetries, .SmithyRetriesAPI],
    "AWSDocDB": [.AWSClientRuntime, .AWSSDKChecksums, .AWSSDKHTTPAuth, .AWSSDKIdentity, .ClientRuntime, .Smithy, .SmithyFormURL, .SmithyHTTPAPI, .SmithyHTTPAuthAPI, .SmithyIdentity, .SmithyReadWrite, .SmithyRetries, .SmithyRetriesAPI, .SmithyTimestamps, .SmithyWaitersAPI, .SmithyXML],
    "AWSDocDBElastic": [.AWSClientRuntime, .AWSSDKChecksums, .AWSSDKHTTPAuth, .AWSSDKIdentity, .ClientRuntime, .Smithy, .SmithyHTTPAPI, .SmithyHTTPAuthAPI, .SmithyIdentity, .SmithyJSON, .SmithyReadWrite, .SmithyRetries, .SmithyRetriesAPI],
    "AWSDrs": [.AWSClientRuntime, .AWSSDKChecksums, .AWSSDKHTTPAuth, .AWSSDKIdentity, .ClientRuntime, .Smithy, .SmithyHTTPAPI, .SmithyHTTPAuthAPI, .SmithyIdentity, .SmithyJSON, .SmithyReadWrite, .SmithyRetries, .SmithyRetriesAPI, .SmithyTimestamps],
    "AWSDynamoDB": [.AWSClientRuntime, .AWSSDKChecksums, .AWSSDKHTTPAuth, .AWSSDKIdentity, .ClientRuntime, .Smithy, .SmithyHTTPAPI, .SmithyHTTPAuthAPI, .SmithyIdentity, .SmithyJSON, .SmithyReadWrite, .SmithyRetries, .SmithyRetriesAPI, .SmithyTimestamps, .SmithyWaitersAPI],
    "AWSDynamoDBStreams": [.AWSClientRuntime, .AWSSDKChecksums, .AWSSDKHTTPAuth, .AWSSDKIdentity, .ClientRuntime, .Smithy, .SmithyHTTPAPI, .SmithyHTTPAuthAPI, .SmithyIdentity, .SmithyJSON, .SmithyReadWrite, .SmithyRetries, .SmithyRetriesAPI, .SmithyTimestamps],
    "AWSEBS": [.AWSClientRuntime, .AWSSDKChecksums, .AWSSDKHTTPAuth, .AWSSDKIdentity, .ClientRuntime, .Smithy, .SmithyHTTPAPI, .SmithyHTTPAuthAPI, .SmithyIdentity, .SmithyJSON, .SmithyReadWrite, .SmithyRetries, .SmithyRetriesAPI, .SmithyTimestamps],
    "AWSEC2": [.AWSClientRuntime, .AWSSDKChecksums, .AWSSDKHTTPAuth, .AWSSDKIdentity, .ClientRuntime, .Smithy, .SmithyFormURL, .SmithyHTTPAPI, .SmithyHTTPAuthAPI, .SmithyIdentity, .SmithyReadWrite, .SmithyRetries, .SmithyRetriesAPI, .SmithyTimestamps, .SmithyWaitersAPI, .SmithyXML],
    "AWSEC2InstanceConnect": [.AWSClientRuntime, .AWSSDKChecksums, .AWSSDKHTTPAuth, .AWSSDKIdentity, .ClientRuntime, .Smithy, .SmithyHTTPAPI, .SmithyHTTPAuthAPI, .SmithyIdentity, .SmithyJSON, .SmithyReadWrite, .SmithyRetries, .SmithyRetriesAPI],
    "AWSECR": [.AWSClientRuntime, .AWSSDKChecksums, .AWSSDKHTTPAuth, .AWSSDKIdentity, .ClientRuntime, .Smithy, .SmithyHTTPAPI, .SmithyHTTPAuthAPI, .SmithyIdentity, .SmithyJSON, .SmithyReadWrite, .SmithyRetries, .SmithyRetriesAPI, .SmithyTimestamps, .SmithyWaitersAPI],
    "AWSECRPUBLIC": [.AWSClientRuntime, .AWSSDKChecksums, .AWSSDKHTTPAuth, .AWSSDKIdentity, .ClientRuntime, .Smithy, .SmithyHTTPAPI, .SmithyHTTPAuthAPI, .SmithyIdentity, .SmithyJSON, .SmithyReadWrite, .SmithyRetries, .SmithyRetriesAPI, .SmithyTimestamps],
    "AWSECS": [.AWSClientRuntime, .AWSSDKChecksums, .AWSSDKHTTPAuth, .AWSSDKIdentity, .ClientRuntime, .Smithy, .SmithyHTTPAPI, .SmithyHTTPAuthAPI, .SmithyIdentity, .SmithyJSON, .SmithyReadWrite, .SmithyRetries, .SmithyRetriesAPI, .SmithyTimestamps, .SmithyWaitersAPI],
    "AWSEFS": [.AWSClientRuntime, .AWSSDKChecksums, .AWSSDKHTTPAuth, .AWSSDKIdentity, .ClientRuntime, .Smithy, .SmithyHTTPAPI, .SmithyHTTPAuthAPI, .SmithyIdentity, .SmithyJSON, .SmithyReadWrite, .SmithyRetries, .SmithyRetriesAPI, .SmithyTimestamps],
    "AWSEKS": [.AWSClientRuntime, .AWSSDKChecksums, .AWSSDKHTTPAuth, .AWSSDKIdentity, .ClientRuntime, .Smithy, .SmithyHTTPAPI, .SmithyHTTPAuthAPI, .SmithyIdentity, .SmithyJSON, .SmithyReadWrite, .SmithyRetries, .SmithyRetriesAPI, .SmithyTimestamps, .SmithyWaitersAPI],
    "AWSEKSAuth": [.AWSClientRuntime, .AWSSDKChecksums, .AWSSDKHTTPAuth, .AWSSDKIdentity, .ClientRuntime, .Smithy, .SmithyHTTPAPI, .SmithyHTTPAuthAPI, .SmithyIdentity, .SmithyJSON, .SmithyReadWrite, .SmithyRetries, .SmithyRetriesAPI, .SmithyTimestamps],
    "AWSEMR": [.AWSClientRuntime, .AWSSDKChecksums, .AWSSDKHTTPAuth, .AWSSDKIdentity, .ClientRuntime, .Smithy, .SmithyHTTPAPI, .SmithyHTTPAuthAPI, .SmithyIdentity, .SmithyJSON, .SmithyReadWrite, .SmithyRetries, .SmithyRetriesAPI, .SmithyTimestamps, .SmithyWaitersAPI],
    "AWSEMRServerless": [.AWSClientRuntime, .AWSSDKChecksums, .AWSSDKHTTPAuth, .AWSSDKIdentity, .ClientRuntime, .Smithy, .SmithyHTTPAPI, .SmithyHTTPAuthAPI, .SmithyIdentity, .SmithyJSON, .SmithyReadWrite, .SmithyRetries, .SmithyRetriesAPI, .SmithyTimestamps],
    "AWSEMRcontainers": [.AWSClientRuntime, .AWSSDKChecksums, .AWSSDKHTTPAuth, .AWSSDKIdentity, .ClientRuntime, .Smithy, .SmithyHTTPAPI, .SmithyHTTPAuthAPI, .SmithyIdentity, .SmithyJSON, .SmithyReadWrite, .SmithyRetries, .SmithyRetriesAPI, .SmithyTimestamps],
    "AWSElastiCache": [.AWSClientRuntime, .AWSSDKChecksums, .AWSSDKHTTPAuth, .AWSSDKIdentity, .ClientRuntime, .Smithy, .SmithyFormURL, .SmithyHTTPAPI, .SmithyHTTPAuthAPI, .SmithyIdentity, .SmithyReadWrite, .SmithyRetries, .SmithyRetriesAPI, .SmithyTimestamps, .SmithyWaitersAPI, .SmithyXML],
    "AWSElasticBeanstalk": [.AWSClientRuntime, .AWSSDKChecksums, .AWSSDKHTTPAuth, .AWSSDKIdentity, .ClientRuntime, .Smithy, .SmithyFormURL, .SmithyHTTPAPI, .SmithyHTTPAuthAPI, .SmithyIdentity, .SmithyReadWrite, .SmithyRetries, .SmithyRetriesAPI, .SmithyTimestamps, .SmithyWaitersAPI, .SmithyXML],
    "AWSElasticLoadBalancing": [.AWSClientRuntime, .AWSSDKChecksums, .AWSSDKHTTPAuth, .AWSSDKIdentity, .ClientRuntime, .Smithy, .SmithyFormURL, .SmithyHTTPAPI, .SmithyHTTPAuthAPI, .SmithyIdentity, .SmithyReadWrite, .SmithyRetries, .SmithyRetriesAPI, .SmithyTimestamps, .SmithyWaitersAPI, .SmithyXML],
    "AWSElasticLoadBalancingv2": [.AWSClientRuntime, .AWSSDKChecksums, .AWSSDKHTTPAuth, .AWSSDKIdentity, .ClientRuntime, .Smithy, .SmithyFormURL, .SmithyHTTPAPI, .SmithyHTTPAuthAPI, .SmithyIdentity, .SmithyReadWrite, .SmithyRetries, .SmithyRetriesAPI, .SmithyTimestamps, .SmithyWaitersAPI, .SmithyXML],
    "AWSElasticTranscoder": [.AWSClientRuntime, .AWSSDKChecksums, .AWSSDKHTTPAuth, .AWSSDKIdentity, .ClientRuntime, .Smithy, .SmithyHTTPAPI, .SmithyHTTPAuthAPI, .SmithyIdentity, .SmithyJSON, .SmithyReadWrite, .SmithyRetries, .SmithyRetriesAPI, .SmithyWaitersAPI],
    "AWSElasticsearchService": [.AWSClientRuntime, .AWSSDKChecksums, .AWSSDKHTTPAuth, .AWSSDKIdentity, .ClientRuntime, .Smithy, .SmithyHTTPAPI, .SmithyHTTPAuthAPI, .SmithyIdentity, .SmithyJSON, .SmithyReadWrite, .SmithyRetries, .SmithyRetriesAPI, .SmithyTimestamps],
    "AWSEntityResolution": [.AWSClientRuntime, .AWSSDKChecksums, .AWSSDKHTTPAuth, .AWSSDKIdentity, .ClientRuntime, .Smithy, .SmithyHTTPAPI, .SmithyHTTPAuthAPI, .SmithyIdentity, .SmithyJSON, .SmithyReadWrite, .SmithyRetries, .SmithyRetriesAPI, .SmithyTimestamps],
    "AWSEventBridge": [.AWSClientRuntime, .AWSSDKChecksums, .AWSSDKHTTPAuth, .AWSSDKIdentity, .ClientRuntime, .Smithy, .SmithyHTTPAPI, .SmithyHTTPAuthAPI, .SmithyIdentity, .SmithyJSON, .SmithyReadWrite, .SmithyRetries, .SmithyRetriesAPI, .SmithyTimestamps],
    "AWSEvidently": [.AWSClientRuntime, .AWSSDKChecksums, .AWSSDKHTTPAuth, .AWSSDKIdentity, .ClientRuntime, .Smithy, .SmithyHTTPAPI, .SmithyHTTPAuthAPI, .SmithyIdentity, .SmithyJSON, .SmithyReadWrite, .SmithyRetries, .SmithyRetriesAPI, .SmithyTimestamps],
    "AWSEvs": [.AWSClientRuntime, .AWSSDKChecksums, .AWSSDKHTTPAuth, .AWSSDKIdentity, .ClientRuntime, .Smithy, .SmithyHTTPAPI, .SmithyHTTPAuthAPI, .SmithyIdentity, .SmithyJSON, .SmithyReadWrite, .SmithyRetries, .SmithyRetriesAPI, .SmithyTimestamps],
    "AWSFMS": [.AWSClientRuntime, .AWSSDKChecksums, .AWSSDKHTTPAuth, .AWSSDKIdentity, .ClientRuntime, .Smithy, .SmithyHTTPAPI, .SmithyHTTPAuthAPI, .SmithyIdentity, .SmithyJSON, .SmithyReadWrite, .SmithyRetries, .SmithyRetriesAPI, .SmithyTimestamps],
    "AWSFSx": [.AWSClientRuntime, .AWSSDKChecksums, .AWSSDKHTTPAuth, .AWSSDKIdentity, .ClientRuntime, .Smithy, .SmithyHTTPAPI, .SmithyHTTPAuthAPI, .SmithyIdentity, .SmithyJSON, .SmithyReadWrite, .SmithyRetries, .SmithyRetriesAPI, .SmithyTimestamps],
    "AWSFinspace": [.AWSClientRuntime, .AWSSDKChecksums, .AWSSDKHTTPAuth, .AWSSDKIdentity, .ClientRuntime, .Smithy, .SmithyHTTPAPI, .SmithyHTTPAuthAPI, .SmithyIdentity, .SmithyJSON, .SmithyReadWrite, .SmithyRetries, .SmithyRetriesAPI, .SmithyTimestamps],
    "AWSFinspacedata": [.AWSClientRuntime, .AWSSDKChecksums, .AWSSDKHTTPAuth, .AWSSDKIdentity, .ClientRuntime, .Smithy, .SmithyHTTPAPI, .SmithyHTTPAuthAPI, .SmithyIdentity, .SmithyJSON, .SmithyReadWrite, .SmithyRetries, .SmithyRetriesAPI],
    "AWSFirehose": [.AWSClientRuntime, .AWSSDKChecksums, .AWSSDKHTTPAuth, .AWSSDKIdentity, .ClientRuntime, .Smithy, .SmithyHTTPAPI, .SmithyHTTPAuthAPI, .SmithyIdentity, .SmithyJSON, .SmithyReadWrite, .SmithyRetries, .SmithyRetriesAPI, .SmithyTimestamps],
    "AWSFis": [.AWSClientRuntime, .AWSSDKChecksums, .AWSSDKHTTPAuth, .AWSSDKIdentity, .ClientRuntime, .Smithy, .SmithyHTTPAPI, .SmithyHTTPAuthAPI, .SmithyIdentity, .SmithyJSON, .SmithyReadWrite, .SmithyRetries, .SmithyRetriesAPI, .SmithyTimestamps],
    "AWSForecast": [.AWSClientRuntime, .AWSSDKChecksums, .AWSSDKHTTPAuth, .AWSSDKIdentity, .ClientRuntime, .Smithy, .SmithyHTTPAPI, .SmithyHTTPAuthAPI, .SmithyIdentity, .SmithyJSON, .SmithyReadWrite, .SmithyRetries, .SmithyRetriesAPI, .SmithyTimestamps],
    "AWSForecastquery": [.AWSClientRuntime, .AWSSDKChecksums, .AWSSDKHTTPAuth, .AWSSDKIdentity, .ClientRuntime, .Smithy, .SmithyHTTPAPI, .SmithyHTTPAuthAPI, .SmithyIdentity, .SmithyJSON, .SmithyReadWrite, .SmithyRetries, .SmithyRetriesAPI],
    "AWSFraudDetector": [.AWSClientRuntime, .AWSSDKChecksums, .AWSSDKHTTPAuth, .AWSSDKIdentity, .ClientRuntime, .Smithy, .SmithyHTTPAPI, .SmithyHTTPAuthAPI, .SmithyIdentity, .SmithyJSON, .SmithyReadWrite, .SmithyRetries, .SmithyRetriesAPI],
    "AWSFreeTier": [.AWSClientRuntime, .AWSSDKChecksums, .AWSSDKHTTPAuth, .AWSSDKIdentity, .ClientRuntime, .Smithy, .SmithyHTTPAPI, .SmithyHTTPAuthAPI, .SmithyIdentity, .SmithyJSON, .SmithyReadWrite, .SmithyRetries, .SmithyRetriesAPI, .SmithyTimestamps],
    "AWSGameLift": [.AWSClientRuntime, .AWSSDKChecksums, .AWSSDKHTTPAuth, .AWSSDKIdentity, .ClientRuntime, .Smithy, .SmithyHTTPAPI, .SmithyHTTPAuthAPI, .SmithyIdentity, .SmithyJSON, .SmithyReadWrite, .SmithyRetries, .SmithyRetriesAPI, .SmithyTimestamps],
    "AWSGameLiftStreams": [.AWSClientRuntime, .AWSSDKChecksums, .AWSSDKHTTPAuth, .AWSSDKIdentity, .ClientRuntime, .Smithy, .SmithyHTTPAPI, .SmithyHTTPAuthAPI, .SmithyIdentity, .SmithyJSON, .SmithyReadWrite, .SmithyRetries, .SmithyRetriesAPI, .SmithyTimestamps, .SmithyWaitersAPI],
    "AWSGeoMaps": [.AWSClientRuntime, .AWSSDKChecksums, .AWSSDKHTTPAuth, .AWSSDKIdentity, .ClientRuntime, .Smithy, .SmithyHTTPAPI, .SmithyHTTPAuthAPI, .SmithyIdentity, .SmithyJSON, .SmithyReadWrite, .SmithyRetries, .SmithyRetriesAPI],
    "AWSGeoPlaces": [.AWSClientRuntime, .AWSSDKChecksums, .AWSSDKHTTPAuth, .AWSSDKIdentity, .ClientRuntime, .Smithy, .SmithyHTTPAPI, .SmithyHTTPAuthAPI, .SmithyIdentity, .SmithyJSON, .SmithyReadWrite, .SmithyRetries, .SmithyRetriesAPI],
    "AWSGeoRoutes": [.AWSClientRuntime, .AWSSDKChecksums, .AWSSDKHTTPAuth, .AWSSDKIdentity, .ClientRuntime, .Smithy, .SmithyHTTPAPI, .SmithyHTTPAuthAPI, .SmithyIdentity, .SmithyJSON, .SmithyReadWrite, .SmithyRetries, .SmithyRetriesAPI],
    "AWSGlacier": [.AWSClientRuntime, .AWSSDKChecksums, .AWSSDKHTTPAuth, .AWSSDKIdentity, .ClientRuntime, .Smithy, .SmithyHTTPAPI, .SmithyHTTPAuthAPI, .SmithyIdentity, .SmithyJSON, .SmithyReadWrite, .SmithyRetries, .SmithyRetriesAPI, .SmithyWaitersAPI],
    "AWSGlobalAccelerator": [.AWSClientRuntime, .AWSSDKChecksums, .AWSSDKHTTPAuth, .AWSSDKIdentity, .ClientRuntime, .Smithy, .SmithyHTTPAPI, .SmithyHTTPAuthAPI, .SmithyIdentity, .SmithyJSON, .SmithyReadWrite, .SmithyRetries, .SmithyRetriesAPI, .SmithyTimestamps],
    "AWSGlue": [.AWSClientRuntime, .AWSSDKChecksums, .AWSSDKHTTPAuth, .AWSSDKIdentity, .ClientRuntime, .Smithy, .SmithyHTTPAPI, .SmithyHTTPAuthAPI, .SmithyIdentity, .SmithyJSON, .SmithyReadWrite, .SmithyRetries, .SmithyRetriesAPI, .SmithyTimestamps],
    "AWSGrafana": [.AWSClientRuntime, .AWSSDKChecksums, .AWSSDKHTTPAuth, .AWSSDKIdentity, .ClientRuntime, .Smithy, .SmithyHTTPAPI, .SmithyHTTPAuthAPI, .SmithyIdentity, .SmithyJSON, .SmithyReadWrite, .SmithyRetries, .SmithyRetriesAPI, .SmithyTimestamps],
    "AWSGreengrass": [.AWSClientRuntime, .AWSSDKChecksums, .AWSSDKHTTPAuth, .AWSSDKIdentity, .ClientRuntime, .Smithy, .SmithyHTTPAPI, .SmithyHTTPAuthAPI, .SmithyIdentity, .SmithyJSON, .SmithyReadWrite, .SmithyRetries, .SmithyRetriesAPI],
    "AWSGreengrassV2": [.AWSClientRuntime, .AWSSDKChecksums, .AWSSDKHTTPAuth, .AWSSDKIdentity, .ClientRuntime, .Smithy, .SmithyHTTPAPI, .SmithyHTTPAuthAPI, .SmithyIdentity, .SmithyJSON, .SmithyReadWrite, .SmithyRetries, .SmithyRetriesAPI, .SmithyTimestamps],
    "AWSGroundStation": [.AWSClientRuntime, .AWSSDKChecksums, .AWSSDKHTTPAuth, .AWSSDKIdentity, .ClientRuntime, .Smithy, .SmithyHTTPAPI, .SmithyHTTPAuthAPI, .SmithyIdentity, .SmithyJSON, .SmithyReadWrite, .SmithyRetries, .SmithyRetriesAPI, .SmithyTimestamps],
    "AWSGuardDuty": [.AWSClientRuntime, .AWSSDKChecksums, .AWSSDKHTTPAuth, .AWSSDKIdentity, .ClientRuntime, .Smithy, .SmithyHTTPAPI, .SmithyHTTPAuthAPI, .SmithyIdentity, .SmithyJSON, .SmithyReadWrite, .SmithyRetries, .SmithyRetriesAPI, .SmithyTimestamps],
    "AWSHealth": [.AWSClientRuntime, .AWSSDKChecksums, .AWSSDKHTTPAuth, .AWSSDKIdentity, .ClientRuntime, .Smithy, .SmithyHTTPAPI, .SmithyHTTPAuthAPI, .SmithyIdentity, .SmithyJSON, .SmithyReadWrite, .SmithyRetries, .SmithyRetriesAPI, .SmithyTimestamps],
    "AWSHealthLake": [.AWSClientRuntime, .AWSSDKChecksums, .AWSSDKHTTPAuth, .AWSSDKIdentity, .ClientRuntime, .Smithy, .SmithyHTTPAPI, .SmithyHTTPAuthAPI, .SmithyIdentity, .SmithyJSON, .SmithyReadWrite, .SmithyRetries, .SmithyRetriesAPI, .SmithyTimestamps],
    "AWSIAM": [.AWSClientRuntime, .AWSSDKChecksums, .AWSSDKHTTPAuth, .AWSSDKIdentity, .ClientRuntime, .Smithy, .SmithyFormURL, .SmithyHTTPAPI, .SmithyHTTPAuthAPI, .SmithyIdentity, .SmithyReadWrite, .SmithyRetries, .SmithyRetriesAPI, .SmithyTimestamps, .SmithyWaitersAPI, .SmithyXML],
    "AWSIVSRealTime": [.AWSClientRuntime, .AWSSDKChecksums, .AWSSDKHTTPAuth, .AWSSDKIdentity, .ClientRuntime, .Smithy, .SmithyHTTPAPI, .SmithyHTTPAuthAPI, .SmithyIdentity, .SmithyJSON, .SmithyReadWrite, .SmithyRetries, .SmithyRetriesAPI, .SmithyTimestamps],
    "AWSIdentitystore": [.AWSClientRuntime, .AWSSDKChecksums, .AWSSDKHTTPAuth, .AWSSDKIdentity, .ClientRuntime, .Smithy, .SmithyHTTPAPI, .SmithyHTTPAuthAPI, .SmithyIdentity, .SmithyJSON, .SmithyReadWrite, .SmithyRetries, .SmithyRetriesAPI],
    "AWSImagebuilder": [.AWSClientRuntime, .AWSSDKChecksums, .AWSSDKHTTPAuth, .AWSSDKIdentity, .ClientRuntime, .Smithy, .SmithyHTTPAPI, .SmithyHTTPAuthAPI, .SmithyIdentity, .SmithyJSON, .SmithyReadWrite, .SmithyRetries, .SmithyRetriesAPI, .SmithyTimestamps],
    "AWSInspector": [.AWSClientRuntime, .AWSSDKChecksums, .AWSSDKHTTPAuth, .AWSSDKIdentity, .ClientRuntime, .Smithy, .SmithyHTTPAPI, .SmithyHTTPAuthAPI, .SmithyIdentity, .SmithyJSON, .SmithyReadWrite, .SmithyRetries, .SmithyRetriesAPI, .SmithyTimestamps],
    "AWSInspector2": [.AWSClientRuntime, .AWSSDKChecksums, .AWSSDKHTTPAuth, .AWSSDKIdentity, .ClientRuntime, .Smithy, .SmithyHTTPAPI, .SmithyHTTPAuthAPI, .SmithyIdentity, .SmithyJSON, .SmithyReadWrite, .SmithyRetries, .SmithyRetriesAPI, .SmithyTimestamps],
    "AWSInspectorScan": [.AWSClientRuntime, .AWSSDKChecksums, .AWSSDKHTTPAuth, .AWSSDKIdentity, .ClientRuntime, .Smithy, .SmithyHTTPAPI, .SmithyHTTPAuthAPI, .SmithyIdentity, .SmithyJSON, .SmithyReadWrite, .SmithyRetries, .SmithyRetriesAPI],
    "AWSInternetMonitor": [.AWSClientRuntime, .AWSSDKChecksums, .AWSSDKHTTPAuth, .AWSSDKIdentity, .ClientRuntime, .Smithy, .SmithyHTTPAPI, .SmithyHTTPAuthAPI, .SmithyIdentity, .SmithyJSON, .SmithyReadWrite, .SmithyRetries, .SmithyRetriesAPI, .SmithyTimestamps],
    "AWSInvoicing": [.AWSClientRuntime, .AWSSDKChecksums, .AWSSDKHTTPAuth, .AWSSDKIdentity, .ClientRuntime, .Smithy, .SmithyHTTPAPI, .SmithyHTTPAuthAPI, .SmithyIdentity, .SmithyJSON, .SmithyReadWrite, .SmithyRetries, .SmithyRetriesAPI, .SmithyTimestamps],
    "AWSIoT": [.AWSClientRuntime, .AWSSDKChecksums, .AWSSDKHTTPAuth, .AWSSDKIdentity, .ClientRuntime, .Smithy, .SmithyHTTPAPI, .SmithyHTTPAuthAPI, .SmithyIdentity, .SmithyJSON, .SmithyReadWrite, .SmithyRetries, .SmithyRetriesAPI, .SmithyTimestamps],
    "AWSIoTAnalytics": [.AWSClientRuntime, .AWSSDKChecksums, .AWSSDKHTTPAuth, .AWSSDKIdentity, .ClientRuntime, .Smithy, .SmithyHTTPAPI, .SmithyHTTPAuthAPI, .SmithyIdentity, .SmithyJSON, .SmithyReadWrite, .SmithyRetries, .SmithyRetriesAPI, .SmithyTimestamps],
    "AWSIoTDataPlane": [.AWSClientRuntime, .AWSSDKChecksums, .AWSSDKHTTPAuth, .AWSSDKIdentity, .ClientRuntime, .Smithy, .SmithyHTTPAPI, .SmithyHTTPAuthAPI, .SmithyIdentity, .SmithyJSON, .SmithyReadWrite, .SmithyRetries, .SmithyRetriesAPI],
    "AWSIoTEvents": [.AWSClientRuntime, .AWSSDKChecksums, .AWSSDKHTTPAuth, .AWSSDKIdentity, .ClientRuntime, .Smithy, .SmithyHTTPAPI, .SmithyHTTPAuthAPI, .SmithyIdentity, .SmithyJSON, .SmithyReadWrite, .SmithyRetries, .SmithyRetriesAPI, .SmithyTimestamps],
    "AWSIoTEventsData": [.AWSClientRuntime, .AWSSDKChecksums, .AWSSDKHTTPAuth, .AWSSDKIdentity, .ClientRuntime, .Smithy, .SmithyHTTPAPI, .SmithyHTTPAuthAPI, .SmithyIdentity, .SmithyJSON, .SmithyReadWrite, .SmithyRetries, .SmithyRetriesAPI, .SmithyTimestamps],
    "AWSIoTFleetHub": [.AWSClientRuntime, .AWSSDKChecksums, .AWSSDKHTTPAuth, .AWSSDKIdentity, .ClientRuntime, .Smithy, .SmithyHTTPAPI, .SmithyHTTPAuthAPI, .SmithyIdentity, .SmithyJSON, .SmithyReadWrite, .SmithyRetries, .SmithyRetriesAPI],
    "AWSIoTFleetWise": [.AWSClientRuntime, .AWSSDKChecksums, .AWSSDKHTTPAuth, .AWSSDKIdentity, .ClientRuntime, .Smithy, .SmithyHTTPAPI, .SmithyHTTPAuthAPI, .SmithyIdentity, .SmithyJSON, .SmithyReadWrite, .SmithyRetries, .SmithyRetriesAPI, .SmithyTimestamps],
    "AWSIoTJobsDataPlane": [.AWSClientRuntime, .AWSSDKChecksums, .AWSSDKHTTPAuth, .AWSSDKIdentity, .ClientRuntime, .Smithy, .SmithyHTTPAPI, .SmithyHTTPAuthAPI, .SmithyIdentity, .SmithyJSON, .SmithyReadWrite, .SmithyRetries, .SmithyRetriesAPI],
    "AWSIoTManagedIntegrations": [.AWSClientRuntime, .AWSSDKChecksums, .AWSSDKHTTPAuth, .AWSSDKIdentity, .ClientRuntime, .Smithy, .SmithyHTTPAPI, .SmithyHTTPAuthAPI, .SmithyIdentity, .SmithyJSON, .SmithyReadWrite, .SmithyRetries, .SmithyRetriesAPI, .SmithyTimestamps],
    "AWSIoTSecureTunneling": [.AWSClientRuntime, .AWSSDKChecksums, .AWSSDKHTTPAuth, .AWSSDKIdentity, .ClientRuntime, .Smithy, .SmithyHTTPAPI, .SmithyHTTPAuthAPI, .SmithyIdentity, .SmithyJSON, .SmithyReadWrite, .SmithyRetries, .SmithyRetriesAPI, .SmithyTimestamps],
    "AWSIoTSiteWise": [.AWSClientRuntime, .AWSSDKChecksums, .AWSSDKHTTPAuth, .AWSSDKIdentity, .ClientRuntime, .Smithy, .SmithyEventStreams, .SmithyEventStreamsAPI, .SmithyHTTPAPI, .SmithyHTTPAuthAPI, .SmithyIdentity, .SmithyJSON, .SmithyReadWrite, .SmithyRetries, .SmithyRetriesAPI, .SmithyTimestamps, .SmithyWaitersAPI],
    "AWSIoTThingsGraph": [.AWSClientRuntime, .AWSSDKChecksums, .AWSSDKHTTPAuth, .AWSSDKIdentity, .ClientRuntime, .Smithy, .SmithyHTTPAPI, .SmithyHTTPAuthAPI, .SmithyIdentity, .SmithyJSON, .SmithyReadWrite, .SmithyRetries, .SmithyRetriesAPI, .SmithyTimestamps],
    "AWSIoTTwinMaker": [.AWSClientRuntime, .AWSSDKChecksums, .AWSSDKHTTPAuth, .AWSSDKIdentity, .ClientRuntime, .Smithy, .SmithyHTTPAPI, .SmithyHTTPAuthAPI, .SmithyIdentity, .SmithyJSON, .SmithyReadWrite, .SmithyRetries, .SmithyRetriesAPI, .SmithyTimestamps],
    "AWSIoTWireless": [.AWSClientRuntime, .AWSSDKChecksums, .AWSSDKHTTPAuth, .AWSSDKIdentity, .ClientRuntime, .Smithy, .SmithyHTTPAPI, .SmithyHTTPAuthAPI, .SmithyIdentity, .SmithyJSON, .SmithyReadWrite, .SmithyRetries, .SmithyRetriesAPI, .SmithyTimestamps],
    "AWSIotDeviceAdvisor": [.AWSClientRuntime, .AWSSDKChecksums, .AWSSDKHTTPAuth, .AWSSDKIdentity, .ClientRuntime, .Smithy, .SmithyHTTPAPI, .SmithyHTTPAuthAPI, .SmithyIdentity, .SmithyJSON, .SmithyReadWrite, .SmithyRetries, .SmithyRetriesAPI, .SmithyTimestamps],
    "AWSIvs": [.AWSClientRuntime, .AWSSDKChecksums, .AWSSDKHTTPAuth, .AWSSDKIdentity, .ClientRuntime, .Smithy, .SmithyHTTPAPI, .SmithyHTTPAuthAPI, .SmithyIdentity, .SmithyJSON, .SmithyReadWrite, .SmithyRetries, .SmithyRetriesAPI, .SmithyTimestamps],
    "AWSIvschat": [.AWSClientRuntime, .AWSSDKChecksums, .AWSSDKHTTPAuth, .AWSSDKIdentity, .ClientRuntime, .Smithy, .SmithyHTTPAPI, .SmithyHTTPAuthAPI, .SmithyIdentity, .SmithyJSON, .SmithyReadWrite, .SmithyRetries, .SmithyRetriesAPI, .SmithyTimestamps],
    "AWSKMS": [.AWSClientRuntime, .AWSSDKChecksums, .AWSSDKHTTPAuth, .AWSSDKIdentity, .ClientRuntime, .Smithy, .SmithyHTTPAPI, .SmithyHTTPAuthAPI, .SmithyIdentity, .SmithyJSON, .SmithyReadWrite, .SmithyRetries, .SmithyRetriesAPI, .SmithyTimestamps],
    "AWSKafka": [.AWSClientRuntime, .AWSSDKChecksums, .AWSSDKHTTPAuth, .AWSSDKIdentity, .ClientRuntime, .Smithy, .SmithyHTTPAPI, .SmithyHTTPAuthAPI, .SmithyIdentity, .SmithyJSON, .SmithyReadWrite, .SmithyRetries, .SmithyRetriesAPI, .SmithyTimestamps],
    "AWSKafkaConnect": [.AWSClientRuntime, .AWSSDKChecksums, .AWSSDKHTTPAuth, .AWSSDKIdentity, .ClientRuntime, .Smithy, .SmithyHTTPAPI, .SmithyHTTPAuthAPI, .SmithyIdentity, .SmithyJSON, .SmithyReadWrite, .SmithyRetries, .SmithyRetriesAPI, .SmithyTimestamps],
    "AWSKendra": [.AWSClientRuntime, .AWSSDKChecksums, .AWSSDKHTTPAuth, .AWSSDKIdentity, .ClientRuntime, .Smithy, .SmithyHTTPAPI, .SmithyHTTPAuthAPI, .SmithyIdentity, .SmithyJSON, .SmithyReadWrite, .SmithyRetries, .SmithyRetriesAPI, .SmithyTimestamps],
    "AWSKendraRanking": [.AWSClientRuntime, .AWSSDKChecksums, .AWSSDKHTTPAuth, .AWSSDKIdentity, .ClientRuntime, .Smithy, .SmithyHTTPAPI, .SmithyHTTPAuthAPI, .SmithyIdentity, .SmithyJSON, .SmithyReadWrite, .SmithyRetries, .SmithyRetriesAPI, .SmithyTimestamps],
    "AWSKeyspaces": [.AWSClientRuntime, .AWSSDKChecksums, .AWSSDKHTTPAuth, .AWSSDKIdentity, .ClientRuntime, .Smithy, .SmithyHTTPAPI, .SmithyHTTPAuthAPI, .SmithyIdentity, .SmithyJSON, .SmithyReadWrite, .SmithyRetries, .SmithyRetriesAPI, .SmithyTimestamps],
    "AWSKeyspacesStreams": [.AWSClientRuntime, .AWSSDKChecksums, .AWSSDKHTTPAuth, .AWSSDKIdentity, .ClientRuntime, .Smithy, .SmithyHTTPAPI, .SmithyHTTPAuthAPI, .SmithyIdentity, .SmithyJSON, .SmithyReadWrite, .SmithyRetries, .SmithyRetriesAPI, .SmithyTimestamps],
    "AWSKinesis": [.AWSClientRuntime, .AWSSDKChecksums, .AWSSDKHTTPAuth, .AWSSDKIdentity, .ClientRuntime, .Smithy, .SmithyEventStreams, .SmithyEventStreamsAPI, .SmithyHTTPAPI, .SmithyHTTPAuthAPI, .SmithyIdentity, .SmithyJSON, .SmithyReadWrite, .SmithyRetries, .SmithyRetriesAPI, .SmithyTimestamps, .SmithyWaitersAPI],
    "AWSKinesisAnalytics": [.AWSClientRuntime, .AWSSDKChecksums, .AWSSDKHTTPAuth, .AWSSDKIdentity, .ClientRuntime, .Smithy, .SmithyHTTPAPI, .SmithyHTTPAuthAPI, .SmithyIdentity, .SmithyJSON, .SmithyReadWrite, .SmithyRetries, .SmithyRetriesAPI, .SmithyTimestamps],
    "AWSKinesisAnalyticsV2": [.AWSClientRuntime, .AWSSDKChecksums, .AWSSDKHTTPAuth, .AWSSDKIdentity, .ClientRuntime, .Smithy, .SmithyHTTPAPI, .SmithyHTTPAuthAPI, .SmithyIdentity, .SmithyJSON, .SmithyReadWrite, .SmithyRetries, .SmithyRetriesAPI, .SmithyTimestamps],
    "AWSKinesisVideo": [.AWSClientRuntime, .AWSSDKChecksums, .AWSSDKHTTPAuth, .AWSSDKIdentity, .ClientRuntime, .Smithy, .SmithyHTTPAPI, .SmithyHTTPAuthAPI, .SmithyIdentity, .SmithyJSON, .SmithyReadWrite, .SmithyRetries, .SmithyRetriesAPI, .SmithyTimestamps],
    "AWSKinesisVideoArchivedMedia": [.AWSClientRuntime, .AWSSDKChecksums, .AWSSDKHTTPAuth, .AWSSDKIdentity, .ClientRuntime, .Smithy, .SmithyHTTPAPI, .SmithyHTTPAuthAPI, .SmithyIdentity, .SmithyJSON, .SmithyReadWrite, .SmithyRetries, .SmithyRetriesAPI, .SmithyTimestamps],
    "AWSKinesisVideoMedia": [.AWSClientRuntime, .AWSSDKChecksums, .AWSSDKHTTPAuth, .AWSSDKIdentity, .ClientRuntime, .Smithy, .SmithyHTTPAPI, .SmithyHTTPAuthAPI, .SmithyIdentity, .SmithyJSON, .SmithyReadWrite, .SmithyRetries, .SmithyRetriesAPI, .SmithyTimestamps],
    "AWSKinesisVideoSignaling": [.AWSClientRuntime, .AWSSDKChecksums, .AWSSDKHTTPAuth, .AWSSDKIdentity, .ClientRuntime, .Smithy, .SmithyHTTPAPI, .SmithyHTTPAuthAPI, .SmithyIdentity, .SmithyJSON, .SmithyReadWrite, .SmithyRetries, .SmithyRetriesAPI],
    "AWSKinesisVideoWebRTCStorage": [.AWSClientRuntime, .AWSSDKChecksums, .AWSSDKHTTPAuth, .AWSSDKIdentity, .ClientRuntime, .Smithy, .SmithyHTTPAPI, .SmithyHTTPAuthAPI, .SmithyIdentity, .SmithyJSON, .SmithyReadWrite, .SmithyRetries, .SmithyRetriesAPI],
    "AWSLakeFormation": [.AWSClientRuntime, .AWSSDKChecksums, .AWSSDKHTTPAuth, .AWSSDKIdentity, .ClientRuntime, .Smithy, .SmithyHTTPAPI, .SmithyHTTPAuthAPI, .SmithyIdentity, .SmithyJSON, .SmithyReadWrite, .SmithyRetries, .SmithyRetriesAPI, .SmithyTimestamps],
    "AWSLambda": [.AWSClientRuntime, .AWSSDKChecksums, .AWSSDKHTTPAuth, .AWSSDKIdentity, .ClientRuntime, .Smithy, .SmithyEventStreams, .SmithyEventStreamsAPI, .SmithyHTTPAPI, .SmithyHTTPAuthAPI, .SmithyIdentity, .SmithyJSON, .SmithyReadWrite, .SmithyRetries, .SmithyRetriesAPI, .SmithyTimestamps],
    "AWSLaunchWizard": [.AWSClientRuntime, .AWSSDKChecksums, .AWSSDKHTTPAuth, .AWSSDKIdentity, .ClientRuntime, .Smithy, .SmithyHTTPAPI, .SmithyHTTPAuthAPI, .SmithyIdentity, .SmithyJSON, .SmithyReadWrite, .SmithyRetries, .SmithyRetriesAPI, .SmithyTimestamps],
    "AWSLexModelBuildingService": [.AWSClientRuntime, .AWSSDKChecksums, .AWSSDKHTTPAuth, .AWSSDKIdentity, .ClientRuntime, .Smithy, .SmithyHTTPAPI, .SmithyHTTPAuthAPI, .SmithyIdentity, .SmithyJSON, .SmithyReadWrite, .SmithyRetries, .SmithyRetriesAPI, .SmithyTimestamps],
    "AWSLexModelsV2": [.AWSClientRuntime, .AWSSDKChecksums, .AWSSDKHTTPAuth, .AWSSDKIdentity, .ClientRuntime, .Smithy, .SmithyHTTPAPI, .SmithyHTTPAuthAPI, .SmithyIdentity, .SmithyJSON, .SmithyReadWrite, .SmithyRetries, .SmithyRetriesAPI, .SmithyTimestamps, .SmithyWaitersAPI],
    "AWSLexRuntimeService": [.AWSClientRuntime, .AWSSDKChecksums, .AWSSDKHTTPAuth, .AWSSDKIdentity, .ClientRuntime, .Smithy, .SmithyHTTPAPI, .SmithyHTTPAuthAPI, .SmithyIdentity, .SmithyJSON, .SmithyReadWrite, .SmithyRetries, .SmithyRetriesAPI],
    "AWSLexRuntimeV2": [.AWSClientRuntime, .AWSSDKChecksums, .AWSSDKEventStreamsAuth, .AWSSDKHTTPAuth, .AWSSDKIdentity, .ClientRuntime, .Smithy, .SmithyEventStreams, .SmithyEventStreamsAPI, .SmithyHTTPAPI, .SmithyHTTPAuthAPI, .SmithyIdentity, .SmithyJSON, .SmithyReadWrite, .SmithyRetries, .SmithyRetriesAPI],
    "AWSLicenseManager": [.AWSClientRuntime, .AWSSDKChecksums, .AWSSDKHTTPAuth, .AWSSDKIdentity, .ClientRuntime, .Smithy, .SmithyHTTPAPI, .SmithyHTTPAuthAPI, .SmithyIdentity, .SmithyJSON, .SmithyReadWrite, .SmithyRetries, .SmithyRetriesAPI, .SmithyTimestamps],
    "AWSLicenseManagerLinuxSubscriptions": [.AWSClientRuntime, .AWSSDKChecksums, .AWSSDKHTTPAuth, .AWSSDKIdentity, .ClientRuntime, .Smithy, .SmithyHTTPAPI, .SmithyHTTPAuthAPI, .SmithyIdentity, .SmithyJSON, .SmithyReadWrite, .SmithyRetries, .SmithyRetriesAPI],
    "AWSLicenseManagerUserSubscriptions": [.AWSClientRuntime, .AWSSDKChecksums, .AWSSDKHTTPAuth, .AWSSDKIdentity, .ClientRuntime, .Smithy, .SmithyHTTPAPI, .SmithyHTTPAuthAPI, .SmithyIdentity, .SmithyJSON, .SmithyReadWrite, .SmithyRetries, .SmithyRetriesAPI, .SmithyTimestamps],
    "AWSLightsail": [.AWSClientRuntime, .AWSSDKChecksums, .AWSSDKHTTPAuth, .AWSSDKIdentity, .ClientRuntime, .Smithy, .SmithyHTTPAPI, .SmithyHTTPAuthAPI, .SmithyIdentity, .SmithyJSON, .SmithyReadWrite, .SmithyRetries, .SmithyRetriesAPI, .SmithyTimestamps],
    "AWSLocation": [.AWSClientRuntime, .AWSSDKChecksums, .AWSSDKHTTPAuth, .AWSSDKIdentity, .ClientRuntime, .Smithy, .SmithyHTTPAPI, .SmithyHTTPAuthAPI, .SmithyIdentity, .SmithyJSON, .SmithyReadWrite, .SmithyRetries, .SmithyRetriesAPI, .SmithyTimestamps],
    "AWSLookoutEquipment": [.AWSClientRuntime, .AWSSDKChecksums, .AWSSDKHTTPAuth, .AWSSDKIdentity, .ClientRuntime, .Smithy, .SmithyHTTPAPI, .SmithyHTTPAuthAPI, .SmithyIdentity, .SmithyJSON, .SmithyReadWrite, .SmithyRetries, .SmithyRetriesAPI, .SmithyTimestamps],
    "AWSLookoutMetrics": [.AWSClientRuntime, .AWSSDKChecksums, .AWSSDKHTTPAuth, .AWSSDKIdentity, .ClientRuntime, .Smithy, .SmithyHTTPAPI, .SmithyHTTPAuthAPI, .SmithyIdentity, .SmithyJSON, .SmithyReadWrite, .SmithyRetries, .SmithyRetriesAPI, .SmithyTimestamps],
    "AWSLookoutVision": [.AWSClientRuntime, .AWSSDKChecksums, .AWSSDKHTTPAuth, .AWSSDKIdentity, .ClientRuntime, .Smithy, .SmithyHTTPAPI, .SmithyHTTPAuthAPI, .SmithyIdentity, .SmithyJSON, .SmithyReadWrite, .SmithyRetries, .SmithyRetriesAPI, .SmithyTimestamps],
    "AWSM2": [.AWSClientRuntime, .AWSSDKChecksums, .AWSSDKHTTPAuth, .AWSSDKIdentity, .ClientRuntime, .Smithy, .SmithyHTTPAPI, .SmithyHTTPAuthAPI, .SmithyIdentity, .SmithyJSON, .SmithyReadWrite, .SmithyRetries, .SmithyRetriesAPI, .SmithyTimestamps],
    "AWSMPA": [.AWSClientRuntime, .AWSSDKChecksums, .AWSSDKHTTPAuth, .AWSSDKIdentity, .ClientRuntime, .Smithy, .SmithyHTTPAPI, .SmithyHTTPAuthAPI, .SmithyIdentity, .SmithyJSON, .SmithyReadWrite, .SmithyRetries, .SmithyRetriesAPI, .SmithyTimestamps],
    "AWSMTurk": [.AWSClientRuntime, .AWSSDKChecksums, .AWSSDKHTTPAuth, .AWSSDKIdentity, .ClientRuntime, .Smithy, .SmithyHTTPAPI, .SmithyHTTPAuthAPI, .SmithyIdentity, .SmithyJSON, .SmithyReadWrite, .SmithyRetries, .SmithyRetriesAPI, .SmithyTimestamps],
    "AWSMWAA": [.AWSClientRuntime, .AWSSDKChecksums, .AWSSDKHTTPAuth, .AWSSDKIdentity, .ClientRuntime, .Smithy, .SmithyHTTPAPI, .SmithyHTTPAuthAPI, .SmithyIdentity, .SmithyJSON, .SmithyReadWrite, .SmithyRetries, .SmithyRetriesAPI, .SmithyTimestamps],
    "AWSMachineLearning": [.AWSClientRuntime, .AWSSDKChecksums, .AWSSDKHTTPAuth, .AWSSDKIdentity, .ClientRuntime, .Smithy, .SmithyHTTPAPI, .SmithyHTTPAuthAPI, .SmithyIdentity, .SmithyJSON, .SmithyReadWrite, .SmithyRetries, .SmithyRetriesAPI, .SmithyTimestamps, .SmithyWaitersAPI],
    "AWSMacie2": [.AWSClientRuntime, .AWSSDKChecksums, .AWSSDKHTTPAuth, .AWSSDKIdentity, .ClientRuntime, .Smithy, .SmithyHTTPAPI, .SmithyHTTPAuthAPI, .SmithyIdentity, .SmithyJSON, .SmithyReadWrite, .SmithyRetries, .SmithyRetriesAPI, .SmithyTimestamps, .SmithyWaitersAPI],
    "AWSMailManager": [.AWSClientRuntime, .AWSSDKChecksums, .AWSSDKHTTPAuth, .AWSSDKIdentity, .ClientRuntime, .Smithy, .SmithyHTTPAPI, .SmithyHTTPAuthAPI, .SmithyIdentity, .SmithyJSON, .SmithyReadWrite, .SmithyRetries, .SmithyRetriesAPI, .SmithyTimestamps],
    "AWSManagedBlockchain": [.AWSClientRuntime, .AWSSDKChecksums, .AWSSDKHTTPAuth, .AWSSDKIdentity, .ClientRuntime, .Smithy, .SmithyHTTPAPI, .SmithyHTTPAuthAPI, .SmithyIdentity, .SmithyJSON, .SmithyReadWrite, .SmithyRetries, .SmithyRetriesAPI, .SmithyTimestamps],
    "AWSManagedBlockchainQuery": [.AWSClientRuntime, .AWSSDKChecksums, .AWSSDKHTTPAuth, .AWSSDKIdentity, .ClientRuntime, .Smithy, .SmithyHTTPAPI, .SmithyHTTPAuthAPI, .SmithyIdentity, .SmithyJSON, .SmithyReadWrite, .SmithyRetries, .SmithyRetriesAPI, .SmithyTimestamps],
    "AWSMarketplaceAgreement": [.AWSClientRuntime, .AWSSDKChecksums, .AWSSDKHTTPAuth, .AWSSDKIdentity, .ClientRuntime, .Smithy, .SmithyHTTPAPI, .SmithyHTTPAuthAPI, .SmithyIdentity, .SmithyJSON, .SmithyReadWrite, .SmithyRetries, .SmithyRetriesAPI, .SmithyTimestamps],
    "AWSMarketplaceCatalog": [.AWSClientRuntime, .AWSSDKChecksums, .AWSSDKHTTPAuth, .AWSSDKIdentity, .ClientRuntime, .Smithy, .SmithyHTTPAPI, .SmithyHTTPAuthAPI, .SmithyIdentity, .SmithyJSON, .SmithyReadWrite, .SmithyRetries, .SmithyRetriesAPI],
    "AWSMarketplaceCommerceAnalytics": [.AWSClientRuntime, .AWSSDKChecksums, .AWSSDKHTTPAuth, .AWSSDKIdentity, .ClientRuntime, .Smithy, .SmithyHTTPAPI, .SmithyHTTPAuthAPI, .SmithyIdentity, .SmithyJSON, .SmithyReadWrite, .SmithyRetries, .SmithyRetriesAPI, .SmithyTimestamps],
    "AWSMarketplaceDeployment": [.AWSClientRuntime, .AWSSDKChecksums, .AWSSDKHTTPAuth, .AWSSDKIdentity, .ClientRuntime, .Smithy, .SmithyHTTPAPI, .SmithyHTTPAuthAPI, .SmithyIdentity, .SmithyJSON, .SmithyReadWrite, .SmithyRetries, .SmithyRetriesAPI, .SmithyTimestamps],
    "AWSMarketplaceEntitlementService": [.AWSClientRuntime, .AWSSDKChecksums, .AWSSDKHTTPAuth, .AWSSDKIdentity, .ClientRuntime, .Smithy, .SmithyHTTPAPI, .SmithyHTTPAuthAPI, .SmithyIdentity, .SmithyJSON, .SmithyReadWrite, .SmithyRetries, .SmithyRetriesAPI, .SmithyTimestamps],
    "AWSMarketplaceMetering": [.AWSClientRuntime, .AWSSDKChecksums, .AWSSDKHTTPAuth, .AWSSDKIdentity, .ClientRuntime, .Smithy, .SmithyHTTPAPI, .SmithyHTTPAuthAPI, .SmithyIdentity, .SmithyJSON, .SmithyReadWrite, .SmithyRetries, .SmithyRetriesAPI, .SmithyTimestamps],
    "AWSMarketplaceReporting": [.AWSClientRuntime, .AWSSDKChecksums, .AWSSDKHTTPAuth, .AWSSDKIdentity, .ClientRuntime, .Smithy, .SmithyHTTPAPI, .SmithyHTTPAuthAPI, .SmithyIdentity, .SmithyJSON, .SmithyReadWrite, .SmithyRetries, .SmithyRetriesAPI],
    "AWSMediaConnect": [.AWSClientRuntime, .AWSSDKChecksums, .AWSSDKHTTPAuth, .AWSSDKIdentity, .ClientRuntime, .Smithy, .SmithyHTTPAPI, .SmithyHTTPAuthAPI, .SmithyIdentity, .SmithyJSON, .SmithyReadWrite, .SmithyRetries, .SmithyRetriesAPI, .SmithyTimestamps],
    "AWSMediaConvert": [.AWSClientRuntime, .AWSSDKChecksums, .AWSSDKHTTPAuth, .AWSSDKIdentity, .ClientRuntime, .Smithy, .SmithyHTTPAPI, .SmithyHTTPAuthAPI, .SmithyIdentity, .SmithyJSON, .SmithyReadWrite, .SmithyRetries, .SmithyRetriesAPI, .SmithyTimestamps],
    "AWSMediaLive": [.AWSClientRuntime, .AWSSDKChecksums, .AWSSDKHTTPAuth, .AWSSDKIdentity, .ClientRuntime, .Smithy, .SmithyHTTPAPI, .SmithyHTTPAuthAPI, .SmithyIdentity, .SmithyJSON, .SmithyReadWrite, .SmithyRetries, .SmithyRetriesAPI, .SmithyTimestamps, .SmithyWaitersAPI],
    "AWSMediaPackage": [.AWSClientRuntime, .AWSSDKChecksums, .AWSSDKHTTPAuth, .AWSSDKIdentity, .ClientRuntime, .Smithy, .SmithyHTTPAPI, .SmithyHTTPAuthAPI, .SmithyIdentity, .SmithyJSON, .SmithyReadWrite, .SmithyRetries, .SmithyRetriesAPI],
    "AWSMediaPackageV2": [.AWSClientRuntime, .AWSSDKChecksums, .AWSSDKHTTPAuth, .AWSSDKIdentity, .ClientRuntime, .Smithy, .SmithyHTTPAPI, .SmithyHTTPAuthAPI, .SmithyIdentity, .SmithyJSON, .SmithyReadWrite, .SmithyRetries, .SmithyRetriesAPI, .SmithyTimestamps],
    "AWSMediaPackageVod": [.AWSClientRuntime, .AWSSDKChecksums, .AWSSDKHTTPAuth, .AWSSDKIdentity, .ClientRuntime, .Smithy, .SmithyHTTPAPI, .SmithyHTTPAuthAPI, .SmithyIdentity, .SmithyJSON, .SmithyReadWrite, .SmithyRetries, .SmithyRetriesAPI],
    "AWSMediaStore": [.AWSClientRuntime, .AWSSDKChecksums, .AWSSDKHTTPAuth, .AWSSDKIdentity, .ClientRuntime, .Smithy, .SmithyHTTPAPI, .SmithyHTTPAuthAPI, .SmithyIdentity, .SmithyJSON, .SmithyReadWrite, .SmithyRetries, .SmithyRetriesAPI, .SmithyTimestamps],
    "AWSMediaStoreData": [.AWSClientRuntime, .AWSSDKChecksums, .AWSSDKHTTPAuth, .AWSSDKIdentity, .ClientRuntime, .Smithy, .SmithyHTTPAPI, .SmithyHTTPAuthAPI, .SmithyIdentity, .SmithyJSON, .SmithyReadWrite, .SmithyRetries, .SmithyRetriesAPI, .SmithyTimestamps],
    "AWSMediaTailor": [.AWSClientRuntime, .AWSSDKChecksums, .AWSSDKHTTPAuth, .AWSSDKIdentity, .ClientRuntime, .Smithy, .SmithyHTTPAPI, .SmithyHTTPAuthAPI, .SmithyIdentity, .SmithyJSON, .SmithyReadWrite, .SmithyRetries, .SmithyRetriesAPI, .SmithyTimestamps],
    "AWSMedicalImaging": [.AWSClientRuntime, .AWSSDKChecksums, .AWSSDKHTTPAuth, .AWSSDKIdentity, .ClientRuntime, .Smithy, .SmithyHTTPAPI, .SmithyHTTPAuthAPI, .SmithyIdentity, .SmithyJSON, .SmithyReadWrite, .SmithyRetries, .SmithyRetriesAPI, .SmithyTimestamps],
    "AWSMemoryDB": [.AWSClientRuntime, .AWSSDKChecksums, .AWSSDKHTTPAuth, .AWSSDKIdentity, .ClientRuntime, .Smithy, .SmithyHTTPAPI, .SmithyHTTPAuthAPI, .SmithyIdentity, .SmithyJSON, .SmithyReadWrite, .SmithyRetries, .SmithyRetriesAPI, .SmithyTimestamps],
    "AWSMgn": [.AWSClientRuntime, .AWSSDKChecksums, .AWSSDKHTTPAuth, .AWSSDKIdentity, .ClientRuntime, .Smithy, .SmithyHTTPAPI, .SmithyHTTPAuthAPI, .SmithyIdentity, .SmithyJSON, .SmithyReadWrite, .SmithyRetries, .SmithyRetriesAPI],
    "AWSMigrationHub": [.AWSClientRuntime, .AWSSDKChecksums, .AWSSDKHTTPAuth, .AWSSDKIdentity, .ClientRuntime, .Smithy, .SmithyHTTPAPI, .SmithyHTTPAuthAPI, .SmithyIdentity, .SmithyJSON, .SmithyReadWrite, .SmithyRetries, .SmithyRetriesAPI, .SmithyTimestamps],
    "AWSMigrationHubConfig": [.AWSClientRuntime, .AWSSDKChecksums, .AWSSDKHTTPAuth, .AWSSDKIdentity, .ClientRuntime, .Smithy, .SmithyHTTPAPI, .SmithyHTTPAuthAPI, .SmithyIdentity, .SmithyJSON, .SmithyReadWrite, .SmithyRetries, .SmithyRetriesAPI, .SmithyTimestamps],
    "AWSMigrationHubOrchestrator": [.AWSClientRuntime, .AWSSDKChecksums, .AWSSDKHTTPAuth, .AWSSDKIdentity, .ClientRuntime, .Smithy, .SmithyHTTPAPI, .SmithyHTTPAuthAPI, .SmithyIdentity, .SmithyJSON, .SmithyReadWrite, .SmithyRetries, .SmithyRetriesAPI, .SmithyTimestamps],
    "AWSMigrationHubRefactorSpaces": [.AWSClientRuntime, .AWSSDKChecksums, .AWSSDKHTTPAuth, .AWSSDKIdentity, .ClientRuntime, .Smithy, .SmithyHTTPAPI, .SmithyHTTPAuthAPI, .SmithyIdentity, .SmithyJSON, .SmithyReadWrite, .SmithyRetries, .SmithyRetriesAPI, .SmithyTimestamps],
    "AWSMigrationHubStrategy": [.AWSClientRuntime, .AWSSDKChecksums, .AWSSDKHTTPAuth, .AWSSDKIdentity, .ClientRuntime, .Smithy, .SmithyHTTPAPI, .SmithyHTTPAuthAPI, .SmithyIdentity, .SmithyJSON, .SmithyReadWrite, .SmithyRetries, .SmithyRetriesAPI, .SmithyTimestamps],
    "AWSMq": [.AWSClientRuntime, .AWSSDKChecksums, .AWSSDKHTTPAuth, .AWSSDKIdentity, .ClientRuntime, .Smithy, .SmithyHTTPAPI, .SmithyHTTPAuthAPI, .SmithyIdentity, .SmithyJSON, .SmithyReadWrite, .SmithyRetries, .SmithyRetriesAPI, .SmithyTimestamps],
    "AWSNeptune": [.AWSClientRuntime, .AWSSDKChecksums, .AWSSDKHTTPAuth, .AWSSDKIdentity, .ClientRuntime, .Smithy, .SmithyFormURL, .SmithyHTTPAPI, .SmithyHTTPAuthAPI, .SmithyIdentity, .SmithyReadWrite, .SmithyRetries, .SmithyRetriesAPI, .SmithyTimestamps, .SmithyWaitersAPI, .SmithyXML],
    "AWSNeptuneGraph": [.AWSClientRuntime, .AWSSDKChecksums, .AWSSDKHTTPAuth, .AWSSDKIdentity, .ClientRuntime, .Smithy, .SmithyHTTPAPI, .SmithyHTTPAuthAPI, .SmithyIdentity, .SmithyJSON, .SmithyReadWrite, .SmithyRetries, .SmithyRetriesAPI, .SmithyTimestamps],
    "AWSNeptunedata": [.AWSClientRuntime, .AWSSDKChecksums, .AWSSDKHTTPAuth, .AWSSDKIdentity, .ClientRuntime, .Smithy, .SmithyHTTPAPI, .SmithyHTTPAuthAPI, .SmithyIdentity, .SmithyJSON, .SmithyReadWrite, .SmithyRetries, .SmithyRetriesAPI, .SmithyTimestamps],
    "AWSNetworkFirewall": [.AWSClientRuntime, .AWSSDKChecksums, .AWSSDKHTTPAuth, .AWSSDKIdentity, .ClientRuntime, .Smithy, .SmithyHTTPAPI, .SmithyHTTPAuthAPI, .SmithyIdentity, .SmithyJSON, .SmithyReadWrite, .SmithyRetries, .SmithyRetriesAPI, .SmithyTimestamps],
    "AWSNetworkFlowMonitor": [.AWSClientRuntime, .AWSSDKChecksums, .AWSSDKHTTPAuth, .AWSSDKIdentity, .ClientRuntime, .Smithy, .SmithyHTTPAPI, .SmithyHTTPAuthAPI, .SmithyIdentity, .SmithyJSON, .SmithyReadWrite, .SmithyRetries, .SmithyRetriesAPI, .SmithyTimestamps],
    "AWSNetworkManager": [.AWSClientRuntime, .AWSSDKChecksums, .AWSSDKHTTPAuth, .AWSSDKIdentity, .ClientRuntime, .Smithy, .SmithyHTTPAPI, .SmithyHTTPAuthAPI, .SmithyIdentity, .SmithyJSON, .SmithyReadWrite, .SmithyRetries, .SmithyRetriesAPI, .SmithyTimestamps],
    "AWSNetworkMonitor": [.AWSClientRuntime, .AWSSDKChecksums, .AWSSDKHTTPAuth, .AWSSDKIdentity, .ClientRuntime, .Smithy, .SmithyHTTPAPI, .SmithyHTTPAuthAPI, .SmithyIdentity, .SmithyJSON, .SmithyReadWrite, .SmithyRetries, .SmithyRetriesAPI, .SmithyTimestamps],
    "AWSNotifications": [.AWSClientRuntime, .AWSSDKChecksums, .AWSSDKHTTPAuth, .AWSSDKIdentity, .ClientRuntime, .Smithy, .SmithyHTTPAPI, .SmithyHTTPAuthAPI, .SmithyIdentity, .SmithyJSON, .SmithyReadWrite, .SmithyRetries, .SmithyRetriesAPI, .SmithyTimestamps],
    "AWSNotificationsContacts": [.AWSClientRuntime, .AWSSDKChecksums, .AWSSDKHTTPAuth, .AWSSDKIdentity, .ClientRuntime, .Smithy, .SmithyHTTPAPI, .SmithyHTTPAuthAPI, .SmithyIdentity, .SmithyJSON, .SmithyReadWrite, .SmithyRetries, .SmithyRetriesAPI, .SmithyTimestamps],
    "AWSOAM": [.AWSClientRuntime, .AWSSDKChecksums, .AWSSDKHTTPAuth, .AWSSDKIdentity, .ClientRuntime, .Smithy, .SmithyHTTPAPI, .SmithyHTTPAuthAPI, .SmithyIdentity, .SmithyJSON, .SmithyReadWrite, .SmithyRetries, .SmithyRetriesAPI],
    "AWSOSIS": [.AWSClientRuntime, .AWSSDKChecksums, .AWSSDKHTTPAuth, .AWSSDKIdentity, .ClientRuntime, .Smithy, .SmithyHTTPAPI, .SmithyHTTPAuthAPI, .SmithyIdentity, .SmithyJSON, .SmithyReadWrite, .SmithyRetries, .SmithyRetriesAPI, .SmithyTimestamps],
    "AWSObservabilityAdmin": [.AWSClientRuntime, .AWSSDKChecksums, .AWSSDKHTTPAuth, .AWSSDKIdentity, .ClientRuntime, .Smithy, .SmithyHTTPAPI, .SmithyHTTPAuthAPI, .SmithyIdentity, .SmithyJSON, .SmithyReadWrite, .SmithyRetries, .SmithyRetriesAPI],
    "AWSOdb": [.AWSClientRuntime, .AWSSDKChecksums, .AWSSDKHTTPAuth, .AWSSDKIdentity, .ClientRuntime, .Smithy, .SmithyHTTPAPI, .SmithyHTTPAuthAPI, .SmithyIdentity, .SmithyJSON, .SmithyReadWrite, .SmithyRetries, .SmithyRetriesAPI, .SmithyTimestamps],
    "AWSOmics": [.AWSClientRuntime, .AWSSDKChecksums, .AWSSDKHTTPAuth, .AWSSDKIdentity, .ClientRuntime, .Smithy, .SmithyHTTPAPI, .SmithyHTTPAuthAPI, .SmithyIdentity, .SmithyJSON, .SmithyReadWrite, .SmithyRetries, .SmithyRetriesAPI, .SmithyTimestamps],
    "AWSOpenSearch": [.AWSClientRuntime, .AWSSDKChecksums, .AWSSDKHTTPAuth, .AWSSDKIdentity, .ClientRuntime, .Smithy, .SmithyHTTPAPI, .SmithyHTTPAuthAPI, .SmithyIdentity, .SmithyJSON, .SmithyReadWrite, .SmithyRetries, .SmithyRetriesAPI, .SmithyTimestamps],
    "AWSOpenSearchServerless": [.AWSClientRuntime, .AWSSDKChecksums, .AWSSDKHTTPAuth, .AWSSDKIdentity, .ClientRuntime, .Smithy, .SmithyHTTPAPI, .SmithyHTTPAuthAPI, .SmithyIdentity, .SmithyJSON, .SmithyReadWrite, .SmithyRetries, .SmithyRetriesAPI],
    "AWSOpsWorks": [.AWSClientRuntime, .AWSSDKChecksums, .AWSSDKHTTPAuth, .AWSSDKIdentity, .ClientRuntime, .Smithy, .SmithyHTTPAPI, .SmithyHTTPAuthAPI, .SmithyIdentity, .SmithyJSON, .SmithyReadWrite, .SmithyRetries, .SmithyRetriesAPI, .SmithyWaitersAPI],
    "AWSOpsWorksCM": [.AWSClientRuntime, .AWSSDKChecksums, .AWSSDKHTTPAuth, .AWSSDKIdentity, .ClientRuntime, .Smithy, .SmithyHTTPAPI, .SmithyHTTPAuthAPI, .SmithyIdentity, .SmithyJSON, .SmithyReadWrite, .SmithyRetries, .SmithyRetriesAPI, .SmithyTimestamps, .SmithyWaitersAPI],
    "AWSOrganizations": [.AWSClientRuntime, .AWSSDKChecksums, .AWSSDKHTTPAuth, .AWSSDKIdentity, .ClientRuntime, .Smithy, .SmithyHTTPAPI, .SmithyHTTPAuthAPI, .SmithyIdentity, .SmithyJSON, .SmithyReadWrite, .SmithyRetries, .SmithyRetriesAPI, .SmithyTimestamps],
    "AWSOutposts": [.AWSClientRuntime, .AWSSDKChecksums, .AWSSDKHTTPAuth, .AWSSDKIdentity, .ClientRuntime, .Smithy, .SmithyHTTPAPI, .SmithyHTTPAuthAPI, .SmithyIdentity, .SmithyJSON, .SmithyReadWrite, .SmithyRetries, .SmithyRetriesAPI, .SmithyTimestamps],
    "AWSPCS": [.AWSClientRuntime, .AWSSDKChecksums, .AWSSDKHTTPAuth, .AWSSDKIdentity, .ClientRuntime, .Smithy, .SmithyHTTPAPI, .SmithyHTTPAuthAPI, .SmithyIdentity, .SmithyJSON, .SmithyReadWrite, .SmithyRetries, .SmithyRetriesAPI, .SmithyTimestamps],
    "AWSPI": [.AWSClientRuntime, .AWSSDKChecksums, .AWSSDKHTTPAuth, .AWSSDKIdentity, .ClientRuntime, .Smithy, .SmithyHTTPAPI, .SmithyHTTPAuthAPI, .SmithyIdentity, .SmithyJSON, .SmithyReadWrite, .SmithyRetries, .SmithyRetriesAPI, .SmithyTimestamps],
    "AWSPanorama": [.AWSClientRuntime, .AWSSDKChecksums, .AWSSDKHTTPAuth, .AWSSDKIdentity, .ClientRuntime, .Smithy, .SmithyHTTPAPI, .SmithyHTTPAuthAPI, .SmithyIdentity, .SmithyJSON, .SmithyReadWrite, .SmithyRetries, .SmithyRetriesAPI, .SmithyTimestamps],
    "AWSPartnerCentralSelling": [.AWSClientRuntime, .AWSSDKChecksums, .AWSSDKHTTPAuth, .AWSSDKIdentity, .ClientRuntime, .Smithy, .SmithyHTTPAPI, .SmithyHTTPAuthAPI, .SmithyIdentity, .SmithyJSON, .SmithyReadWrite, .SmithyRetries, .SmithyRetriesAPI, .SmithyTimestamps],
    "AWSPaymentCryptography": [.AWSClientRuntime, .AWSSDKChecksums, .AWSSDKHTTPAuth, .AWSSDKIdentity, .ClientRuntime, .Smithy, .SmithyHTTPAPI, .SmithyHTTPAuthAPI, .SmithyIdentity, .SmithyJSON, .SmithyReadWrite, .SmithyRetries, .SmithyRetriesAPI, .SmithyTimestamps],
    "AWSPaymentCryptographyData": [.AWSClientRuntime, .AWSSDKChecksums, .AWSSDKHTTPAuth, .AWSSDKIdentity, .ClientRuntime, .Smithy, .SmithyHTTPAPI, .SmithyHTTPAuthAPI, .SmithyIdentity, .SmithyJSON, .SmithyReadWrite, .SmithyRetries, .SmithyRetriesAPI],
    "AWSPcaConnectorAd": [.AWSClientRuntime, .AWSSDKChecksums, .AWSSDKHTTPAuth, .AWSSDKIdentity, .ClientRuntime, .Smithy, .SmithyHTTPAPI, .SmithyHTTPAuthAPI, .SmithyIdentity, .SmithyJSON, .SmithyReadWrite, .SmithyRetries, .SmithyRetriesAPI, .SmithyTimestamps],
    "AWSPcaConnectorScep": [.AWSClientRuntime, .AWSSDKChecksums, .AWSSDKHTTPAuth, .AWSSDKIdentity, .ClientRuntime, .Smithy, .SmithyHTTPAPI, .SmithyHTTPAuthAPI, .SmithyIdentity, .SmithyJSON, .SmithyReadWrite, .SmithyRetries, .SmithyRetriesAPI, .SmithyTimestamps],
    "AWSPersonalize": [.AWSClientRuntime, .AWSSDKChecksums, .AWSSDKHTTPAuth, .AWSSDKIdentity, .ClientRuntime, .Smithy, .SmithyHTTPAPI, .SmithyHTTPAuthAPI, .SmithyIdentity, .SmithyJSON, .SmithyReadWrite, .SmithyRetries, .SmithyRetriesAPI, .SmithyTimestamps],
    "AWSPersonalizeEvents": [.AWSClientRuntime, .AWSSDKChecksums, .AWSSDKHTTPAuth, .AWSSDKIdentity, .ClientRuntime, .Smithy, .SmithyHTTPAPI, .SmithyHTTPAuthAPI, .SmithyIdentity, .SmithyJSON, .SmithyReadWrite, .SmithyRetries, .SmithyRetriesAPI, .SmithyTimestamps],
    "AWSPersonalizeRuntime": [.AWSClientRuntime, .AWSSDKChecksums, .AWSSDKHTTPAuth, .AWSSDKIdentity, .ClientRuntime, .Smithy, .SmithyHTTPAPI, .SmithyHTTPAuthAPI, .SmithyIdentity, .SmithyJSON, .SmithyReadWrite, .SmithyRetries, .SmithyRetriesAPI],
    "AWSPinpoint": [.AWSClientRuntime, .AWSSDKChecksums, .AWSSDKHTTPAuth, .AWSSDKIdentity, .ClientRuntime, .Smithy, .SmithyHTTPAPI, .SmithyHTTPAuthAPI, .SmithyIdentity, .SmithyJSON, .SmithyReadWrite, .SmithyRetries, .SmithyRetriesAPI, .SmithyTimestamps],
    "AWSPinpointEmail": [.AWSClientRuntime, .AWSSDKChecksums, .AWSSDKHTTPAuth, .AWSSDKIdentity, .ClientRuntime, .Smithy, .SmithyHTTPAPI, .SmithyHTTPAuthAPI, .SmithyIdentity, .SmithyJSON, .SmithyReadWrite, .SmithyRetries, .SmithyRetriesAPI, .SmithyTimestamps],
    "AWSPinpointSMSVoice": [.AWSClientRuntime, .AWSSDKChecksums, .AWSSDKHTTPAuth, .AWSSDKIdentity, .ClientRuntime, .Smithy, .SmithyHTTPAPI, .SmithyHTTPAuthAPI, .SmithyIdentity, .SmithyJSON, .SmithyReadWrite, .SmithyRetries, .SmithyRetriesAPI],
    "AWSPinpointSMSVoiceV2": [.AWSClientRuntime, .AWSSDKChecksums, .AWSSDKHTTPAuth, .AWSSDKIdentity, .ClientRuntime, .Smithy, .SmithyHTTPAPI, .SmithyHTTPAuthAPI, .SmithyIdentity, .SmithyJSON, .SmithyReadWrite, .SmithyRetries, .SmithyRetriesAPI, .SmithyTimestamps],
    "AWSPipes": [.AWSClientRuntime, .AWSSDKChecksums, .AWSSDKHTTPAuth, .AWSSDKIdentity, .ClientRuntime, .Smithy, .SmithyHTTPAPI, .SmithyHTTPAuthAPI, .SmithyIdentity, .SmithyJSON, .SmithyReadWrite, .SmithyRetries, .SmithyRetriesAPI, .SmithyTimestamps],
    "AWSPolly": [.AWSClientRuntime, .AWSSDKChecksums, .AWSSDKHTTPAuth, .AWSSDKIdentity, .ClientRuntime, .Smithy, .SmithyHTTPAPI, .SmithyHTTPAuthAPI, .SmithyIdentity, .SmithyJSON, .SmithyReadWrite, .SmithyRetries, .SmithyRetriesAPI, .SmithyTimestamps],
    "AWSPricing": [.AWSClientRuntime, .AWSSDKChecksums, .AWSSDKHTTPAuth, .AWSSDKIdentity, .ClientRuntime, .Smithy, .SmithyHTTPAPI, .SmithyHTTPAuthAPI, .SmithyIdentity, .SmithyJSON, .SmithyReadWrite, .SmithyRetries, .SmithyRetriesAPI, .SmithyTimestamps],
    "AWSProton": [.AWSClientRuntime, .AWSSDKChecksums, .AWSSDKHTTPAuth, .AWSSDKIdentity, .ClientRuntime, .Smithy, .SmithyHTTPAPI, .SmithyHTTPAuthAPI, .SmithyIdentity, .SmithyJSON, .SmithyReadWrite, .SmithyRetries, .SmithyRetriesAPI, .SmithyTimestamps],
    "AWSQApps": [.AWSClientRuntime, .AWSSDKChecksums, .AWSSDKHTTPAuth, .AWSSDKIdentity, .ClientRuntime, .Smithy, .SmithyHTTPAPI, .SmithyHTTPAuthAPI, .SmithyIdentity, .SmithyJSON, .SmithyReadWrite, .SmithyRetries, .SmithyRetriesAPI, .SmithyTimestamps],
    "AWSQBusiness": [.AWSClientRuntime, .AWSSDKChecksums, .AWSSDKEventStreamsAuth, .AWSSDKHTTPAuth, .AWSSDKIdentity, .ClientRuntime, .Smithy, .SmithyEventStreams, .SmithyEventStreamsAPI, .SmithyHTTPAPI, .SmithyHTTPAuthAPI, .SmithyIdentity, .SmithyJSON, .SmithyReadWrite, .SmithyRetries, .SmithyRetriesAPI, .SmithyTimestamps],
    "AWSQConnect": [.AWSClientRuntime, .AWSSDKChecksums, .AWSSDKHTTPAuth, .AWSSDKIdentity, .ClientRuntime, .Smithy, .SmithyHTTPAPI, .SmithyHTTPAuthAPI, .SmithyIdentity, .SmithyJSON, .SmithyReadWrite, .SmithyRetries, .SmithyRetriesAPI, .SmithyTimestamps],
    "AWSQLDB": [.AWSClientRuntime, .AWSSDKChecksums, .AWSSDKHTTPAuth, .AWSSDKIdentity, .ClientRuntime, .Smithy, .SmithyHTTPAPI, .SmithyHTTPAuthAPI, .SmithyIdentity, .SmithyJSON, .SmithyReadWrite, .SmithyRetries, .SmithyRetriesAPI, .SmithyTimestamps],
    "AWSQLDBSession": [.AWSClientRuntime, .AWSSDKChecksums, .AWSSDKHTTPAuth, .AWSSDKIdentity, .ClientRuntime, .Smithy, .SmithyHTTPAPI, .SmithyHTTPAuthAPI, .SmithyIdentity, .SmithyJSON, .SmithyReadWrite, .SmithyRetries, .SmithyRetriesAPI],
    "AWSQuickSight": [.AWSClientRuntime, .AWSSDKChecksums, .AWSSDKHTTPAuth, .AWSSDKIdentity, .ClientRuntime, .Smithy, .SmithyHTTPAPI, .SmithyHTTPAuthAPI, .SmithyIdentity, .SmithyJSON, .SmithyReadWrite, .SmithyRetries, .SmithyRetriesAPI, .SmithyTimestamps],
    "AWSRAM": [.AWSClientRuntime, .AWSSDKChecksums, .AWSSDKHTTPAuth, .AWSSDKIdentity, .ClientRuntime, .Smithy, .SmithyHTTPAPI, .SmithyHTTPAuthAPI, .SmithyIdentity, .SmithyJSON, .SmithyReadWrite, .SmithyRetries, .SmithyRetriesAPI, .SmithyTimestamps],
    "AWSRDS": [.AWSClientRuntime, .AWSSDKChecksums, .AWSSDKHTTPAuth, .AWSSDKIdentity, .ClientRuntime, .Smithy, .SmithyFormURL, .SmithyHTTPAPI, .SmithyHTTPAuthAPI, .SmithyIdentity, .SmithyReadWrite, .SmithyRetries, .SmithyRetriesAPI, .SmithyTimestamps, .SmithyWaitersAPI, .SmithyXML],
    "AWSRDSData": [.AWSClientRuntime, .AWSSDKChecksums, .AWSSDKHTTPAuth, .AWSSDKIdentity, .ClientRuntime, .Smithy, .SmithyHTTPAPI, .SmithyHTTPAuthAPI, .SmithyIdentity, .SmithyJSON, .SmithyReadWrite, .SmithyRetries, .SmithyRetriesAPI],
    "AWSRUM": [.AWSClientRuntime, .AWSSDKChecksums, .AWSSDKHTTPAuth, .AWSSDKIdentity, .ClientRuntime, .Smithy, .SmithyHTTPAPI, .SmithyHTTPAuthAPI, .SmithyIdentity, .SmithyJSON, .SmithyReadWrite, .SmithyRetries, .SmithyRetriesAPI, .SmithyTimestamps],
    "AWSRbin": [.AWSClientRuntime, .AWSSDKChecksums, .AWSSDKHTTPAuth, .AWSSDKIdentity, .ClientRuntime, .Smithy, .SmithyHTTPAPI, .SmithyHTTPAuthAPI, .SmithyIdentity, .SmithyJSON, .SmithyReadWrite, .SmithyRetries, .SmithyRetriesAPI, .SmithyTimestamps],
    "AWSRedshift": [.AWSClientRuntime, .AWSSDKChecksums, .AWSSDKHTTPAuth, .AWSSDKIdentity, .ClientRuntime, .Smithy, .SmithyFormURL, .SmithyHTTPAPI, .SmithyHTTPAuthAPI, .SmithyIdentity, .SmithyReadWrite, .SmithyRetries, .SmithyRetriesAPI, .SmithyTimestamps, .SmithyWaitersAPI, .SmithyXML],
    "AWSRedshiftData": [.AWSClientRuntime, .AWSSDKChecksums, .AWSSDKHTTPAuth, .AWSSDKIdentity, .ClientRuntime, .Smithy, .SmithyHTTPAPI, .SmithyHTTPAuthAPI, .SmithyIdentity, .SmithyJSON, .SmithyReadWrite, .SmithyRetries, .SmithyRetriesAPI, .SmithyTimestamps],
    "AWSRedshiftServerless": [.AWSClientRuntime, .AWSSDKChecksums, .AWSSDKHTTPAuth, .AWSSDKIdentity, .ClientRuntime, .Smithy, .SmithyHTTPAPI, .SmithyHTTPAuthAPI, .SmithyIdentity, .SmithyJSON, .SmithyReadWrite, .SmithyRetries, .SmithyRetriesAPI, .SmithyTimestamps],
    "AWSRekognition": [.AWSClientRuntime, .AWSSDKChecksums, .AWSSDKHTTPAuth, .AWSSDKIdentity, .ClientRuntime, .Smithy, .SmithyHTTPAPI, .SmithyHTTPAuthAPI, .SmithyIdentity, .SmithyJSON, .SmithyReadWrite, .SmithyRetries, .SmithyRetriesAPI, .SmithyTimestamps, .SmithyWaitersAPI],
    "AWSRepostspace": [.AWSClientRuntime, .AWSSDKChecksums, .AWSSDKHTTPAuth, .AWSSDKIdentity, .ClientRuntime, .Smithy, .SmithyHTTPAPI, .SmithyHTTPAuthAPI, .SmithyIdentity, .SmithyJSON, .SmithyReadWrite, .SmithyRetries, .SmithyRetriesAPI, .SmithyTimestamps, .SmithyWaitersAPI],
    "AWSResiliencehub": [.AWSClientRuntime, .AWSSDKChecksums, .AWSSDKHTTPAuth, .AWSSDKIdentity, .ClientRuntime, .Smithy, .SmithyHTTPAPI, .SmithyHTTPAuthAPI, .SmithyIdentity, .SmithyJSON, .SmithyReadWrite, .SmithyRetries, .SmithyRetriesAPI, .SmithyTimestamps],
    "AWSResourceExplorer2": [.AWSClientRuntime, .AWSSDKChecksums, .AWSSDKHTTPAuth, .AWSSDKIdentity, .ClientRuntime, .Smithy, .SmithyHTTPAPI, .SmithyHTTPAuthAPI, .SmithyIdentity, .SmithyJSON, .SmithyReadWrite, .SmithyRetries, .SmithyRetriesAPI, .SmithyTimestamps],
    "AWSResourceGroups": [.AWSClientRuntime, .AWSSDKChecksums, .AWSSDKHTTPAuth, .AWSSDKIdentity, .ClientRuntime, .Smithy, .SmithyHTTPAPI, .SmithyHTTPAuthAPI, .SmithyIdentity, .SmithyJSON, .SmithyReadWrite, .SmithyRetries, .SmithyRetriesAPI, .SmithyTimestamps],
    "AWSResourceGroupsTaggingAPI": [.AWSClientRuntime, .AWSSDKChecksums, .AWSSDKHTTPAuth, .AWSSDKIdentity, .ClientRuntime, .Smithy, .SmithyHTTPAPI, .SmithyHTTPAuthAPI, .SmithyIdentity, .SmithyJSON, .SmithyReadWrite, .SmithyRetries, .SmithyRetriesAPI],
    "AWSRoboMaker": [.AWSClientRuntime, .AWSSDKChecksums, .AWSSDKHTTPAuth, .AWSSDKIdentity, .ClientRuntime, .Smithy, .SmithyHTTPAPI, .SmithyHTTPAuthAPI, .SmithyIdentity, .SmithyJSON, .SmithyReadWrite, .SmithyRetries, .SmithyRetriesAPI, .SmithyTimestamps],
    "AWSRolesAnywhere": [.AWSClientRuntime, .AWSSDKChecksums, .AWSSDKHTTPAuth, .AWSSDKIdentity, .ClientRuntime, .Smithy, .SmithyHTTPAPI, .SmithyHTTPAuthAPI, .SmithyIdentity, .SmithyJSON, .SmithyReadWrite, .SmithyRetries, .SmithyRetriesAPI, .SmithyTimestamps],
    "AWSRoute53": [.AWSClientRuntime, .AWSSDKChecksums, .AWSSDKHTTPAuth, .AWSSDKIdentity, .ClientRuntime, .Smithy, .SmithyHTTPAPI, .SmithyHTTPAuthAPI, .SmithyIdentity, .SmithyReadWrite, .SmithyRetries, .SmithyRetriesAPI, .SmithyTimestamps, .SmithyWaitersAPI, .SmithyXML],
    "AWSRoute53Domains": [.AWSClientRuntime, .AWSSDKChecksums, .AWSSDKHTTPAuth, .AWSSDKIdentity, .ClientRuntime, .Smithy, .SmithyHTTPAPI, .SmithyHTTPAuthAPI, .SmithyIdentity, .SmithyJSON, .SmithyReadWrite, .SmithyRetries, .SmithyRetriesAPI, .SmithyTimestamps],
    "AWSRoute53Profiles": [.AWSClientRuntime, .AWSSDKChecksums, .AWSSDKHTTPAuth, .AWSSDKIdentity, .ClientRuntime, .Smithy, .SmithyHTTPAPI, .SmithyHTTPAuthAPI, .SmithyIdentity, .SmithyJSON, .SmithyReadWrite, .SmithyRetries, .SmithyRetriesAPI, .SmithyTimestamps],
    "AWSRoute53RecoveryCluster": [.AWSClientRuntime, .AWSSDKChecksums, .AWSSDKHTTPAuth, .AWSSDKIdentity, .ClientRuntime, .Smithy, .SmithyHTTPAPI, .SmithyHTTPAuthAPI, .SmithyIdentity, .SmithyJSON, .SmithyReadWrite, .SmithyRetries, .SmithyRetriesAPI],
    "AWSRoute53RecoveryControlConfig": [.AWSClientRuntime, .AWSSDKChecksums, .AWSSDKHTTPAuth, .AWSSDKIdentity, .ClientRuntime, .Smithy, .SmithyHTTPAPI, .SmithyHTTPAuthAPI, .SmithyIdentity, .SmithyJSON, .SmithyReadWrite, .SmithyRetries, .SmithyRetriesAPI, .SmithyWaitersAPI],
    "AWSRoute53RecoveryReadiness": [.AWSClientRuntime, .AWSSDKChecksums, .AWSSDKHTTPAuth, .AWSSDKIdentity, .ClientRuntime, .Smithy, .SmithyHTTPAPI, .SmithyHTTPAuthAPI, .SmithyIdentity, .SmithyJSON, .SmithyReadWrite, .SmithyRetries, .SmithyRetriesAPI, .SmithyTimestamps],
    "AWSRoute53Resolver": [.AWSClientRuntime, .AWSSDKChecksums, .AWSSDKHTTPAuth, .AWSSDKIdentity, .ClientRuntime, .Smithy, .SmithyHTTPAPI, .SmithyHTTPAuthAPI, .SmithyIdentity, .SmithyJSON, .SmithyReadWrite, .SmithyRetries, .SmithyRetriesAPI],
    "AWSS3": [.AWSClientRuntime, .AWSSDKChecksums, .AWSSDKHTTPAuth, .AWSSDKIdentity, .AWSSDKIdentityAPI, .ClientRuntime, .Smithy, .SmithyEventStreams, .SmithyEventStreamsAPI, .SmithyHTTPAPI, .SmithyHTTPAuthAPI, .SmithyIdentity, .SmithyReadWrite, .SmithyRetries, .SmithyRetriesAPI, .SmithyTimestamps, .SmithyWaitersAPI, .SmithyXML],
    "AWSS3Control": [.AWSClientRuntime, .AWSSDKChecksums, .AWSSDKHTTPAuth, .AWSSDKIdentity, .ClientRuntime, .Smithy, .SmithyHTTPAPI, .SmithyHTTPAuthAPI, .SmithyIdentity, .SmithyReadWrite, .SmithyRetries, .SmithyRetriesAPI, .SmithyTimestamps, .SmithyXML],
    "AWSS3Outposts": [.AWSClientRuntime, .AWSSDKChecksums, .AWSSDKHTTPAuth, .AWSSDKIdentity, .ClientRuntime, .Smithy, .SmithyHTTPAPI, .SmithyHTTPAuthAPI, .SmithyIdentity, .SmithyJSON, .SmithyReadWrite, .SmithyRetries, .SmithyRetriesAPI, .SmithyTimestamps],
    "AWSS3Tables": [.AWSClientRuntime, .AWSSDKChecksums, .AWSSDKHTTPAuth, .AWSSDKIdentity, .ClientRuntime, .Smithy, .SmithyHTTPAPI, .SmithyHTTPAuthAPI, .SmithyIdentity, .SmithyJSON, .SmithyReadWrite, .SmithyRetries, .SmithyRetriesAPI, .SmithyTimestamps],
    "AWSS3Vectors": [.AWSClientRuntime, .AWSSDKChecksums, .AWSSDKHTTPAuth, .AWSSDKIdentity, .ClientRuntime, .Smithy, .SmithyHTTPAPI, .SmithyHTTPAuthAPI, .SmithyIdentity, .SmithyJSON, .SmithyReadWrite, .SmithyRetries, .SmithyRetriesAPI, .SmithyTimestamps],
    "AWSSES": [.AWSClientRuntime, .AWSSDKChecksums, .AWSSDKHTTPAuth, .AWSSDKIdentity, .ClientRuntime, .Smithy, .SmithyFormURL, .SmithyHTTPAPI, .SmithyHTTPAuthAPI, .SmithyIdentity, .SmithyReadWrite, .SmithyRetries, .SmithyRetriesAPI, .SmithyTimestamps, .SmithyWaitersAPI, .SmithyXML],
    "AWSSESv2": [.AWSClientRuntime, .AWSSDKChecksums, .AWSSDKHTTPAuth, .AWSSDKIdentity, .ClientRuntime, .Smithy, .SmithyHTTPAPI, .SmithyHTTPAuthAPI, .SmithyIdentity, .SmithyJSON, .SmithyReadWrite, .SmithyRetries, .SmithyRetriesAPI, .SmithyTimestamps],
    "AWSSFN": [.AWSClientRuntime, .AWSSDKChecksums, .AWSSDKHTTPAuth, .AWSSDKIdentity, .ClientRuntime, .Smithy, .SmithyHTTPAPI, .SmithyHTTPAuthAPI, .SmithyIdentity, .SmithyJSON, .SmithyReadWrite, .SmithyRetries, .SmithyRetriesAPI, .SmithyTimestamps],
    "AWSSMS": [.AWSClientRuntime, .AWSSDKChecksums, .AWSSDKHTTPAuth, .AWSSDKIdentity, .ClientRuntime, .Smithy, .SmithyHTTPAPI, .SmithyHTTPAuthAPI, .SmithyIdentity, .SmithyJSON, .SmithyReadWrite, .SmithyRetries, .SmithyRetriesAPI, .SmithyTimestamps],
    "AWSSNS": [.AWSClientRuntime, .AWSSDKChecksums, .AWSSDKHTTPAuth, .AWSSDKIdentity, .ClientRuntime, .Smithy, .SmithyFormURL, .SmithyHTTPAPI, .SmithyHTTPAuthAPI, .SmithyIdentity, .SmithyReadWrite, .SmithyRetries, .SmithyRetriesAPI, .SmithyTimestamps, .SmithyXML],
    "AWSSQS": [.AWSClientRuntime, .AWSSDKChecksums, .AWSSDKHTTPAuth, .AWSSDKIdentity, .ClientRuntime, .Smithy, .SmithyHTTPAPI, .SmithyHTTPAuthAPI, .SmithyIdentity, .SmithyJSON, .SmithyReadWrite, .SmithyRetries, .SmithyRetriesAPI],
    "AWSSSM": [.AWSClientRuntime, .AWSSDKChecksums, .AWSSDKHTTPAuth, .AWSSDKIdentity, .ClientRuntime, .Smithy, .SmithyHTTPAPI, .SmithyHTTPAuthAPI, .SmithyIdentity, .SmithyJSON, .SmithyReadWrite, .SmithyRetries, .SmithyRetriesAPI, .SmithyTimestamps, .SmithyWaitersAPI],
    "AWSSSMContacts": [.AWSClientRuntime, .AWSSDKChecksums, .AWSSDKHTTPAuth, .AWSSDKIdentity, .ClientRuntime, .Smithy, .SmithyHTTPAPI, .SmithyHTTPAuthAPI, .SmithyIdentity, .SmithyJSON, .SmithyReadWrite, .SmithyRetries, .SmithyRetriesAPI, .SmithyTimestamps],
    "AWSSSMGuiConnect": [.AWSClientRuntime, .AWSSDKChecksums, .AWSSDKHTTPAuth, .AWSSDKIdentity, .ClientRuntime, .Smithy, .SmithyHTTPAPI, .SmithyHTTPAuthAPI, .SmithyIdentity, .SmithyJSON, .SmithyReadWrite, .SmithyRetries, .SmithyRetriesAPI],
    "AWSSSMIncidents": [.AWSClientRuntime, .AWSSDKChecksums, .AWSSDKHTTPAuth, .AWSSDKIdentity, .ClientRuntime, .Smithy, .SmithyHTTPAPI, .SmithyHTTPAuthAPI, .SmithyIdentity, .SmithyJSON, .SmithyReadWrite, .SmithyRetries, .SmithyRetriesAPI, .SmithyTimestamps, .SmithyWaitersAPI],
    "AWSSSMQuickSetup": [.AWSClientRuntime, .AWSSDKChecksums, .AWSSDKHTTPAuth, .AWSSDKIdentity, .ClientRuntime, .Smithy, .SmithyHTTPAPI, .SmithyHTTPAuthAPI, .SmithyIdentity, .SmithyJSON, .SmithyReadWrite, .SmithyRetries, .SmithyRetriesAPI, .SmithyTimestamps],
    "AWSSSO": [.AWSClientRuntime, .AWSSDKChecksums, .AWSSDKHTTPAuth, .AWSSDKIdentity, .ClientRuntime, .Smithy, .SmithyHTTPAPI, .SmithyHTTPAuthAPI, .SmithyIdentity, .SmithyJSON, .SmithyReadWrite, .SmithyRetries, .SmithyRetriesAPI],
    "AWSSSOAdmin": [.AWSClientRuntime, .AWSSDKChecksums, .AWSSDKHTTPAuth, .AWSSDKIdentity, .ClientRuntime, .Smithy, .SmithyHTTPAPI, .SmithyHTTPAuthAPI, .SmithyIdentity, .SmithyJSON, .SmithyReadWrite, .SmithyRetries, .SmithyRetriesAPI, .SmithyTimestamps],
    "AWSSSOOIDC": [.AWSClientRuntime, .AWSSDKChecksums, .AWSSDKHTTPAuth, .AWSSDKIdentity, .ClientRuntime, .Smithy, .SmithyHTTPAPI, .SmithyHTTPAuthAPI, .SmithyIdentity, .SmithyJSON, .SmithyReadWrite, .SmithyRetries, .SmithyRetriesAPI],
    "AWSSTS": [.AWSClientRuntime, .AWSSDKChecksums, .AWSSDKHTTPAuth, .AWSSDKIdentity, .ClientRuntime, .Smithy, .SmithyFormURL, .SmithyHTTPAPI, .SmithyHTTPAuthAPI, .SmithyIdentity, .SmithyReadWrite, .SmithyRetries, .SmithyRetriesAPI, .SmithyTimestamps, .SmithyXML],
    "AWSSWF": [.AWSClientRuntime, .AWSSDKChecksums, .AWSSDKHTTPAuth, .AWSSDKIdentity, .ClientRuntime, .Smithy, .SmithyHTTPAPI, .SmithyHTTPAuthAPI, .SmithyIdentity, .SmithyJSON, .SmithyReadWrite, .SmithyRetries, .SmithyRetriesAPI, .SmithyTimestamps],
    "AWSSageMaker": [.AWSClientRuntime, .AWSSDKChecksums, .AWSSDKHTTPAuth, .AWSSDKIdentity, .ClientRuntime, .Smithy, .SmithyHTTPAPI, .SmithyHTTPAuthAPI, .SmithyIdentity, .SmithyJSON, .SmithyReadWrite, .SmithyRetries, .SmithyRetriesAPI, .SmithyTimestamps, .SmithyWaitersAPI],
    "AWSSageMakerA2IRuntime": [.AWSClientRuntime, .AWSSDKChecksums, .AWSSDKHTTPAuth, .AWSSDKIdentity, .ClientRuntime, .Smithy, .SmithyHTTPAPI, .SmithyHTTPAuthAPI, .SmithyIdentity, .SmithyJSON, .SmithyReadWrite, .SmithyRetries, .SmithyRetriesAPI, .SmithyTimestamps],
    "AWSSageMakerFeatureStoreRuntime": [.AWSClientRuntime, .AWSSDKChecksums, .AWSSDKHTTPAuth, .AWSSDKIdentity, .ClientRuntime, .Smithy, .SmithyHTTPAPI, .SmithyHTTPAuthAPI, .SmithyIdentity, .SmithyJSON, .SmithyReadWrite, .SmithyRetries, .SmithyRetriesAPI],
    "AWSSageMakerGeospatial": [.AWSClientRuntime, .AWSSDKChecksums, .AWSSDKHTTPAuth, .AWSSDKIdentity, .ClientRuntime, .Smithy, .SmithyHTTPAPI, .SmithyHTTPAuthAPI, .SmithyIdentity, .SmithyJSON, .SmithyReadWrite, .SmithyRetries, .SmithyRetriesAPI, .SmithyTimestamps],
    "AWSSageMakerMetrics": [.AWSClientRuntime, .AWSSDKChecksums, .AWSSDKHTTPAuth, .AWSSDKIdentity, .ClientRuntime, .Smithy, .SmithyHTTPAPI, .SmithyHTTPAuthAPI, .SmithyIdentity, .SmithyJSON, .SmithyReadWrite, .SmithyRetries, .SmithyRetriesAPI, .SmithyTimestamps],
    "AWSSageMakerRuntime": [.AWSClientRuntime, .AWSSDKChecksums, .AWSSDKHTTPAuth, .AWSSDKIdentity, .ClientRuntime, .Smithy, .SmithyEventStreams, .SmithyEventStreamsAPI, .SmithyHTTPAPI, .SmithyHTTPAuthAPI, .SmithyIdentity, .SmithyJSON, .SmithyReadWrite, .SmithyRetries, .SmithyRetriesAPI],
    "AWSSagemakerEdge": [.AWSClientRuntime, .AWSSDKChecksums, .AWSSDKHTTPAuth, .AWSSDKIdentity, .ClientRuntime, .Smithy, .SmithyHTTPAPI, .SmithyHTTPAuthAPI, .SmithyIdentity, .SmithyJSON, .SmithyReadWrite, .SmithyRetries, .SmithyRetriesAPI, .SmithyTimestamps],
    "AWSSavingsplans": [.AWSClientRuntime, .AWSSDKChecksums, .AWSSDKHTTPAuth, .AWSSDKIdentity, .ClientRuntime, .Smithy, .SmithyHTTPAPI, .SmithyHTTPAuthAPI, .SmithyIdentity, .SmithyJSON, .SmithyReadWrite, .SmithyRetries, .SmithyRetriesAPI, .SmithyTimestamps],
    "AWSScheduler": [.AWSClientRuntime, .AWSSDKChecksums, .AWSSDKHTTPAuth, .AWSSDKIdentity, .ClientRuntime, .Smithy, .SmithyHTTPAPI, .SmithyHTTPAuthAPI, .SmithyIdentity, .SmithyJSON, .SmithyReadWrite, .SmithyRetries, .SmithyRetriesAPI, .SmithyTimestamps],
    "AWSSchemas": [.AWSClientRuntime, .AWSSDKChecksums, .AWSSDKHTTPAuth, .AWSSDKIdentity, .ClientRuntime, .Smithy, .SmithyHTTPAPI, .SmithyHTTPAuthAPI, .SmithyIdentity, .SmithyJSON, .SmithyReadWrite, .SmithyRetries, .SmithyRetriesAPI, .SmithyTimestamps, .SmithyWaitersAPI],
    "AWSSecretsManager": [.AWSClientRuntime, .AWSSDKChecksums, .AWSSDKHTTPAuth, .AWSSDKIdentity, .ClientRuntime, .Smithy, .SmithyHTTPAPI, .SmithyHTTPAuthAPI, .SmithyIdentity, .SmithyJSON, .SmithyReadWrite, .SmithyRetries, .SmithyRetriesAPI, .SmithyTimestamps],
    "AWSSecurityHub": [.AWSClientRuntime, .AWSSDKChecksums, .AWSSDKHTTPAuth, .AWSSDKIdentity, .ClientRuntime, .Smithy, .SmithyHTTPAPI, .SmithyHTTPAuthAPI, .SmithyIdentity, .SmithyJSON, .SmithyReadWrite, .SmithyRetries, .SmithyRetriesAPI, .SmithyTimestamps],
    "AWSSecurityIR": [.AWSClientRuntime, .AWSSDKChecksums, .AWSSDKHTTPAuth, .AWSSDKIdentity, .ClientRuntime, .Smithy, .SmithyHTTPAPI, .SmithyHTTPAuthAPI, .SmithyIdentity, .SmithyJSON, .SmithyReadWrite, .SmithyRetries, .SmithyRetriesAPI, .SmithyTimestamps],
    "AWSSecurityLake": [.AWSClientRuntime, .AWSSDKChecksums, .AWSSDKHTTPAuth, .AWSSDKIdentity, .ClientRuntime, .Smithy, .SmithyHTTPAPI, .SmithyHTTPAuthAPI, .SmithyIdentity, .SmithyJSON, .SmithyReadWrite, .SmithyRetries, .SmithyRetriesAPI, .SmithyTimestamps],
    "AWSServerlessApplicationRepository": [.AWSClientRuntime, .AWSSDKChecksums, .AWSSDKHTTPAuth, .AWSSDKIdentity, .ClientRuntime, .Smithy, .SmithyHTTPAPI, .SmithyHTTPAuthAPI, .SmithyIdentity, .SmithyJSON, .SmithyReadWrite, .SmithyRetries, .SmithyRetriesAPI],
    "AWSServiceCatalog": [.AWSClientRuntime, .AWSSDKChecksums, .AWSSDKHTTPAuth, .AWSSDKIdentity, .ClientRuntime, .Smithy, .SmithyHTTPAPI, .SmithyHTTPAuthAPI, .SmithyIdentity, .SmithyJSON, .SmithyReadWrite, .SmithyRetries, .SmithyRetriesAPI, .SmithyTimestamps],
    "AWSServiceCatalogAppRegistry": [.AWSClientRuntime, .AWSSDKChecksums, .AWSSDKHTTPAuth, .AWSSDKIdentity, .ClientRuntime, .Smithy, .SmithyHTTPAPI, .SmithyHTTPAuthAPI, .SmithyIdentity, .SmithyJSON, .SmithyReadWrite, .SmithyRetries, .SmithyRetriesAPI, .SmithyTimestamps],
    "AWSServiceDiscovery": [.AWSClientRuntime, .AWSSDKChecksums, .AWSSDKHTTPAuth, .AWSSDKIdentity, .ClientRuntime, .Smithy, .SmithyHTTPAPI, .SmithyHTTPAuthAPI, .SmithyIdentity, .SmithyJSON, .SmithyReadWrite, .SmithyRetries, .SmithyRetriesAPI, .SmithyTimestamps],
    "AWSServiceQuotas": [.AWSClientRuntime, .AWSSDKChecksums, .AWSSDKHTTPAuth, .AWSSDKIdentity, .ClientRuntime, .Smithy, .SmithyHTTPAPI, .SmithyHTTPAuthAPI, .SmithyIdentity, .SmithyJSON, .SmithyReadWrite, .SmithyRetries, .SmithyRetriesAPI, .SmithyTimestamps],
    "AWSShield": [.AWSClientRuntime, .AWSSDKChecksums, .AWSSDKHTTPAuth, .AWSSDKIdentity, .ClientRuntime, .Smithy, .SmithyHTTPAPI, .SmithyHTTPAuthAPI, .SmithyIdentity, .SmithyJSON, .SmithyReadWrite, .SmithyRetries, .SmithyRetriesAPI, .SmithyTimestamps],
    "AWSSigner": [.AWSClientRuntime, .AWSSDKChecksums, .AWSSDKHTTPAuth, .AWSSDKIdentity, .ClientRuntime, .Smithy, .SmithyHTTPAPI, .SmithyHTTPAuthAPI, .SmithyIdentity, .SmithyJSON, .SmithyReadWrite, .SmithyRetries, .SmithyRetriesAPI, .SmithyTimestamps, .SmithyWaitersAPI],
    "AWSSimSpaceWeaver": [.AWSClientRuntime, .AWSSDKChecksums, .AWSSDKHTTPAuth, .AWSSDKIdentity, .ClientRuntime, .Smithy, .SmithyHTTPAPI, .SmithyHTTPAuthAPI, .SmithyIdentity, .SmithyJSON, .SmithyReadWrite, .SmithyRetries, .SmithyRetriesAPI, .SmithyTimestamps],
    "AWSSnowDeviceManagement": [.AWSClientRuntime, .AWSSDKChecksums, .AWSSDKHTTPAuth, .AWSSDKIdentity, .ClientRuntime, .Smithy, .SmithyHTTPAPI, .SmithyHTTPAuthAPI, .SmithyIdentity, .SmithyJSON, .SmithyReadWrite, .SmithyRetries, .SmithyRetriesAPI, .SmithyTimestamps],
    "AWSSnowball": [.AWSClientRuntime, .AWSSDKChecksums, .AWSSDKHTTPAuth, .AWSSDKIdentity, .ClientRuntime, .Smithy, .SmithyHTTPAPI, .SmithyHTTPAuthAPI, .SmithyIdentity, .SmithyJSON, .SmithyReadWrite, .SmithyRetries, .SmithyRetriesAPI, .SmithyTimestamps],
    "AWSSocialMessaging": [.AWSClientRuntime, .AWSSDKChecksums, .AWSSDKHTTPAuth, .AWSSDKIdentity, .ClientRuntime, .Smithy, .SmithyHTTPAPI, .SmithyHTTPAuthAPI, .SmithyIdentity, .SmithyJSON, .SmithyReadWrite, .SmithyRetries, .SmithyRetriesAPI, .SmithyTimestamps],
    "AWSSsmSap": [.AWSClientRuntime, .AWSSDKChecksums, .AWSSDKHTTPAuth, .AWSSDKIdentity, .ClientRuntime, .Smithy, .SmithyHTTPAPI, .SmithyHTTPAuthAPI, .SmithyIdentity, .SmithyJSON, .SmithyReadWrite, .SmithyRetries, .SmithyRetriesAPI, .SmithyTimestamps],
    "AWSStorageGateway": [.AWSClientRuntime, .AWSSDKChecksums, .AWSSDKHTTPAuth, .AWSSDKIdentity, .ClientRuntime, .Smithy, .SmithyHTTPAPI, .SmithyHTTPAuthAPI, .SmithyIdentity, .SmithyJSON, .SmithyReadWrite, .SmithyRetries, .SmithyRetriesAPI, .SmithyTimestamps],
    "AWSSupplyChain": [.AWSClientRuntime, .AWSSDKChecksums, .AWSSDKHTTPAuth, .AWSSDKIdentity, .ClientRuntime, .Smithy, .SmithyHTTPAPI, .SmithyHTTPAuthAPI, .SmithyIdentity, .SmithyJSON, .SmithyReadWrite, .SmithyRetries, .SmithyRetriesAPI, .SmithyTimestamps],
    "AWSSupport": [.AWSClientRuntime, .AWSSDKChecksums, .AWSSDKHTTPAuth, .AWSSDKIdentity, .ClientRuntime, .Smithy, .SmithyHTTPAPI, .SmithyHTTPAuthAPI, .SmithyIdentity, .SmithyJSON, .SmithyReadWrite, .SmithyRetries, .SmithyRetriesAPI],
    "AWSSupportApp": [.AWSClientRuntime, .AWSSDKChecksums, .AWSSDKHTTPAuth, .AWSSDKIdentity, .ClientRuntime, .Smithy, .SmithyHTTPAPI, .SmithyHTTPAuthAPI, .SmithyIdentity, .SmithyJSON, .SmithyReadWrite, .SmithyRetries, .SmithyRetriesAPI],
    "AWSSynthetics": [.AWSClientRuntime, .AWSSDKChecksums, .AWSSDKHTTPAuth, .AWSSDKIdentity, .ClientRuntime, .Smithy, .SmithyHTTPAPI, .SmithyHTTPAuthAPI, .SmithyIdentity, .SmithyJSON, .SmithyReadWrite, .SmithyRetries, .SmithyRetriesAPI, .SmithyTimestamps],
    "AWSTaxSettings": [.AWSClientRuntime, .AWSSDKChecksums, .AWSSDKHTTPAuth, .AWSSDKIdentity, .ClientRuntime, .Smithy, .SmithyHTTPAPI, .SmithyHTTPAuthAPI, .SmithyIdentity, .SmithyJSON, .SmithyReadWrite, .SmithyRetries, .SmithyRetriesAPI, .SmithyTimestamps],
    "AWSTextract": [.AWSClientRuntime, .AWSSDKChecksums, .AWSSDKHTTPAuth, .AWSSDKIdentity, .ClientRuntime, .Smithy, .SmithyHTTPAPI, .SmithyHTTPAuthAPI, .SmithyIdentity, .SmithyJSON, .SmithyReadWrite, .SmithyRetries, .SmithyRetriesAPI, .SmithyTimestamps],
    "AWSTimestreamInfluxDB": [.AWSClientRuntime, .AWSSDKChecksums, .AWSSDKHTTPAuth, .AWSSDKIdentity, .ClientRuntime, .Smithy, .SmithyHTTPAPI, .SmithyHTTPAuthAPI, .SmithyIdentity, .SmithyJSON, .SmithyReadWrite, .SmithyRetries, .SmithyRetriesAPI],
    "AWSTimestreamQuery": [.AWSClientRuntime, .AWSSDKChecksums, .AWSSDKHTTPAuth, .AWSSDKIdentity, .ClientRuntime, .Smithy, .SmithyHTTPAPI, .SmithyHTTPAuthAPI, .SmithyIdentity, .SmithyJSON, .SmithyReadWrite, .SmithyRetries, .SmithyRetriesAPI, .SmithyTimestamps],
    "AWSTimestreamWrite": [.AWSClientRuntime, .AWSSDKChecksums, .AWSSDKHTTPAuth, .AWSSDKIdentity, .ClientRuntime, .Smithy, .SmithyHTTPAPI, .SmithyHTTPAuthAPI, .SmithyIdentity, .SmithyJSON, .SmithyReadWrite, .SmithyRetries, .SmithyRetriesAPI, .SmithyTimestamps],
    "AWSTnb": [.AWSClientRuntime, .AWSSDKChecksums, .AWSSDKHTTPAuth, .AWSSDKIdentity, .ClientRuntime, .Smithy, .SmithyHTTPAPI, .SmithyHTTPAuthAPI, .SmithyIdentity, .SmithyJSON, .SmithyReadWrite, .SmithyRetries, .SmithyRetriesAPI, .SmithyTimestamps],
    "AWSTranscribe": [.AWSClientRuntime, .AWSSDKChecksums, .AWSSDKHTTPAuth, .AWSSDKIdentity, .ClientRuntime, .Smithy, .SmithyHTTPAPI, .SmithyHTTPAuthAPI, .SmithyIdentity, .SmithyJSON, .SmithyReadWrite, .SmithyRetries, .SmithyRetriesAPI, .SmithyTimestamps],
    "AWSTranscribeStreaming": [.AWSClientRuntime, .AWSSDKChecksums, .AWSSDKEventStreamsAuth, .AWSSDKHTTPAuth, .AWSSDKIdentity, .ClientRuntime, .Smithy, .SmithyEventStreams, .SmithyEventStreamsAPI, .SmithyHTTPAPI, .SmithyHTTPAuthAPI, .SmithyIdentity, .SmithyJSON, .SmithyReadWrite, .SmithyRetries, .SmithyRetriesAPI, .SmithyTimestamps],
    "AWSTransfer": [.AWSClientRuntime, .AWSSDKChecksums, .AWSSDKHTTPAuth, .AWSSDKIdentity, .ClientRuntime, .Smithy, .SmithyHTTPAPI, .SmithyHTTPAuthAPI, .SmithyIdentity, .SmithyJSON, .SmithyReadWrite, .SmithyRetries, .SmithyRetriesAPI, .SmithyTimestamps],
    "AWSTranslate": [.AWSClientRuntime, .AWSSDKChecksums, .AWSSDKHTTPAuth, .AWSSDKIdentity, .ClientRuntime, .Smithy, .SmithyHTTPAPI, .SmithyHTTPAuthAPI, .SmithyIdentity, .SmithyJSON, .SmithyReadWrite, .SmithyRetries, .SmithyRetriesAPI, .SmithyTimestamps],
    "AWSTrustedAdvisor": [.AWSClientRuntime, .AWSSDKChecksums, .AWSSDKHTTPAuth, .AWSSDKIdentity, .ClientRuntime, .Smithy, .SmithyHTTPAPI, .SmithyHTTPAuthAPI, .SmithyIdentity, .SmithyJSON, .SmithyReadWrite, .SmithyRetries, .SmithyRetriesAPI, .SmithyTimestamps],
    "AWSVPCLattice": [.AWSClientRuntime, .AWSSDKChecksums, .AWSSDKHTTPAuth, .AWSSDKIdentity, .ClientRuntime, .Smithy, .SmithyHTTPAPI, .SmithyHTTPAuthAPI, .SmithyIdentity, .SmithyJSON, .SmithyReadWrite, .SmithyRetries, .SmithyRetriesAPI, .SmithyTimestamps],
    "AWSVerifiedPermissions": [.AWSClientRuntime, .AWSSDKChecksums, .AWSSDKHTTPAuth, .AWSSDKIdentity, .ClientRuntime, .Smithy, .SmithyHTTPAPI, .SmithyHTTPAuthAPI, .SmithyIdentity, .SmithyJSON, .SmithyReadWrite, .SmithyRetries, .SmithyRetriesAPI, .SmithyTimestamps],
    "AWSVoiceID": [.AWSClientRuntime, .AWSSDKChecksums, .AWSSDKHTTPAuth, .AWSSDKIdentity, .ClientRuntime, .Smithy, .SmithyHTTPAPI, .SmithyHTTPAuthAPI, .SmithyIdentity, .SmithyJSON, .SmithyReadWrite, .SmithyRetries, .SmithyRetriesAPI, .SmithyTimestamps],
    "AWSWAF": [.AWSClientRuntime, .AWSSDKChecksums, .AWSSDKHTTPAuth, .AWSSDKIdentity, .ClientRuntime, .Smithy, .SmithyHTTPAPI, .SmithyHTTPAuthAPI, .SmithyIdentity, .SmithyJSON, .SmithyReadWrite, .SmithyRetries, .SmithyRetriesAPI, .SmithyTimestamps],
    "AWSWAFRegional": [.AWSClientRuntime, .AWSSDKChecksums, .AWSSDKHTTPAuth, .AWSSDKIdentity, .ClientRuntime, .Smithy, .SmithyHTTPAPI, .SmithyHTTPAuthAPI, .SmithyIdentity, .SmithyJSON, .SmithyReadWrite, .SmithyRetries, .SmithyRetriesAPI, .SmithyTimestamps],
    "AWSWAFV2": [.AWSClientRuntime, .AWSSDKChecksums, .AWSSDKHTTPAuth, .AWSSDKIdentity, .ClientRuntime, .Smithy, .SmithyHTTPAPI, .SmithyHTTPAuthAPI, .SmithyIdentity, .SmithyJSON, .SmithyReadWrite, .SmithyRetries, .SmithyRetriesAPI, .SmithyTimestamps],
    "AWSWellArchitected": [.AWSClientRuntime, .AWSSDKChecksums, .AWSSDKHTTPAuth, .AWSSDKIdentity, .ClientRuntime, .Smithy, .SmithyHTTPAPI, .SmithyHTTPAuthAPI, .SmithyIdentity, .SmithyJSON, .SmithyReadWrite, .SmithyRetries, .SmithyRetriesAPI, .SmithyTimestamps],
    "AWSWisdom": [.AWSClientRuntime, .AWSSDKChecksums, .AWSSDKHTTPAuth, .AWSSDKIdentity, .ClientRuntime, .Smithy, .SmithyHTTPAPI, .SmithyHTTPAuthAPI, .SmithyIdentity, .SmithyJSON, .SmithyReadWrite, .SmithyRetries, .SmithyRetriesAPI, .SmithyTimestamps],
    "AWSWorkDocs": [.AWSClientRuntime, .AWSSDKChecksums, .AWSSDKHTTPAuth, .AWSSDKIdentity, .ClientRuntime, .Smithy, .SmithyHTTPAPI, .SmithyHTTPAuthAPI, .SmithyIdentity, .SmithyJSON, .SmithyReadWrite, .SmithyRetries, .SmithyRetriesAPI, .SmithyTimestamps],
    "AWSWorkMail": [.AWSClientRuntime, .AWSSDKChecksums, .AWSSDKHTTPAuth, .AWSSDKIdentity, .ClientRuntime, .Smithy, .SmithyHTTPAPI, .SmithyHTTPAuthAPI, .SmithyIdentity, .SmithyJSON, .SmithyReadWrite, .SmithyRetries, .SmithyRetriesAPI, .SmithyTimestamps],
    "AWSWorkMailMessageFlow": [.AWSClientRuntime, .AWSSDKChecksums, .AWSSDKHTTPAuth, .AWSSDKIdentity, .ClientRuntime, .Smithy, .SmithyHTTPAPI, .SmithyHTTPAuthAPI, .SmithyIdentity, .SmithyJSON, .SmithyReadWrite, .SmithyRetries, .SmithyRetriesAPI],
    "AWSWorkSpaces": [.AWSClientRuntime, .AWSSDKChecksums, .AWSSDKHTTPAuth, .AWSSDKIdentity, .ClientRuntime, .Smithy, .SmithyHTTPAPI, .SmithyHTTPAuthAPI, .SmithyIdentity, .SmithyJSON, .SmithyReadWrite, .SmithyRetries, .SmithyRetriesAPI, .SmithyTimestamps],
    "AWSWorkSpacesThinClient": [.AWSClientRuntime, .AWSSDKChecksums, .AWSSDKHTTPAuth, .AWSSDKIdentity, .ClientRuntime, .Smithy, .SmithyHTTPAPI, .SmithyHTTPAuthAPI, .SmithyIdentity, .SmithyJSON, .SmithyReadWrite, .SmithyRetries, .SmithyRetriesAPI, .SmithyTimestamps],
    "AWSWorkSpacesWeb": [.AWSClientRuntime, .AWSSDKChecksums, .AWSSDKHTTPAuth, .AWSSDKIdentity, .ClientRuntime, .Smithy, .SmithyHTTPAPI, .SmithyHTTPAuthAPI, .SmithyIdentity, .SmithyJSON, .SmithyReadWrite, .SmithyRetries, .SmithyRetriesAPI, .SmithyTimestamps],
    "AWSWorkspacesInstances": [.AWSClientRuntime, .AWSSDKChecksums, .AWSSDKHTTPAuth, .AWSSDKIdentity, .ClientRuntime, .Smithy, .SmithyHTTPAPI, .SmithyHTTPAuthAPI, .SmithyIdentity, .SmithyJSON, .SmithyReadWrite, .SmithyRetries, .SmithyRetriesAPI, .SmithyTimestamps],
    "AWSXRay": [.AWSClientRuntime, .AWSSDKChecksums, .AWSSDKHTTPAuth, .AWSSDKIdentity, .ClientRuntime, .Smithy, .SmithyHTTPAPI, .SmithyHTTPAuthAPI, .SmithyIdentity, .SmithyJSON, .SmithyReadWrite, .SmithyRetries, .SmithyRetriesAPI, .SmithyTimestamps],
]

let internalAWSSTSDependencies: [Target.Dependency] = [.AWSClientRuntime, .AWSSDKChecksums, .AWSSDKHTTPAuth, .ClientRuntime, .Smithy, .SmithyFormURL, .SmithyHTTPAPI, .SmithyHTTPAuthAPI, .SmithyIdentity, .SmithyReadWrite, .SmithyRetries, .SmithyRetriesAPI, .SmithyTimestamps, .SmithyXML]
let internalAWSSSODependencies: [Target.Dependency] = [.AWSClientRuntime, .AWSSDKChecksums, .AWSSDKHTTPAuth, .ClientRuntime, .Smithy, .SmithyHTTPAPI, .SmithyHTTPAuthAPI, .SmithyIdentity, .SmithyJSON, .SmithyReadWrite, .SmithyRetries, .SmithyRetriesAPI]
let internalAWSSSOOIDCDependencies: [Target.Dependency] = [.AWSClientRuntime, .AWSSDKChecksums, .AWSSDKHTTPAuth, .ClientRuntime, .Smithy, .SmithyHTTPAPI, .SmithyHTTPAuthAPI, .SmithyIdentity, .SmithyJSON, .SmithyReadWrite, .SmithyRetries, .SmithyRetriesAPI]

// MARK: - Static Content

// MARK: Target Dependencies

extension Target.Dependency {
    // AWS modules
    static var AWSClientRuntime: Self { "AWSClientRuntime" }
    static var AWSSDKCommon: Self { "AWSSDKCommon" }
    static var AWSSDKEventStreamsAuth: Self { "AWSSDKEventStreamsAuth" }
    static var AWSSDKHTTPAuth: Self { "AWSSDKHTTPAuth" }
    static var AWSSDKIdentity: Self { "AWSSDKIdentity" }
    static var AWSSDKIdentityAPI: Self { "AWSSDKIdentityAPI" }
    static var AWSSDKChecksums: Self { "AWSSDKChecksums" }
    static var AWSSDKPartitions: Self { "AWSSDKPartitions" }

    // CRT module
    static var CRT: Self { .product(name: "AwsCommonRuntimeKit", package: "aws-crt-swift") }

    // Smithy modules
<<<<<<< HEAD
    static var clientRuntime: Self { .product(name: "ClientRuntime", package: "smithy-swift") }
    static var smithy: Self { .product(name: "Smithy", package: "smithy-swift") }
    static var smithyChecksumsAPI: Self {
        .product(name: "SmithyChecksumsAPI", package: "smithy-swift")
    }
    static var smithyChecksums: Self { .product(name: "SmithyChecksums", package: "smithy-swift") }
    static var smithyEventStreams: Self {
        .product(name: "SmithyEventStreams", package: "smithy-swift")
    }
    static var smithyEventStreamsAPI: Self {
        .product(name: "SmithyEventStreamsAPI", package: "smithy-swift")
    }
    static var smithyEventStreamsAuthAPI: Self {
        .product(name: "SmithyEventStreamsAuthAPI", package: "smithy-swift")
    }
    static var smithyHTTPAPI: Self { .product(name: "SmithyHTTPAPI", package: "smithy-swift") }
    static var smithyHTTPAuth: Self { .product(name: "SmithyHTTPAuth", package: "smithy-swift") }
    static var smithyIdentity: Self { .product(name: "SmithyIdentity", package: "smithy-swift") }
    static var smithyIdentityAPI: Self {
        .product(name: "SmithyIdentityAPI", package: "smithy-swift")
    }
    static var smithyRetries: Self { .product(name: "SmithyRetries", package: "smithy-swift") }
    static var smithyRetriesAPI: Self {
        .product(name: "SmithyRetriesAPI", package: "smithy-swift")
    }
    static var smithyWaitersAPI: Self {
        .product(name: "SmithyWaitersAPI", package: "smithy-swift")
    }
    static var smithyTestUtils: Self { .product(name: "SmithyTestUtil", package: "smithy-swift") }
    static var smithyStreams: Self { .product(name: "SmithyStreams", package: "smithy-swift") }
=======
    static var ClientRuntime: Self { .product(name: "ClientRuntime", package: "smithy-swift") }
    static var Smithy: Self { .product(name: "Smithy", package: "smithy-swift") }
    static var SmithyCBOR: Self { .product(name: "SmithyCBOR", package: "smithy-swift") }
    static var SmithyChecksumsAPI: Self { .product(name: "SmithyChecksumsAPI", package: "smithy-swift") }
    static var SmithyChecksums: Self { .product(name: "SmithyChecksums", package: "smithy-swift") }
    static var SmithyEventStreams: Self { .product(name: "SmithyEventStreams", package: "smithy-swift") }
    static var SmithyEventStreamsAPI: Self { .product(name: "SmithyEventStreamsAPI", package: "smithy-swift") }
    static var SmithyEventStreamsAuthAPI: Self { .product(name: "SmithyEventStreamsAuthAPI", package: "smithy-swift") }
    static var SmithyFormURL: Self { .product(name: "SmithyFormURL", package: "smithy-swift") }
    static var SmithyHTTPAPI: Self { .product(name: "SmithyHTTPAPI", package: "smithy-swift") }
    static var SmithyHTTPAuth: Self { .product(name: "SmithyHTTPAuth", package: "smithy-swift") }
    static var SmithyHTTPAuthAPI: Self { .product(name: "SmithyHTTPAuthAPI", package: "smithy-swift") }
    static var SmithyIdentity: Self { .product(name: "SmithyIdentity", package: "smithy-swift") }
    static var SmithyIdentityAPI: Self { .product(name: "SmithyIdentityAPI", package: "smithy-swift") }
    static var SmithyJSON: Self { .product(name: "SmithyJSON", package: "smithy-swift") }
    static var SmithyReadWrite: Self { .product(name: "SmithyReadWrite", package: "smithy-swift") }
    static var SmithyRetries: Self { .product(name: "SmithyRetries", package: "smithy-swift") }
    static var SmithyRetriesAPI: Self { .product(name: "SmithyRetriesAPI", package: "smithy-swift") }
    static var SmithyStreams: Self { .product(name: "SmithyStreams", package: "smithy-swift") }
    static var SmithyTestUtil: Self { .product(name: "SmithyTestUtil", package: "smithy-swift") }
    static var SmithyTimestamps: Self { .product(name: "SmithyTimestamps", package: "smithy-swift") }
    static var SmithyWaitersAPI: Self { .product(name: "SmithyWaitersAPI", package: "smithy-swift") }
    static var SmithyXML: Self { .product(name: "SmithyXML", package: "smithy-swift") }
>>>>>>> c4cfd5b2
}

// MARK: Base Package

let package = Package(
    name: "aws-sdk-swift",
    platforms: [
        .macOS(.v12),
        .iOS(.v13),
        .tvOS(.v13),
        .watchOS(.v6),
    ],
    products:
<<<<<<< HEAD
        runtimeProducts + serviceTargets.map(productForService(_:)),
    dependencies: [clientRuntimeDependency, crtDependency, doccDependencyOrNil].compactMap { $0 },
    targets:
        runtimeTargets + runtimeTestTargets + serviceTargets.map(target(_:))
        + serviceTargets.map(unitTestTarget(_:))
=======
        runtimeProducts +
        serviceTargets.map(productForService(_:_:)),
    dependencies:
        [smithySwiftDependency, crtDependency, doccDependencyOrNil].compactMap { $0 },
    targets:
        runtimeTargets +
        runtimeTestTargets +
        serviceTargets.map(target(_:_:)) +
        serviceTargets.map(unitTestTarget(_:_:))
>>>>>>> c4cfd5b2
)

// MARK: Products

private var runtimeProducts: [Product] {
    [
<<<<<<< HEAD
        "AWSClientRuntime", "AWSSDKCommon", "AWSSDKEventStreamsAuth", "AWSSDKHTTPAuth",
        "AWSSDKIdentity", "AWSSDKChecksums",
    ]
    .map { .library(name: $0, targets: [$0]) }
=======
        "AWSClientRuntime",
        "AWSSDKCommon",
        "AWSSDKEventStreamsAuth",
        "AWSSDKHTTPAuth",
        "AWSSDKIdentityAPI",
        "AWSSDKIdentity",
        "AWSSDKChecksums",
    ].map { .library(name: $0, targets: [$0]) }
>>>>>>> c4cfd5b2
}

private func productForService(_ service: String, _ dependencies: [Target.Dependency]) -> Product {
    .library(name: service, targets: [service])
}

// MARK: Dependencies

private var smithySwiftDependency: Package.Dependency {
    let previewPath = "./smithy-swift"
    let developmentPath = "../smithy-swift"
    let gitURL = "https://github.com/sbSteveK/smithy-swift.git"
    let useLocalDeps = ProcessInfo.processInfo.environment["AWS_SWIFT_SDK_USE_LOCAL_DEPS"] != nil
    if isPreviewBuild {
        return .package(path: previewPath)
    } else if useLocalDeps {
        return .package(path: developmentPath)
    } else {
        return .package(url: gitURL, exact: clientRuntimeVersion)
    }
}

private var crtDependency: Package.Dependency {
    .package(url: "https://github.com/awslabs/aws-crt-swift", from: crtVersion)
}

private var doccDependencyOrNil: Package.Dependency? {
<<<<<<< HEAD
    guard ProcessInfo.processInfo.environment["AWS_SWIFT_SDK_ENABLE_DOCC"] != nil else {
        return nil
    }
=======
    guard ProcessInfo.processInfo.environment["AWS_SWIFT_SDK_ENABLE_DOCC"] != nil else { return nil }
>>>>>>> c4cfd5b2
    return .package(url: "https://github.com/apple/swift-docc-plugin", from: "1.0.0")
}

// MARK: Targets

private var runtimeTargets: [Target] {
    [
        .target(
            name: "AWSSDKForSwift",
            path: "Sources/Core/AWSSDKForSwift",
            exclude: ["Documentation.docc/AWSSDKForSwift.md"]
        ),
        .target(
            name: "AWSClientRuntime",
            dependencies: [
                .CRT,
                .ClientRuntime,
                .SmithyIdentityAPI,
                .SmithyIdentity,
                .SmithyRetriesAPI,
                .SmithyRetries,
                .AWSSDKCommon,
                .AWSSDKHTTPAuth,
                .AWSSDKChecksums,
                .AWSSDKPartitions,
            ],
            path: "Sources/Core/AWSClientRuntime/Sources/AWSClientRuntime",
            resources: [
                .process("Resources")
            ]
        ),
        .target(
            name: "AWSSDKCommon",
            dependencies: [
                .CRT,
            ],
            path: "Sources/Core/AWSSDKCommon/Sources/AWSSDKCommon"
        ),
        .target(
            name: "AWSSDKEventStreamsAuth",
            dependencies: [
<<<<<<< HEAD
                .smithyEventStreamsAPI, .smithyEventStreamsAuthAPI, .smithyEventStreams, .crt,
                .clientRuntime, "AWSSDKHTTPAuth",
            ],
            path: "Sources/Core/AWSSDKEventStreamsAuth/Sources"
=======
                .SmithyEventStreamsAPI,
                .SmithyEventStreamsAuthAPI,
                .SmithyEventStreams,
                .CRT,
                .AWSSDKHTTPAuth,
            ],
            path: "Sources/Core/AWSSDKEventStreamsAuth/Sources/AWSSDKEventStreamsAuth"
>>>>>>> c4cfd5b2
        ),
        .target(
            name: "AWSSDKHTTPAuth",
            dependencies: [
<<<<<<< HEAD
                .crt, .smithy, .clientRuntime, .smithyHTTPAuth, "AWSSDKIdentity", "AWSSDKChecksums",
            ],
            path: "Sources/Core/AWSSDKHTTPAuth/Sources"
=======
                .CRT,
                .Smithy,
                .SmithyHTTPAuth,
                .AWSSDKIdentityAPI,
                .AWSSDKChecksums,
            ],
            path: "Sources/Core/AWSSDKHTTPAuth/Sources/AWSSDKHTTPAuth"
        ),
        .target(
            name: "AWSSDKIdentityAPI",
            dependencies: [
                .Smithy,
                .SmithyIdentityAPI,
            ],
            path: "Sources/Core/AWSSDKIdentityAPI/Sources/AWSSDKIdentityAPI"
>>>>>>> c4cfd5b2
        ),
        .target(
            name: "AWSSDKIdentity",
            dependencies: [
<<<<<<< HEAD
                .crt, .smithy, .clientRuntime, .smithyIdentity, .smithyIdentityAPI, .smithyHTTPAPI,
                .awsSDKCommon,
            ],
            path: "Sources/Core/AWSSDKIdentity/Sources"
=======
                .AWSSDKIdentityAPI,
                .Smithy,
                .ClientRuntime,
                .SmithyIdentity,
                .SmithyIdentityAPI,
                .SmithyHTTPAPI,
                .AWSSDKCommon,
                "InternalAWSSTS",
                "InternalAWSSSO",
                "InternalAWSSSOOIDC",
            ],
            path: "Sources/Core/AWSSDKIdentity/Sources/AWSSDKIdentity"
        ),
        .target(
            name: "InternalAWSSTS",
            dependencies: internalAWSSTSDependencies,
            path: "Sources/Core/AWSSDKIdentity/InternalClients/InternalAWSSTS/Sources/InternalAWSSTS"
        ),
        .target(
            name: "InternalAWSSSO",
            dependencies: internalAWSSSODependencies,
            path: "Sources/Core/AWSSDKIdentity/InternalClients/InternalAWSSSO/Sources/InternalAWSSSO"
        ),
        .target(
            name: "InternalAWSSSOOIDC",
            dependencies: internalAWSSSOOIDCDependencies,
            path: "Sources/Core/AWSSDKIdentity/InternalClients/InternalAWSSSOOIDC/Sources/InternalAWSSSOOIDC"
>>>>>>> c4cfd5b2
        ),
        .target(
            name: "AWSSDKChecksums",
            dependencies: [
<<<<<<< HEAD
                .crt, .smithy, .clientRuntime, .smithyChecksumsAPI, .smithyChecksums,
                .smithyHTTPAPI,
=======
                .CRT,
                .Smithy,
                .SmithyChecksums,
                .SmithyHTTPAPI,
>>>>>>> c4cfd5b2
            ],
            path: "Sources/Core/AWSSDKChecksums/Sources"
        ),
        .target(
            name: "AWSSDKPartitions",
            path: "Sources/Core/AWSSDKPartitions/Sources"
        ),
    ]
}

private var runtimeTestTargets: [Target] {
    guard !excludeRuntimeUnitTests else { return [] }
    return [
        .testTarget(
            name: "AWSClientRuntimeTests",
            dependencies: [
                .AWSClientRuntime,
                .ClientRuntime,
                .SmithyTestUtil,
                .AWSSDKCommon,
                .AWSSDKIdentity,
            ],
            path: "Sources/Core/AWSClientRuntime/Tests/AWSClientRuntimeTests",
            resources: [.process("Resources")]
        ),
        .testTarget(
            name: "AWSSDKEventStreamsAuthTests",
            dependencies: [
<<<<<<< HEAD
                "AWSClientRuntime", "AWSSDKEventStreamsAuth", .smithyStreams, .smithyTestUtils,
=======
                .AWSSDKEventStreamsAuth,
                .AWSClientRuntime,
                .AWSSDKIdentity,
                .SmithyStreams,
                .SmithyTestUtil,
>>>>>>> c4cfd5b2
            ],
            path: "Sources/Core/AWSSDKEventStreamsAuth/Tests/AWSSDKEventStreamsAuthTests"
        ),
        .testTarget(
            name: "AWSSDKHTTPAuthTests",
            dependencies: [
<<<<<<< HEAD
                "AWSSDKHTTPAuth", "AWSClientRuntime", "AWSSDKEventStreamsAuth", .crt,
                .clientRuntime, .smithyTestUtils,
=======
                .AWSSDKHTTPAuth,
                .AWSClientRuntime,
                .AWSSDKEventStreamsAuth,
                .CRT,
                .SmithyTestUtil,
>>>>>>> c4cfd5b2
            ],
            path: "Sources/Core/AWSSDKHTTPAuth/Tests/AWSSDKHTTPAuthTests"
        ),
        .testTarget(
            name: "AWSSDKIdentityTests",
            dependencies: [
                .AWSSDKIdentity,
                .Smithy,
                .SmithyIdentity,
            ],
            path: "Sources/Core/AWSSDKIdentity/Tests/AWSSDKIdentityTests",
            resources: [.process("Resources")]
        ),
    ]
}

private func target(_ service: String, _ dependencies: [Target.Dependency]) -> Target {
    .target(
        name: service,
        dependencies: dependencies,
        path: "Sources/Services/\(service)/Sources/\(service)"
    )
}

private func unitTestTarget(_ service: String, _ dependencies: [Target.Dependency]) -> Target {
    let testName = "\(service)Tests"
    return .testTarget(
        name: "\(testName)",
        dependencies: [
<<<<<<< HEAD
            .clientRuntime, .awsClientRuntime, .byName(name: service), .smithyTestUtils,
=======
            .byName(name: service),
            .ClientRuntime,
            .AWSClientRuntime,
            .SmithyTestUtil,
>>>>>>> c4cfd5b2
        ],
        path: "Sources/Services/\(service)/Tests/\(testName)"
    )
}<|MERGE_RESOLUTION|>--- conflicted
+++ resolved
@@ -463,38 +463,6 @@
     static var CRT: Self { .product(name: "AwsCommonRuntimeKit", package: "aws-crt-swift") }
 
     // Smithy modules
-<<<<<<< HEAD
-    static var clientRuntime: Self { .product(name: "ClientRuntime", package: "smithy-swift") }
-    static var smithy: Self { .product(name: "Smithy", package: "smithy-swift") }
-    static var smithyChecksumsAPI: Self {
-        .product(name: "SmithyChecksumsAPI", package: "smithy-swift")
-    }
-    static var smithyChecksums: Self { .product(name: "SmithyChecksums", package: "smithy-swift") }
-    static var smithyEventStreams: Self {
-        .product(name: "SmithyEventStreams", package: "smithy-swift")
-    }
-    static var smithyEventStreamsAPI: Self {
-        .product(name: "SmithyEventStreamsAPI", package: "smithy-swift")
-    }
-    static var smithyEventStreamsAuthAPI: Self {
-        .product(name: "SmithyEventStreamsAuthAPI", package: "smithy-swift")
-    }
-    static var smithyHTTPAPI: Self { .product(name: "SmithyHTTPAPI", package: "smithy-swift") }
-    static var smithyHTTPAuth: Self { .product(name: "SmithyHTTPAuth", package: "smithy-swift") }
-    static var smithyIdentity: Self { .product(name: "SmithyIdentity", package: "smithy-swift") }
-    static var smithyIdentityAPI: Self {
-        .product(name: "SmithyIdentityAPI", package: "smithy-swift")
-    }
-    static var smithyRetries: Self { .product(name: "SmithyRetries", package: "smithy-swift") }
-    static var smithyRetriesAPI: Self {
-        .product(name: "SmithyRetriesAPI", package: "smithy-swift")
-    }
-    static var smithyWaitersAPI: Self {
-        .product(name: "SmithyWaitersAPI", package: "smithy-swift")
-    }
-    static var smithyTestUtils: Self { .product(name: "SmithyTestUtil", package: "smithy-swift") }
-    static var smithyStreams: Self { .product(name: "SmithyStreams", package: "smithy-swift") }
-=======
     static var ClientRuntime: Self { .product(name: "ClientRuntime", package: "smithy-swift") }
     static var Smithy: Self { .product(name: "Smithy", package: "smithy-swift") }
     static var SmithyCBOR: Self { .product(name: "SmithyCBOR", package: "smithy-swift") }
@@ -518,7 +486,6 @@
     static var SmithyTimestamps: Self { .product(name: "SmithyTimestamps", package: "smithy-swift") }
     static var SmithyWaitersAPI: Self { .product(name: "SmithyWaitersAPI", package: "smithy-swift") }
     static var SmithyXML: Self { .product(name: "SmithyXML", package: "smithy-swift") }
->>>>>>> c4cfd5b2
 }
 
 // MARK: Base Package
@@ -529,16 +496,9 @@
         .macOS(.v12),
         .iOS(.v13),
         .tvOS(.v13),
-        .watchOS(.v6),
+        .watchOS(.v6)
     ],
     products:
-<<<<<<< HEAD
-        runtimeProducts + serviceTargets.map(productForService(_:)),
-    dependencies: [clientRuntimeDependency, crtDependency, doccDependencyOrNil].compactMap { $0 },
-    targets:
-        runtimeTargets + runtimeTestTargets + serviceTargets.map(target(_:))
-        + serviceTargets.map(unitTestTarget(_:))
-=======
         runtimeProducts +
         serviceTargets.map(productForService(_:_:)),
     dependencies:
@@ -548,19 +508,12 @@
         runtimeTestTargets +
         serviceTargets.map(target(_:_:)) +
         serviceTargets.map(unitTestTarget(_:_:))
->>>>>>> c4cfd5b2
 )
 
 // MARK: Products
 
 private var runtimeProducts: [Product] {
     [
-<<<<<<< HEAD
-        "AWSClientRuntime", "AWSSDKCommon", "AWSSDKEventStreamsAuth", "AWSSDKHTTPAuth",
-        "AWSSDKIdentity", "AWSSDKChecksums",
-    ]
-    .map { .library(name: $0, targets: [$0]) }
-=======
         "AWSClientRuntime",
         "AWSSDKCommon",
         "AWSSDKEventStreamsAuth",
@@ -569,7 +522,6 @@
         "AWSSDKIdentity",
         "AWSSDKChecksums",
     ].map { .library(name: $0, targets: [$0]) }
->>>>>>> c4cfd5b2
 }
 
 private func productForService(_ service: String, _ dependencies: [Target.Dependency]) -> Product {
@@ -581,7 +533,7 @@
 private var smithySwiftDependency: Package.Dependency {
     let previewPath = "./smithy-swift"
     let developmentPath = "../smithy-swift"
-    let gitURL = "https://github.com/sbSteveK/smithy-swift.git"
+    let gitURL = "https://github.com/smithy-lang/smithy-swift"
     let useLocalDeps = ProcessInfo.processInfo.environment["AWS_SWIFT_SDK_USE_LOCAL_DEPS"] != nil
     if isPreviewBuild {
         return .package(path: previewPath)
@@ -593,17 +545,11 @@
 }
 
 private var crtDependency: Package.Dependency {
-    .package(url: "https://github.com/awslabs/aws-crt-swift", from: crtVersion)
+    .package(url: "https://github.com/awslabs/aws-crt-swift", exact: crtVersion)
 }
 
 private var doccDependencyOrNil: Package.Dependency? {
-<<<<<<< HEAD
-    guard ProcessInfo.processInfo.environment["AWS_SWIFT_SDK_ENABLE_DOCC"] != nil else {
-        return nil
-    }
-=======
     guard ProcessInfo.processInfo.environment["AWS_SWIFT_SDK_ENABLE_DOCC"] != nil else { return nil }
->>>>>>> c4cfd5b2
     return .package(url: "https://github.com/apple/swift-docc-plugin", from: "1.0.0")
 }
 
@@ -632,7 +578,7 @@
             ],
             path: "Sources/Core/AWSClientRuntime/Sources/AWSClientRuntime",
             resources: [
-                .process("Resources")
+                .process("Resources"),
             ]
         ),
         .target(
@@ -645,12 +591,6 @@
         .target(
             name: "AWSSDKEventStreamsAuth",
             dependencies: [
-<<<<<<< HEAD
-                .smithyEventStreamsAPI, .smithyEventStreamsAuthAPI, .smithyEventStreams, .crt,
-                .clientRuntime, "AWSSDKHTTPAuth",
-            ],
-            path: "Sources/Core/AWSSDKEventStreamsAuth/Sources"
-=======
                 .SmithyEventStreamsAPI,
                 .SmithyEventStreamsAuthAPI,
                 .SmithyEventStreams,
@@ -658,16 +598,10 @@
                 .AWSSDKHTTPAuth,
             ],
             path: "Sources/Core/AWSSDKEventStreamsAuth/Sources/AWSSDKEventStreamsAuth"
->>>>>>> c4cfd5b2
         ),
         .target(
             name: "AWSSDKHTTPAuth",
             dependencies: [
-<<<<<<< HEAD
-                .crt, .smithy, .clientRuntime, .smithyHTTPAuth, "AWSSDKIdentity", "AWSSDKChecksums",
-            ],
-            path: "Sources/Core/AWSSDKHTTPAuth/Sources"
-=======
                 .CRT,
                 .Smithy,
                 .SmithyHTTPAuth,
@@ -683,17 +617,10 @@
                 .SmithyIdentityAPI,
             ],
             path: "Sources/Core/AWSSDKIdentityAPI/Sources/AWSSDKIdentityAPI"
->>>>>>> c4cfd5b2
         ),
         .target(
             name: "AWSSDKIdentity",
             dependencies: [
-<<<<<<< HEAD
-                .crt, .smithy, .clientRuntime, .smithyIdentity, .smithyIdentityAPI, .smithyHTTPAPI,
-                .awsSDKCommon,
-            ],
-            path: "Sources/Core/AWSSDKIdentity/Sources"
-=======
                 .AWSSDKIdentityAPI,
                 .Smithy,
                 .ClientRuntime,
@@ -721,20 +648,14 @@
             name: "InternalAWSSSOOIDC",
             dependencies: internalAWSSSOOIDCDependencies,
             path: "Sources/Core/AWSSDKIdentity/InternalClients/InternalAWSSSOOIDC/Sources/InternalAWSSSOOIDC"
->>>>>>> c4cfd5b2
         ),
         .target(
             name: "AWSSDKChecksums",
             dependencies: [
-<<<<<<< HEAD
-                .crt, .smithy, .clientRuntime, .smithyChecksumsAPI, .smithyChecksums,
-                .smithyHTTPAPI,
-=======
                 .CRT,
                 .Smithy,
                 .SmithyChecksums,
                 .SmithyHTTPAPI,
->>>>>>> c4cfd5b2
             ],
             path: "Sources/Core/AWSSDKChecksums/Sources"
         ),
@@ -763,31 +684,22 @@
         .testTarget(
             name: "AWSSDKEventStreamsAuthTests",
             dependencies: [
-<<<<<<< HEAD
-                "AWSClientRuntime", "AWSSDKEventStreamsAuth", .smithyStreams, .smithyTestUtils,
-=======
                 .AWSSDKEventStreamsAuth,
                 .AWSClientRuntime,
                 .AWSSDKIdentity,
                 .SmithyStreams,
                 .SmithyTestUtil,
->>>>>>> c4cfd5b2
             ],
             path: "Sources/Core/AWSSDKEventStreamsAuth/Tests/AWSSDKEventStreamsAuthTests"
         ),
         .testTarget(
             name: "AWSSDKHTTPAuthTests",
             dependencies: [
-<<<<<<< HEAD
-                "AWSSDKHTTPAuth", "AWSClientRuntime", "AWSSDKEventStreamsAuth", .crt,
-                .clientRuntime, .smithyTestUtils,
-=======
                 .AWSSDKHTTPAuth,
                 .AWSClientRuntime,
                 .AWSSDKEventStreamsAuth,
                 .CRT,
                 .SmithyTestUtil,
->>>>>>> c4cfd5b2
             ],
             path: "Sources/Core/AWSSDKHTTPAuth/Tests/AWSSDKHTTPAuthTests"
         ),
@@ -817,14 +729,10 @@
     return .testTarget(
         name: "\(testName)",
         dependencies: [
-<<<<<<< HEAD
-            .clientRuntime, .awsClientRuntime, .byName(name: service), .smithyTestUtils,
-=======
             .byName(name: service),
             .ClientRuntime,
             .AWSClientRuntime,
             .SmithyTestUtil,
->>>>>>> c4cfd5b2
         ],
         path: "Sources/Services/\(service)/Tests/\(testName)"
     )
