--- conflicted
+++ resolved
@@ -10,76 +10,7 @@
 // This manifest is auto-generated.  Do not commit edits to this file;
 // they will be overwritten.
 
-<<<<<<< HEAD
 import PackageDescription
-=======
-    let package = Package(
-        name: "YourNameHere",
-        platforms: [.macOS(.v10_15), .iOS(.v13)],
-        dependencies: [
-            .package(path: "/Users/<YourUserName>/Projects/Amplify/SwiftSDK/aws-sdk-swift")
-        ],
-        targets: [
-             .target(
-                 name: "YourNameHere",
-                 dependencies: [.product(name: "AWSS3", package: "aws-sdk-swift")])
-        ]
-     )
-*/
-
-let RELEASE = "release"
-let LOCAL_BASE_DIR = "Projects/Amplify/SwiftSDK"
-let AWS_SDK_SWIFT_DIR = "\(LOCAL_BASE_DIR)/aws-sdk-swift"
-let AWS_CRT_SWIFT_DIR = "\(LOCAL_BASE_DIR)/aws-crt-swift"
-let SMITHY_SWIFT_DIR = "\(LOCAL_BASE_DIR)/smithy-swift"
-
-let homePath = FileManager.default.homeDirectoryForCurrentUser
-let env = ProcessInfo.processInfo.environment
-
-let awsSDKSwiftDir, awsCRTSwiftDir, smithySwiftDir: URL
-if let awsSDKSwiftCIPath = env["AWS_SDK_SWIFT_CI_DIR"], let awsCRTSwiftCIPath = env["AWS_CRT_SWIFT_CI_DIR"],
-    let smithySwiftCIPath = env["SMITHY_SWIFT_CI_DIR"] {
-    awsSDKSwiftDir = URL(fileURLWithPath: awsSDKSwiftCIPath)
-    awsCRTSwiftDir = URL(fileURLWithPath: awsCRTSwiftCIPath)
-    smithySwiftDir = URL(fileURLWithPath: smithySwiftCIPath)
-} else {
-    awsSDKSwiftDir = homePath.appendingPathComponent(AWS_SDK_SWIFT_DIR)
-    awsCRTSwiftDir = homePath.appendingPathComponent(AWS_CRT_SWIFT_DIR)
-    smithySwiftDir = homePath.appendingPathComponent(SMITHY_SWIFT_DIR)
-}
-
-let localReleaseSwiftSDKDir = awsSDKSwiftDir.appendingPathComponent(RELEASE)
-
-private extension Package {
-
-    func setupDependencies() -> Package {
-        dependencies += [
-            .package(path: awsCRTSwiftDir.path),
-            .package(path: smithySwiftDir.path)
-        ]
-
-        let sdksToIncludeInTargets = try! FileManager.default.contentsOfDirectory(atPath: localReleaseSwiftSDKDir.path)
-            .filter { target in
-                !target.hasPrefix(".")
-            }
-        includeTargets(package: self, releasedSDKs: sdksToIncludeInTargets)
-        return self
-    }
-
-    private func includeTargets(package: Package, releasedSDKs: [String]) {
-        var libs: [PackageDescription.Product] = []
-        var targets: [PackageDescription.Target] = []
-        for sdkName in releasedSDKs {
-            libs.append(.library(name: sdkName, targets: [sdkName]))
-            targets.append(.target(name: sdkName,
-                                   dependencies: [.product(name: "ClientRuntime", package: "smithy-swift"), "AWSClientRuntime"],
-                                   path: "./\(RELEASE)/\(sdkName)"))
-        }
-        package.products += libs
-        package.targets += targets
-    }
-}
->>>>>>> 780a389c
 
 let package = Package(
     name: "aws-sdk-swift",
@@ -91,8 +22,8 @@
         .library(name: "AWSClientRuntime", targets: ["AWSClientRuntime"]),
     ],
     dependencies: [
-        .package(url: "https://github.com/awslabs/smithy-swift", .exact("0.3.0")),
-        .package(url: "https://github.com/awslabs/aws-crt-swift", .exact("0.2.2"))
+        .package(url: "https://github.com/awslabs/smithy-swift", .exact("0.5.0")),
+        .package(url: "https://github.com/awslabs/aws-crt-swift", .exact("0.3.1"))
     ],
     targets: [
         .target(
